# Copyright Daryle Walker, Hubert Holin, John Maddock 2006 - 2007
# copyright Paul A. Bristow 2006 - 2010
# Distributed under the Boost Software License, Version 1.0.
# (See accompanying file LICENSE_1_0.txt or copy at
# http://www.boost.org/LICENSE_1_0.txt.
# \math_toolkit\libs\math\test\jamfile.v2
# Runs all math toolkit tests, functions & distributions,
# and build math examples.

# bring in the rules for testing
import testing ;
import modules ;
import path ;
import pch ;
import-search /boost/config/checks ;
import config : requires ;

local ntl-path = [ modules.peek : NTL_PATH ] ;
local gmp_path = [ modules.peek : GMP_PATH ] ;
local e_float_path = [ modules.peek : E_FLOAT_PATH ] ;

#
# PCH support is broken when --remove-test-targets is specified on the command
# line.  Disable it until someone fixes this.
#
local remove-test-targets = [ MATCH (--remove-test-targets) : [ modules.peek : ARGV ] ] ;

if $(remove-test-targets)
{
   OBJ_REMOVAL_OPTIONS = <pch>off ;
}

obj no_eh : noeh_support.cpp : <library>/boost/config//boost_config ;


project
    : requirements
      $(OBJ_REMOVAL_OPTIONS)
      <toolset>acc:<cxxflags>+W2068,2461,2236,4070,4069
      <toolset>intel-win:<cxxflags>-nologo
      <toolset>intel-win:<linkflags>-nologo
      #<toolset>intel-linux:<pch>off
      <toolset>intel-darwin:<pch>off
      <toolset>msvc:<warnings>all
      <toolset>msvc:<asynch-exceptions>on
      <toolset>msvc:<cxxflags>/wd4996
      <toolset>msvc:<cxxflags>/wd4511 # copy constructor could not be generated
      <toolset>msvc:<cxxflags>/wd4512
      <toolset>msvc:<cxxflags>/wd4610
      <toolset>msvc:<cxxflags>/wd4510
      <toolset>msvc:<cxxflags>/wd4127
      <toolset>msvc:<cxxflags>/wd4459
      <toolset>msvc:<cxxflags>/wd4701 # needed for lexical cast - temporary.
      <toolset>msvc:<cxxflags>/wd4189 # local variable is initialized but not referenced
      <toolset>msvc-7.1:<source>../vc71_fix//vc_fix
      <toolset>msvc-7.1:<pch>off
      <toolset>clang-6.0.0:<pch>off  # added to see effect.
      <toolset>clang:<cxxflags>-Wno-literal-range  # warning: magnitude of floating-point constant too small for type 'long double' [-Wliteral-range]
      <toolset>gcc,<target-os>windows:<pch>off
      <toolset>borland:<runtime-link>static
      # <toolset>msvc:<cxxflags>/wd4506 has no effect?
      # suppress xstring(237) : warning C4506: no definition for inline function
      <exception-handling>off:<source>no_eh
      <link>shared:<define>BOOST_REGEX_DYN_LINK=1
      # For simplicities sake, make everything a static lib:
      <link>static
      <define>BOOST_ALL_NO_LIB=1
      <define>BOOST_UBLAS_UNSUPPORTED_COMPILER=0
      <include>.
      <include>../include_private
      <include>$(ntl-path)/include
      <include>$(e_float_path)
      <include>$(gmp_path) <include>$(gmp_path)/mpfr <include>$(gmp_path)/gmpfrxx <include>$(gmp_path)/mpfrc++
      <search>$(gmp_path)
      <search>$(mpfr_path)
      <search>$(mpfr_path)/build.vc10/lib/Win32/Debug
      [ requires cxx11_noexcept cxx11_rvalue_references sfinae_expr cxx11_auto_declarations cxx11_lambdas cxx11_unified_initialization_syntax cxx11_hdr_tuple cxx11_hdr_initializer_list cxx11_hdr_chrono cxx11_thread_local cxx11_constexpr cxx11_nullptr cxx11_numeric_limits cxx11_decltype cxx11_hdr_array cxx11_hdr_atomic cxx11_hdr_type_traits cxx11_allocator cxx11_explicit_conversion_operators ]
      [ requires cxx14_decltype_auto cxx14_generic_lambdas cxx14_return_type_deduction cxx14_variable_templates cxx14_decltype_auto cxx14_generic_lambdas cxx14_return_type_deduction ]
    ;

if $(ntl-path)
{
   lib ntl : [ GLOB $(ntl-path)/src : *.cpp ] ;
}
else
{
   searched-lib ntl ;
}

explicit ntl ;

cpp-pch pch : pch.hpp : <use>/boost/test//boost_unit_test_framework ;
cpp-pch pch_light : pch_light.hpp : <use>/boost/test//boost_unit_test_framework ;
lib compile_test_main : compile_test/main.cpp ;

searched-lib quadmath ;

local float128_type_intel_quad =
    [ check-target-builds ../config//has_intel_quad "Intel _Quad datatype support"
        : <cxxflags>-Qoption,cpp,--extended_float_type <define>BOOST_MATH_USE_FLOAT128 ] ;
local float128_type_gcc =
    [ check-target-builds ../config//has_float128 "GCC libquadmath and __float128 support"
        : <toolset>gcc:<library>quadmath <toolset>gcc:<define>BOOST_MATH_TEST_FLOAT128 ] ;
local float128_type_floatmax =
    [ check-target-builds ../config//has_128bit_floatmax_t "128-bit floatmax_t" : : <build>no ] ;
local float128_type =
    $(float128_type_intel_quad) $(float128_type_gcc) $(float128_type_floatmax) ;

test-suite special_fun :
   [ run test_1F0.cpp /boost/test//boost_unit_test_framework : : : [ requires cxx11_auto_declarations cxx11_lambdas cxx11_unified_initialization_syntax cxx11_smart_ptr ] <define>TEST=1 : test_1F0_1 ] # hypergeometric_pFq_checked_series.hpp uses auto, the rest are from quadrature tests.
   [ run test_1F0.cpp /boost/test//boost_unit_test_framework : : : [ requires cxx11_auto_declarations cxx11_lambdas cxx11_unified_initialization_syntax cxx11_smart_ptr ] <define>TEST=2 : test_1F0_2 ] # hypergeometric_pFq_checked_series.hpp uses auto, the rest are from quadrature tests.
   [ run test_1F0.cpp /boost/test//boost_unit_test_framework : : : [ requires cxx11_auto_declarations cxx11_lambdas cxx11_unified_initialization_syntax cxx11_smart_ptr ] <define>TEST=3 : test_1F0_3 ] # hypergeometric_pFq_checked_series.hpp uses auto, the rest are from quadrature tests.
   [ run test_2F0.cpp /boost/test//boost_unit_test_framework : : : [ requires cxx11_auto_declarations cxx11_lambdas cxx11_unified_initialization_syntax cxx11_smart_ptr ] $(float128_type) <define>TEST=1 : test_2F0_1 ]
   [ run test_2F0.cpp /boost/test//boost_unit_test_framework : : : [ requires cxx11_auto_declarations cxx11_lambdas cxx11_unified_initialization_syntax cxx11_smart_ptr ] $(float128_type) <define>TEST=2 : test_2F0_2 ]
   [ run test_2F0.cpp /boost/test//boost_unit_test_framework : : : [ requires cxx11_auto_declarations cxx11_lambdas cxx11_unified_initialization_syntax cxx11_smart_ptr ] $(float128_type) <define>TEST=3 : test_2F0_3 ]
   [ run test_2F0.cpp /boost/test//boost_unit_test_framework : : : [ requires cxx11_auto_declarations cxx11_lambdas cxx11_unified_initialization_syntax cxx11_smart_ptr ] $(float128_type) <define>TEST=4 : test_2F0_4 ]

   [ run test_0F1.cpp /boost/test//boost_unit_test_framework : : : [ requires cxx11_auto_declarations cxx11_lambdas cxx11_unified_initialization_syntax cxx11_smart_ptr ] <define>TEST=1 : test_0F1_1 ]
   [ run test_0F1.cpp /boost/test//boost_unit_test_framework : : : [ requires cxx11_auto_declarations cxx11_lambdas cxx11_unified_initialization_syntax cxx11_smart_ptr ] <define>TEST=2 : test_0F1_2 ]

   [ run test_1F1.cpp /boost/test//boost_unit_test_framework : : : [ requires cxx11_auto_declarations cxx11_lambdas cxx11_unified_initialization_syntax cxx11_smart_ptr ] <define>TEST=1 <toolset>clang:<cxxflags>-Wno-literal-range : test_1F1_integrals ]
   [ run test_1F1.cpp /boost/test//boost_unit_test_framework : : : [ requires cxx11_auto_declarations cxx11_lambdas cxx11_unified_initialization_syntax cxx11_smart_ptr ] <define>TEST=2 <toolset>clang:<cxxflags>-Wno-literal-range : test_1F1_float ]
   [ run test_1F1.cpp /boost/test//boost_unit_test_framework : : : [ requires cxx11_auto_declarations cxx11_lambdas cxx11_unified_initialization_syntax cxx11_smart_ptr ] <define>TEST=3 <toolset>clang:<cxxflags>-Wno-literal-range : test_1F1_double ]
   [ run test_1F1.cpp /boost/test//boost_unit_test_framework : : : [ requires cxx11_auto_declarations cxx11_lambdas cxx11_unified_initialization_syntax cxx11_smart_ptr ] <define>TEST=4 release <toolset>clang:<cxxflags>-Wno-literal-range : test_1F1_long_double ]

   [ run test_1F1_regularized.cpp /boost/test//boost_unit_test_framework : : : [ requires cxx11_auto_declarations cxx11_lambdas cxx11_unified_initialization_syntax cxx11_smart_ptr ] <define>TEST=2 <toolset>clang:<cxxflags>-Wno-literal-range : test_1F1_regularized_float ]
   [ run test_1F1_regularized.cpp /boost/test//boost_unit_test_framework : : : [ requires cxx11_auto_declarations cxx11_lambdas cxx11_unified_initialization_syntax cxx11_smart_ptr ] <define>TEST=3 <toolset>clang:<cxxflags>-Wno-literal-range : test_1F1_regularized_double ]
   [ run test_1F1_regularized.cpp /boost/test//boost_unit_test_framework : : : [ requires cxx11_auto_declarations cxx11_lambdas cxx11_unified_initialization_syntax cxx11_smart_ptr ] <define>TEST=4 release <toolset>clang:<cxxflags>-Wno-literal-range : test_1F1_regularized_long_double ]
   [ run test_1F1_regularized.cpp /boost/test//boost_unit_test_framework : : : [ requires cxx11_auto_declarations cxx11_lambdas cxx11_unified_initialization_syntax cxx11_smart_ptr ] <define>TEST=5 <toolset>clang:<cxxflags>-Wno-literal-range : test_1F1_regularized_real_concept ]
   #  These are slow...
   [ run test_1F1_log.cpp /boost/test//boost_unit_test_framework : : : release [ requires cxx11_auto_declarations cxx11_lambdas cxx11_unified_initialization_syntax cxx11_smart_ptr ] <define>TEST=2 <toolset>clang:<cxxflags>-Wno-literal-range : test_1F1_log_float ]
   [ run test_1F1_log.cpp /boost/test//boost_unit_test_framework : : : release [ requires cxx11_auto_declarations cxx11_lambdas cxx11_unified_initialization_syntax cxx11_smart_ptr ] <define>TEST=3 <toolset>clang:<cxxflags>-Wno-literal-range : test_1F1_log_double ]
   [ run test_1F1_log.cpp /boost/test//boost_unit_test_framework : : : release [ requires cxx11_auto_declarations cxx11_lambdas cxx11_unified_initialization_syntax cxx11_smart_ptr ] <define>TEST=4 release <toolset>clang:<cxxflags>-Wno-literal-range : test_1F1_log_long_double ]
   [ run test_1F1_log.cpp /boost/test//boost_unit_test_framework : : : release [ requires cxx11_auto_declarations cxx11_lambdas cxx11_unified_initialization_syntax cxx11_smart_ptr ] <define>TEST=5 <toolset>clang:<cxxflags>-Wno-literal-range : test_1F1_log_real_concept ]
   # pFq:
   [ run test_pFq.cpp /boost/test//boost_unit_test_framework : : : [ requires cxx11_hdr_initializer_list cxx11_auto_declarations cxx11_lambdas cxx11_unified_initialization_syntax cxx11_smart_ptr ] <define>TEST=2 release <toolset>clang:<cxxflags>-Wno-literal-range : test_pFq_float ]
   [ run test_pFq.cpp /boost/test//boost_unit_test_framework : : : [ requires cxx11_hdr_initializer_list cxx11_auto_declarations cxx11_lambdas cxx11_unified_initialization_syntax cxx11_smart_ptr ] <define>TEST=3 release <toolset>clang:<cxxflags>-Wno-literal-range : test_pFq_double ]
   [ run test_pFq.cpp /boost/test//boost_unit_test_framework : : : [ requires cxx11_hdr_initializer_list cxx11_auto_declarations cxx11_lambdas cxx11_unified_initialization_syntax cxx11_smart_ptr ] <define>TEST=4 release <toolset>clang:<cxxflags>-Wno-literal-range : test_pFq_long_double ]
   [ run test_pFq.cpp /boost/test//boost_unit_test_framework : : : [ requires cxx11_hdr_initializer_list cxx11_auto_declarations cxx11_lambdas cxx11_unified_initialization_syntax cxx11_smart_ptr ] <define>TEST=5 release <toolset>clang:<cxxflags>-Wno-literal-range : test_pFq_real_concept ]


   [ run hypot_test.cpp test_instances//test_instances pch_light /boost/test//boost_unit_test_framework ]
   [ run pow_test.cpp /boost/test//boost_unit_test_framework ]
   [ run logaddexp_test.cpp /boost/test//boost_unit_test_framework ]
   [ run logsumexp_test.cpp /boost/test//boost_unit_test_framework : : : [ requires cxx11_hdr_initializer_list cxx11_variadic_templates ] ]
   [ run ccmath_sqrt_test.cpp /boost/test//boost_unit_test_framework : : : [ requires cxx17_if_constexpr ] $(float128_type) ]
   [ run ccmath_isinf_test.cpp /boost/test//boost_unit_test_framework : : : [ requires cxx17_if_constexpr ] $(float128_type) ]
   [ run ccmath_isnan_test.cpp /boost/test//boost_unit_test_framework : : : [ requires cxx17_if_constexpr ] $(float128_type) ]
   [ run ccmath_abs_test.cpp /boost/test//boost_unit_test_framework : : : [ requires cxx17_if_constexpr ] $(float128_type) ]
   [ run ccmath_isfinite_test.cpp /boost/test//boost_unit_test_framework : : : [ requires cxx17_if_constexpr ] $(float128_type) ]
   [ run ccmath_isnormal_test.cpp /boost/test//boost_unit_test_framework : : : [ requires cxx17_if_constexpr ] $(float128_type) ]
   [ run ccmath_fpclassify_test.cpp /boost/test//boost_unit_test_framework : : : [ requires cxx17_if_constexpr ] $(float128_type) ]
   [ run ccmath_frexp_test.cpp /boost/test//boost_unit_test_framework : : : [ requires cxx17_if_constexpr ] $(float128_type) ]
   [ run ccmath_ldexp_test.cpp /boost/test//boost_unit_test_framework : : : [ requires cxx17_if_constexpr ] $(float128_type) ]
   [ run ccmath_div_test.cpp /boost/test//boost_unit_test_framework : : : [ requires cxx17_if_constexpr ] $(float128_type) ]
   [ run ccmath_logb_test.cpp /boost/test//boost_unit_test_framework : : : [ requires cxx17_if_constexpr ] $(float128_type) ]
   [ run ccmath_ilogb_test.cpp /boost/test//boost_unit_test_framework : : : [ requires cxx17_if_constexpr ] $(float128_type) ]
   [ run ccmath_scalbn_test.cpp /boost/test//boost_unit_test_framework : : : [ requires cxx17_if_constexpr ] $(float128_type) ]
   [ run ccmath_scalbln_test.cpp /boost/test//boost_unit_test_framework : : : [ requires cxx17_if_constexpr ] $(float128_type) ]
   [ run ccmath_floor_test.cpp /boost/test//boost_unit_test_framework : : : [ requires cxx17_if_constexpr ] $(float128_type) ]
   [ run ccmath_ceil_test.cpp /boost/test//boost_unit_test_framework : : : [ requires cxx17_if_constexpr ] $(float128_type) ]
   [ run ccmath_trunc_test.cpp /boost/test//boost_unit_test_framework : : : [ requires cxx17_if_constexpr ] $(float128_type) ]
   [ run ccmath_modf_test.cpp /boost/test//boost_unit_test_framework : : : [ requires cxx17_if_constexpr ] $(float128_type) ]
   [ run ccmath_round_test.cpp /boost/test//boost_unit_test_framework : : : [ requires cxx17_if_constexpr ] $(float128_type) ]
   [ run ccmath_fmod_test.cpp /boost/test//boost_unit_test_framework : : : [ requires cxx17_if_constexpr ] $(float128_type) ]
   [ run ccmath_remainder_test.cpp /boost/test//boost_unit_test_framework : : : [ requires cxx17_if_constexpr ] $(float128_type) ]
   [ run ccmath_copysign_test.cpp /boost/test//boost_unit_test_framework : : : [ requires cxx17_if_constexpr ] $(float128_type) ]
   [ run ccmath_hypot_test.cpp /boost/test//boost_unit_test_framework : : : [ requires cxx17_if_constexpr ] $(float128_type) ]
   [ run ccmath_fdim_test.cpp /boost/test//boost_unit_test_framework : : : [ requires cxx17_if_constexpr ] $(float128_type) ]
   [ run ccmath_fmax_test.cpp /boost/test//boost_unit_test_framework : : : [ requires cxx17_if_constexpr ] $(float128_type) ]
   [ run ccmath_fmin_test.cpp /boost/test//boost_unit_test_framework : : : [ requires cxx17_if_constexpr ] $(float128_type) ]
   [ run ccmath_isgreater_test.cpp /boost/test//boost_unit_test_framework : : : [ requires cxx17_if_constexpr ] $(float128_type) ]
   [ run ccmath_isgreaterequal_test.cpp /boost/test//boost_unit_test_framework : : : [ requires cxx17_if_constexpr ] $(float128_type) ]
   [ run ccmath_isless_test.cpp /boost/test//boost_unit_test_framework : : : [ requires cxx17_if_constexpr ] $(float128_type) ]
   [ run ccmath_islessequal_test.cpp /boost/test//boost_unit_test_framework : : : [ requires cxx17_if_constexpr ] $(float128_type) ]
   [ run ccmath_isunordered_test.cpp /boost/test//boost_unit_test_framework : : : [ requires cxx17_if_constexpr ] $(float128_type) ]
   [ run ccmath_next_test.cpp /boost/test//boost_unit_test_framework : : : [ requires cxx17_if_constexpr ] $(float128_type) ]
   [ run ccmath_fma_test.cpp /boost/test//boost_unit_test_framework : : : [ requires cxx17_if_constexpr ] $(float128_type) ]
   [ run ccmath_signbit_test.cpp /boost/test//boost_unit_test_framework : : : [ requires cxx17_if_constexpr ] $(float128_type) ]
   [ run log1p_expm1_test.cpp test_instances//test_instances pch_light /boost/test//boost_unit_test_framework  ]
   [ run powm1_sqrtp1m1_test.cpp test_instances//test_instances pch_light /boost/test//boost_unit_test_framework  ]
   [ run git_issue_705.cpp /boost/test//boost_unit_test_framework  ]
   [ run git_issue_810.cpp /boost/test//boost_unit_test_framework  ]
   [ run git_issue_826.cpp /boost/test//boost_unit_test_framework  ]
   [ run git_issue_961.cpp ]
   [ run git_issue_1006.cpp ]
   [ run git_issue_184.cpp ]
   [ run git_issue_1137.cpp ]
   [ run git_issue_1139.cpp ]
   [ run git_issue_1175.cpp ]
   [ run git_issue_1194.cpp ]
<<<<<<< HEAD
   [ run git_issue_1249.cpp /boost/test//boost_unit_test_framework  ]
=======
   [ run git_issue_1255.cpp ]
>>>>>>> 7a41ad8f
   [ run special_functions_test.cpp /boost/test//boost_unit_test_framework  ]
   [ run test_airy.cpp test_instances//test_instances pch_light /boost/test//boost_unit_test_framework  ]
   [ run test_bessel_j.cpp test_instances//test_instances pch_light /boost/test//boost_unit_test_framework  ]
   [ run test_bessel_y.cpp test_instances//test_instances pch_light /boost/test//boost_unit_test_framework  ]
   [ run test_bessel_i.cpp test_instances//test_instances pch_light /boost/test//boost_unit_test_framework  ]
   [ run test_bessel_k.cpp test_instances//test_instances pch_light /boost/test//boost_unit_test_framework  ]
   [ run test_bessel_j_prime.cpp test_instances//test_instances pch_light /boost/test//boost_unit_test_framework  ]
   [ run test_bessel_y_prime.cpp test_instances//test_instances pch_light /boost/test//boost_unit_test_framework  ]
   [ run test_bessel_i_prime.cpp test_instances//test_instances pch_light /boost/test//boost_unit_test_framework  ]
   [ run test_bessel_k_prime.cpp test_instances//test_instances pch_light /boost/test//boost_unit_test_framework  ]
   [ run bessel_iterator_test.cpp test_instances//test_instances pch_light /boost/test//boost_unit_test_framework  ]
   [ run test_beta.cpp test_instances//test_instances pch_light /boost/test//boost_unit_test_framework  ]
   [ run test_bessel_airy_zeros.cpp /boost/test//boost_unit_test_framework  ]
   [ run test_bernoulli_constants.cpp /boost/test//boost_unit_test_framework  ]
   [ run test_binomial_coeff.cpp pch /boost/test//boost_unit_test_framework  ]
   [ run test_carlson.cpp test_instances//test_instances pch_light /boost/test//boost_unit_test_framework
        : # command line
        : # input files
        : # requirements
        <define>TEST1
        : test_carlson_1  ]
   [ run test_carlson.cpp test_instances//test_instances pch_light /boost/test//boost_unit_test_framework
        : # command line
        : # input files
        : # requirements
        <define>TEST2
      : test_carlson_2  ]
   [ run test_carlson.cpp test_instances//test_instances pch_light /boost/test//boost_unit_test_framework
        : # command line
        : # input files
        : # requirements
        <define>TEST3
        : test_carlson_3  ]
   [ run test_carlson.cpp test_instances//test_instances pch_light /boost/test//boost_unit_test_framework
        : # command line
        : # input files
        : # requirements
        <define>TEST4
        : test_carlson_4  ]
   [ run test_cbrt.cpp test_instances//test_instances pch_light /boost/test//boost_unit_test_framework  ]
   [ run test_difference.cpp /boost/test//boost_unit_test_framework  ]
   [ run test_digamma.cpp test_instances//test_instances pch_light /boost/test//boost_unit_test_framework  ]
   [ run test_ellint_1.cpp test_instances//test_instances pch_light /boost/test//boost_unit_test_framework  ]
   [ run test_ellint_2.cpp test_instances//test_instances pch_light /boost/test//boost_unit_test_framework  ]
   [ run test_ellint_3.cpp test_instances//test_instances pch_light /boost/test//boost_unit_test_framework  ]
   [ run test_ellint_d.cpp test_instances//test_instances pch_light /boost/test//boost_unit_test_framework  ]
   [ run test_jacobi_theta.cpp /boost/test//boost_unit_test_framework : : : [ requires cxx11_auto_declarations cxx11_lambdas cxx11_smart_ptr cxx11_unified_initialization_syntax ] ]
   [ run test_jacobi_zeta.cpp test_instances//test_instances pch_light /boost/test//boost_unit_test_framework  ]
   [ run test_heuman_lambda.cpp test_instances//test_instances pch_light /boost/test//boost_unit_test_framework  ]
   [ run test_erf.cpp test_instances//test_instances pch_light /boost/test//boost_unit_test_framework  ]
   [ run erf_limits_test.cpp ]
   [ run test_expint.cpp test_instances//test_instances pch_light /boost/test//boost_unit_test_framework  ]
   [ run test_factorials.cpp pch /boost/test//boost_unit_test_framework  ]
   [ run test_gamma.cpp test_instances//test_instances pch_light /boost/test//boost_unit_test_framework  ]
   [ run test_gamma_edge.cpp ]
   [ run test_gamma_mp.cpp /boost/test//boost_unit_test_framework : : : release <define>TEST=1 [ check-target-builds ../config//is_ci_sanitizer_run "Sanitizer CI run" : <build>no ] :  test_gamma_mp_1 ]
   [ run test_gamma_mp.cpp /boost/test//boost_unit_test_framework : : : release <define>TEST=2 [ check-target-builds ../config//is_ci_sanitizer_run "Sanitizer CI run" : <build>no ] : test_gamma_mp_2 ]
   [ run test_gamma_mp.cpp /boost/test//boost_unit_test_framework : : : release <define>TEST=3 [ check-target-builds ../config//is_ci_sanitizer_run "Sanitizer CI run" : <build>no ] : test_gamma_mp_3 ]
   [ run test_hankel.cpp /boost/test//boost_unit_test_framework  ]
   [ run test_hermite.cpp test_instances//test_instances pch_light /boost/test//boost_unit_test_framework  ]
   [ run test_ibeta.cpp  test_instances//test_instances pch_light /boost/test//boost_unit_test_framework
        : # command line
        : # input files
        : # requirements
          <define>TEST_FLOAT
          <toolset>intel:<pch>off
          <toolset>gcc:<cxxflags>-Wno-overflow
        : test_ibeta_float  ]
   [ run test_ibeta.cpp  test_instances//test_instances pch_light /boost/test//boost_unit_test_framework
        : # command line
        : # input files
        : # requirements
          <define>TEST_DOUBLE
          <toolset>intel:<pch>off
          <toolset>gcc:<cxxflags>-Wno-overflow
        : test_ibeta_double  ]
   [ run test_ibeta.cpp  test_instances//test_instances pch_light /boost/test//boost_unit_test_framework
        : # command line
        : # input files
        : # requirements
          <define>TEST_LDOUBLE
          <toolset>intel:<pch>off
          <toolset>gcc:<cxxflags>-Wno-overflow
        : test_ibeta_long_double  ]
   [ run test_ibeta.cpp  test_instances//test_instances pch_light /boost/test//boost_unit_test_framework
        : # command line
        : # input files
        : # requirements
          <define>TEST_REAL_CONCEPT
          <define>TEST_DATA=1
          <toolset>intel:<pch>off
          <toolset>gcc:<cxxflags>-Wno-overflow
        : test_ibeta_real_concept1  ]
   [ run test_ibeta.cpp  test_instances//test_instances pch_light /boost/test//boost_unit_test_framework
        : # command line
        : # input files
        : # requirements
          <define>TEST_REAL_CONCEPT
          <define>TEST_DATA=2
          <toolset>intel:<pch>off
          <toolset>gcc:<cxxflags>-Wno-overflow
        : test_ibeta_real_concept2  ]
   [ run test_ibeta.cpp  test_instances//test_instances pch_light /boost/test//boost_unit_test_framework
        : # command line
        : # input files
        : # requirements
          <define>TEST_REAL_CONCEPT
          <define>TEST_DATA=3
          <toolset>intel:<pch>off
          <toolset>gcc:<cxxflags>-Wno-overflow
        : test_ibeta_real_concept3  ]
   [ run test_ibeta.cpp  test_instances//test_instances pch_light /boost/test//boost_unit_test_framework
        : # command line
        : # input files
        : # requirements
          <define>TEST_REAL_CONCEPT
          <define>TEST_DATA=4
          <toolset>intel:<pch>off
          <toolset>gcc:<cxxflags>-Wno-overflow
        : test_ibeta_real_concept4  ]

   [ run test_ibeta_derivative.cpp  test_instances//test_instances pch_light /boost/test//boost_unit_test_framework
        : # command line
        : # input files
        : # requirements
          <define>TEST_FLOAT
          <toolset>intel:<pch>off
          <toolset>gcc:<cxxflags>-Wno-overflow
        : test_ibeta_derivative_float  ]
   [ run test_ibeta_derivative.cpp  test_instances//test_instances pch_light /boost/test//boost_unit_test_framework
        : # command line
        : # input files
        : # requirements
          <define>TEST_DOUBLE
          <toolset>intel:<pch>off
          <toolset>gcc:<cxxflags>-Wno-overflow
        : test_ibeta_derivative_double  ]
   [ run test_ibeta_derivative.cpp  test_instances//test_instances pch_light /boost/test//boost_unit_test_framework
        : # command line
        : # input files
        : # requirements
          <define>TEST_LDOUBLE
          <toolset>intel:<pch>off
          <toolset>gcc:<cxxflags>-Wno-overflow
        : test_ibeta_derivative_long_double  ]
   [ run test_ibeta_derivative.cpp  test_instances//test_instances pch_light /boost/test//boost_unit_test_framework
        : # command line
        : # input files
        : # requirements
          <define>TEST_REAL_CONCEPT
          <define>TEST_DATA=1
          <toolset>intel:<pch>off
          <toolset>gcc:<cxxflags>-Wno-overflow
        : test_ibeta_derivative_real_concept1  ]
   [ run test_ibeta_derivative.cpp  test_instances//test_instances pch_light /boost/test//boost_unit_test_framework
        : # command line
        : # input files
        : # requirements
          <define>TEST_REAL_CONCEPT
          <define>TEST_DATA=2
          <toolset>intel:<pch>off
          <toolset>gcc:<cxxflags>-Wno-overflow
        : test_ibeta_derivative_real_concept2  ]
   [ run test_ibeta_derivative.cpp  test_instances//test_instances pch_light /boost/test//boost_unit_test_framework
        : # command line
        : # input files
        : # requirements
          <define>TEST_REAL_CONCEPT
          <define>TEST_DATA=3
          <toolset>intel:<pch>off
          <toolset>gcc:<cxxflags>-Wno-overflow
        : test_ibeta_derivative_real_concept3  ]
   [ run test_ibeta_derivative.cpp  test_instances//test_instances pch_light /boost/test//boost_unit_test_framework
        : # command line
        : # input files
        : # requirements
          <define>TEST_REAL_CONCEPT
          <define>TEST_DATA=4
          <toolset>intel:<pch>off
          <toolset>gcc:<cxxflags>-Wno-overflow
        : test_ibeta_derivative_real_concept4  ]

   [ run test_ibeta_inv.cpp  test_instances//test_instances pch_light /boost/test//boost_unit_test_framework
        : # command line
        : # input files
        : # requirements
          <define>TEST_FLOAT
          <toolset>intel:<pch>off
        : test_ibeta_inv_float  ]
   [ run test_ibeta_inv.cpp  test_instances//test_instances pch_light /boost/test//boost_unit_test_framework
        : # command line
        : # input files
        : # requirements
          <define>TEST_DOUBLE
          <toolset>intel:<pch>off
        : test_ibeta_inv_double  ]
   [ run test_ibeta_inv.cpp  test_instances//test_instances pch_light /boost/test//boost_unit_test_framework
        : # command line
        : # input files
        : # requirements
          <define>TEST_LDOUBLE
          <toolset>intel:<pch>off
        : test_ibeta_inv_long_double  ]
   [ run test_ibeta_inv.cpp  test_instances//test_instances pch_light /boost/test//boost_unit_test_framework
        : # command line
        : # input files
        : # requirements
          <define>TEST_REAL_CONCEPT
          <define>TEST_DATA=1
          <toolset>intel:<pch>off
        : test_ibeta_inv_real_concept1  ]
   [ run test_ibeta_inv.cpp  test_instances//test_instances pch_light /boost/test//boost_unit_test_framework
        : # command line
        : # input files
        : # requirements
          <define>TEST_REAL_CONCEPT
          <define>TEST_DATA=2
          <toolset>intel:<pch>off
        : test_ibeta_inv_real_concept2  ]
   [ run test_ibeta_inv.cpp  test_instances//test_instances pch_light /boost/test//boost_unit_test_framework
        : # command line
        : # input files
        : # requirements
          <define>TEST_REAL_CONCEPT
          <define>TEST_DATA=3
          <toolset>intel:<pch>off
        : test_ibeta_inv_real_concept3  ]
   [ run test_ibeta_inv.cpp  test_instances//test_instances pch_light /boost/test//boost_unit_test_framework
        : # command line
        : # input files
        : # requirements
          <define>TEST_REAL_CONCEPT
          <define>TEST_DATA=4
          <toolset>intel:<pch>off
        : test_ibeta_inv_real_concept4  ]
   [ run test_ibeta_inv_ab.cpp  test_instances//test_instances pch_light /boost/test//boost_unit_test_framework
        : # command line
        : # input files
        : # requirements
          <define>TEST_FLOAT
          <toolset>intel:<pch>off
        : test_ibeta_inv_ab_float  ]
   [ run test_ibeta_inv_ab.cpp  test_instances//test_instances pch_light /boost/test//boost_unit_test_framework
        : # command line
        : # input files
        : # requirements
          <define>TEST_DOUBLE
          <toolset>intel:<pch>off
        : test_ibeta_inv_ab_double  ]
   [ run test_ibeta_inv_ab.cpp  test_instances//test_instances pch_light /boost/test//boost_unit_test_framework
        : # command line
        : # input files
        : # requirements
          <define>TEST_LDOUBLE
          <toolset>intel:<pch>off
        : test_ibeta_inv_ab_long_double  ]
   [ run test_ibeta_inv_ab.cpp  test_instances//test_instances pch_light /boost/test//boost_unit_test_framework
        : # command line
        : # input files
        : # requirements
          <define>TEST_REAL_CONCEPT
          <define>TEST_DATA=1
          <toolset>intel:<pch>off
        : test_ibeta_inv_ab_real_concept1  ]
   [ run test_ibeta_inv_ab.cpp  test_instances//test_instances pch_light /boost/test//boost_unit_test_framework
        : # command line
        : # input files
        : # requirements
          <define>TEST_REAL_CONCEPT
          <define>TEST_DATA=2
          <toolset>intel:<pch>off
        : test_ibeta_inv_ab_real_concept2  ]
   [ run test_ibeta_inv_ab.cpp test_instances//test_instances pch_light /boost/test//boost_unit_test_framework
        : # command line
        : # input files
        : # requirements
          <define>TEST_REAL_CONCEPT
          <define>TEST_DATA=3
          <toolset>intel:<pch>off
        : test_ibeta_inv_ab_real_concept3  ]
   [ run test_igamma.cpp test_instances//test_instances pch_light /boost/test//boost_unit_test_framework  ]
   [ run test_igamma_inv.cpp test_instances//test_instances pch_light  /boost/test//boost_unit_test_framework
        : # command line
        : # input files
        : # requirements
          <define>TEST_FLOAT
          <toolset>intel:<pch>off
        : test_igamma_inv_float  ]
   [ run test_igamma_inv.cpp  test_instances//test_instances pch_light /boost/test//boost_unit_test_framework
        : # command line
        : # input files
        : # requirements
          <define>TEST_DOUBLE
          <toolset>intel:<pch>off
        : test_igamma_inv_double  ]
   [ run test_igamma_inv.cpp  test_instances//test_instances pch_light /boost/test//boost_unit_test_framework
        : # command line
        : # input files
        : # requirements
          <define>TEST_LDOUBLE
          <toolset>intel:<pch>off
        : test_igamma_inv_long_double  ]
   [ run test_igamma_inv.cpp  test_instances//test_instances pch_light /boost/test//boost_unit_test_framework
        : # command line
        : # input files
        : # requirements
          <define>TEST_REAL_CONCEPT
          <toolset>intel:<pch>off
        : test_igamma_inv_real_concept  ]
   [ run test_igamma_inva.cpp  test_instances//test_instances pch_light /boost/test//boost_unit_test_framework
        : # command line
        : # input files
        : # requirements
          <define>TEST_FLOAT
          <toolset>intel:<pch>off
        : test_igamma_inva_float  ]
   [ run test_igamma_inva.cpp  test_instances//test_instances pch_light /boost/test//boost_unit_test_framework
        : # command line
        : # input files
        : # requirements
          <define>TEST_DOUBLE
          <toolset>intel:<pch>off
        : test_igamma_inva_double  ]
   [ run test_igamma_inva.cpp  test_instances//test_instances pch_light /boost/test//boost_unit_test_framework
        : # command line
        : # input files
        : # requirements
          <define>TEST_LDOUBLE
          <toolset>intel:<pch>off
      : test_igamma_inva_long_double  ]
   [ run test_igamma_inva.cpp  test_instances//test_instances pch_light /boost/test//boost_unit_test_framework
        : # command line
        : # input files
        : # requirements
          <define>TEST_REAL_CONCEPT
          <toolset>intel:<pch>off
        : test_igamma_inva_real_concept  ]
   [ run test_instantiate1.cpp test_instantiate2.cpp  ]
   [ run test_instantiate1.cpp test_instantiate2.cpp  : : : <exception-handling>off : test_instantiate_no_eh ]
   [ run test_instantiate3.cpp ]
   [ run test_jacobi.cpp pch_light /boost/test//boost_unit_test_framework  ]
   [ run test_laguerre.cpp test_instances//test_instances pch_light /boost/test//boost_unit_test_framework  ]

   [ run test_lambert_w.cpp /boost/test//boost_unit_test_framework  ]
   [ run test_lambert_w.cpp /boost/test//boost_unit_test_framework : : : <define>BOOST_MATH_TEST_MULTIPRECISION=1  $(float128_type) [ check-target-builds ../config//is_ci_sanitizer_run "Sanitizer CI run" : <build>no ] : test_lambert_w_multiprecision_1 ]
   [ run test_lambert_w.cpp /boost/test//boost_unit_test_framework : : : <define>BOOST_MATH_TEST_MULTIPRECISION=2  $(float128_type) [ check-target-builds ../config//is_ci_sanitizer_run "Sanitizer CI run" : <build>no ] : test_lambert_w_multiprecision_2 ]
   [ run test_lambert_w.cpp /boost/test//boost_unit_test_framework : : : <define>BOOST_MATH_TEST_MULTIPRECISION=3  $(float128_type) [ check-target-builds ../config//is_ci_sanitizer_run "Sanitizer CI run" : <build>no ] : test_lambert_w_multiprecision_3 ]
   [ run test_lambert_w.cpp /boost/test//boost_unit_test_framework : : : <define>BOOST_MATH_TEST_MULTIPRECISION=4 <define>BOOST_MATH_TEST_FLOAT128 $(float128_type) [ check-target-builds ../config//is_ci_sanitizer_run "Sanitizer CI run" : <build>no ] : test_lambert_w_multiprecision_4 ]
   [ run test_lambert_w_integrals_float128.cpp /boost/test//boost_unit_test_framework : : : release [ check-target-builds ../config//has_float128 "GCC libquadmath and __float128 support" : <linkflags>"-Bstatic -lquadmath -Bdynamic" : <build>no ] [ requires cxx11_auto_declarations cxx11_lambdas cxx11_smart_ptr cxx11_unified_initialization_syntax sfinae_expr ] [ check-target-builds ../config//is_ci_sanitizer_run "Sanitizer CI run" : <build>no ] ]
   [ run test_lambert_w_integrals_quad.cpp /boost/test//boost_unit_test_framework : : : release [ requires cxx11_auto_declarations cxx11_lambdas cxx11_smart_ptr cxx11_unified_initialization_syntax sfinae_expr ] $(float128_type) [ check-target-builds ../config//is_ci_sanitizer_run "Sanitizer CI run" : <build>no ] ]
   [ run test_lambert_w_integrals_long_double.cpp /boost/test//boost_unit_test_framework : : : [ requires cxx11_auto_declarations cxx11_lambdas cxx11_smart_ptr cxx11_unified_initialization_syntax sfinae_expr ] ]
   [ run test_lambert_w_integrals_double.cpp /boost/test//boost_unit_test_framework : : : [ requires cxx11_auto_declarations cxx11_lambdas cxx11_smart_ptr cxx11_unified_initialization_syntax sfinae_expr ] ]
   [ run test_lambert_w_integrals_float.cpp /boost/test//boost_unit_test_framework : : : [ requires cxx11_auto_declarations cxx11_lambdas cxx11_smart_ptr cxx11_unified_initialization_syntax sfinae_expr ] ]
   [ run test_lambert_w_derivative.cpp /boost/test//boost_unit_test_framework : : : <define>BOOST_MATH_TEST_MULTIPRECISION  $(float128_type)  ]

   [ run test_legendre.cpp test_instances//test_instances pch_light /boost/test//boost_unit_test_framework : : : $(float128_type)  ]
   [ run chebyshev_test.cpp  : : : [ requires cxx11_inline_namespaces cxx11_unified_initialization_syntax cxx11_hdr_tuple cxx11_smart_ptr cxx11_defaulted_functions cxx11_auto_declarations cxx11_range_based_for cxx11_constexpr ] $(float128_type)  ]
   [ run chebyshev_transform_test.cpp ../config//fftw3f : : : <define>TEST1 [ requires cxx11_smart_ptr cxx11_defaulted_functions cxx11_auto_declarations cxx11_range_based_for ] [ check-target-builds ../config//has_fftw3 "libfftw3" : : <build>no ] : chebyshev_transform_test_1 ]
   [ run chebyshev_transform_test.cpp ../config//fftw3 : : : <define>TEST2 [ requires cxx11_smart_ptr cxx11_defaulted_functions cxx11_auto_declarations cxx11_range_based_for ] [ check-target-builds ../config//has_fftw3 "libfftw3" : : <build>no ] : chebyshev_transform_test_2 ]
   [ run chebyshev_transform_test.cpp ../config//fftw3l : : : <define>TEST3 [ requires cxx11_smart_ptr cxx11_defaulted_functions cxx11_auto_declarations cxx11_range_based_for ] [ check-target-builds ../config//has_fftw3 "libfftw3" : : <build>no ] : chebyshev_transform_test_3 ]
   [ run chebyshev_transform_test.cpp ../config//fftw3q ../config//quadmath : : : <define>TEST4 [ requires cxx11_smart_ptr cxx11_defaulted_functions cxx11_auto_declarations cxx11_range_based_for ] [ check-target-builds ../config//has_fftw3 "libfftw3" : : <build>no ] [ check-target-builds ../config//has_float128 "__float128" : : <build>no ] : chebyshev_transform_test_4 ]

   [ run cardinal_trigonometric_test.cpp ../config//fftw3f : : : <define>TEST1 [ requires cxx11_auto_declarations cxx11_range_based_for ] [ check-target-builds ../config//has_fftw3 "libfftw3" : : <build>no ] : cardinal_trigonometric_test_1 ]
   [ run cardinal_trigonometric_test.cpp ../config//fftw3 : : : <define>TEST2 [ requires cxx11_auto_declarations cxx11_range_based_for ] [ check-target-builds ../config//has_fftw3 "libfftw3" : : <build>no ] : cardinal_trigonometric_test_2 ]
   [ run cardinal_trigonometric_test.cpp ../config//fftw3l : : : <define>TEST3 [ requires cxx11_auto_declarations cxx11_range_based_for ] [ check-target-builds ../config//has_fftw3 "libfftw3" : : <build>no ] : cardinal_trigonometric_test_3 ]
   [ run cardinal_trigonometric_test.cpp ../config//fftw3q ../config//quadmath : : : <define>TEST4 [ requires cxx11_auto_declarations cxx11_range_based_for ] [ check-target-builds ../config//has_fftw3 "libfftw3" : : <build>no ] [ check-target-builds ../config//has_float128 "__float128" : : <build>no ] : cardinal_trigonometric_test_4 ]


   [ run test_ldouble_simple.cpp /boost/test//boost_unit_test_framework  ]
   # Needs to run in release mode, as it's rather slow:
   [ run test_next.cpp pch /boost/test//boost_unit_test_framework : : : release  ]
   [ run test_next_decimal.cpp pch /boost/test//boost_unit_test_framework : : : release  ]
   [ run test_owens_t.cpp /boost/test//boost_unit_test_framework  ]
   [ run test_polygamma.cpp test_instances//test_instances pch_light /boost/test//boost_unit_test_framework  ]
   [ run test_trigamma.cpp test_instances//test_instances /boost/test//boost_unit_test_framework  ]
   [ run test_round.cpp pch /boost/test//boost_unit_test_framework  ]
   [ run git_issue_430.cpp pch /boost/test//boost_unit_test_framework ]
   [ run test_spherical_harmonic.cpp test_instances//test_instances pch_light /boost/test//boost_unit_test_framework  ]
   [ run test_sign.cpp /boost/test//boost_unit_test_framework  ]
   [ run test_tgamma_for_issue396_part1.cpp /boost/test//boost_unit_test_framework : : : $(float128_type) <toolset>gcc-mingw:<cxxflags>-Wa,-mbig-obj <debug-symbols>off <toolset>msvc:<cxxflags>/bigobj [ check-target-builds ../config//is_cygwin_run "Cygwin CI run" : <build>no ] ]
   [ run test_tgamma_for_issue396_part2.cpp /boost/test//boost_unit_test_framework : : : <toolset>gcc-mingw:<cxxflags>-Wa,-mbig-obj <debug-symbols>off <toolset>msvc:<cxxflags>/bigobj [ check-target-builds ../config//is_cygwin_run "Cygwin CI run" : <build>no ]  ]
   [ run test_tgamma_ratio.cpp test_instances//test_instances pch_light /boost/test//boost_unit_test_framework  ]
   [ run test_trig.cpp test_instances//test_instances pch_light /boost/test//boost_unit_test_framework  ]
   [ run test_zeta.cpp /boost/test//boost_unit_test_framework test_instances//test_instances pch_light  ]
   [ run test_sinc.cpp /boost/test//boost_unit_test_framework pch_light ]
   [ run test_fibonacci.cpp /boost/test//boost_unit_test_framework ]
;

test-suite distribution_tests :
   [ run test_arcsine.cpp pch /boost/test//boost_unit_test_framework  ]
   [ run test_landau.cpp pch : : : [ check-target-builds ../config//has_float128 "GCC libquadmath and __float128 support" : <linkflags>"-Bstatic -lquadmath -Bdynamic" ] ]
   [ run test_saspoint5.cpp pch : : : [ check-target-builds ../config//has_float128 "GCC libquadmath and __float128 support" : <linkflags>"-Bstatic -lquadmath -Bdynamic" ] ]
   [ run test_holtsmark.cpp pch : : : [ check-target-builds ../config//has_float128 "GCC libquadmath and __float128 support" : <linkflags>"-Bstatic -lquadmath -Bdynamic" ] ]
   [ run test_mapairy.cpp pch : : : [ check-target-builds ../config//has_float128 "GCC libquadmath and __float128 support" : <linkflags>"-Bstatic -lquadmath -Bdynamic" ] ]
   [ run test_bernoulli.cpp /boost/test//boost_unit_test_framework  ]
   [ run test_beta_dist.cpp /boost/test//boost_unit_test_framework  ]
   [ run test_binomial.cpp  /boost/test//boost_unit_test_framework
        : # command line
        : # input files
        : # requirements
          <define>TEST_FLOAT
          <toolset>intel:<pch>off
        : test_binomial_float  ]
   [ run test_binomial.cpp  /boost/test//boost_unit_test_framework
        : # command line
        : # input files
        : # requirements
          <define>TEST_DOUBLE
          <toolset>intel:<pch>off
        : test_binomial_double  ]
   [ run test_binomial.cpp  /boost/test//boost_unit_test_framework
        : # command line
        : # input files
        : # requirements
          <define>TEST_LDOUBLE
          <toolset>intel:<pch>off
        : test_binomial_long_double  ]
   [ run test_binomial.cpp  /boost/test//boost_unit_test_framework
        : # command line
        : # input files
        : # requirements
          <define>TEST_REAL_CONCEPT
          <define>TEST_ROUNDING=0
          <toolset>intel:<pch>off
        : test_binomial_real_concept0  ]
   [ run test_binomial.cpp  /boost/test//boost_unit_test_framework
        : # command line
        : # input files
        : # requirements
          <define>TEST_REAL_CONCEPT
          <define>TEST_ROUNDING=1
          <toolset>intel:<pch>off
        : test_binomial_real_concept1  ]
   [ run test_binomial.cpp  /boost/test//boost_unit_test_framework
        : # command line
        : # input files
        : # requirements
          <define>TEST_REAL_CONCEPT
          <define>TEST_ROUNDING=2
          <toolset>intel:<pch>off
        : test_binomial_real_concept2  ]
   [ run test_binomial.cpp  /boost/test//boost_unit_test_framework
        : # command line
        : # input files
        : # requirements
          <define>TEST_REAL_CONCEPT
          <define>TEST_ROUNDING=3
          <toolset>intel:<pch>off
        : test_binomial_real_concept3  ]
   [ run test_binomial.cpp  /boost/test//boost_unit_test_framework
        : # command line
        : # input files
        : # requirements
          <define>TEST_REAL_CONCEPT
          <define>TEST_ROUNDING=4
          <toolset>intel:<pch>off
        : test_binomial_real_concept4  ]
   [ run test_binomial.cpp  /boost/test//boost_unit_test_framework
        : # command line
        : # input files
        : # requirements
          <define>TEST_REAL_CONCEPT
          <define>TEST_ROUNDING=5
          <toolset>intel:<pch>off
        : test_binomial_real_concept5  ]
   [ run test_binomial.cpp  /boost/test//boost_unit_test_framework
        : # command line
        : # input files
        : # requirements
          <define>TEST_REAL_CONCEPT
          <define>TEST_ROUNDING=6
          <toolset>intel:<pch>off
        : test_binomial_real_concept6  ]
   [ run test_cauchy.cpp /boost/test//boost_unit_test_framework  ]
   [ run test_chi_squared.cpp /boost/test//boost_unit_test_framework  ]
   [ run test_dist_overloads.cpp /boost/test//boost_unit_test_framework  ]
   [ run test_exponential_dist.cpp /boost/test//boost_unit_test_framework  ]
   [ run test_extreme_value.cpp /boost/test//boost_unit_test_framework  ]
   [ run test_find_location.cpp pch /boost/test//boost_unit_test_framework  ]
   [ run test_find_scale.cpp pch /boost/test//boost_unit_test_framework  ]
   [ run test_fisher_f.cpp /boost/test//boost_unit_test_framework  ]
   [ run test_gamma_dist.cpp pch /boost/test//boost_unit_test_framework  ]
   [ run test_geometric.cpp /boost/test//boost_unit_test_framework  ]
   [ run test_hyperexponential_dist.cpp /boost/test//boost_unit_test_framework ]
   [ run test_hypergeometric_dist.cpp /boost/test//boost_unit_test_framework
        : # command line
        : # input files
        : # requirements
          <define>TEST_QUANT=0
          <toolset>intel:<pch>off
        : test_hypergeometric_dist0  ]
   [ run test_hypergeometric_dist.cpp /boost/test//boost_unit_test_framework
        : # command line
        : # input files
        : # requirements
          <define>TEST_QUANT=1
          <toolset>intel:<pch>off
        : test_hypergeometric_dist1  ]
   [ run test_hypergeometric_dist.cpp /boost/test//boost_unit_test_framework
        : # command line
        : # input files
        : # requirements
          <define>TEST_QUANT=2
          <toolset>intel:<pch>off
        : test_hypergeometric_dist2  ]
   [ run test_hypergeometric_dist.cpp /boost/test//boost_unit_test_framework
        : # command line
        : # input files
        : # requirements
          <define>TEST_QUANT=3
          <toolset>intel:<pch>off
        : test_hypergeometric_dist3  ]
   [ run test_hypergeometric_dist.cpp /boost/test//boost_unit_test_framework
        : # command line
        : # input files
        : # requirements
          <define>TEST_QUANT=4
          <toolset>intel:<pch>off
        : test_hypergeometric_dist4  ]
   [ run test_hypergeometric_dist.cpp /boost/test//boost_unit_test_framework
        : # command line
        : # input files
        : # requirements
          <define>TEST_QUANT=5
          <toolset>intel:<pch>off
        : test_hypergeometric_dist5  ]
   [ run test_inverse_chi_squared_distribution.cpp /boost/test//boost_unit_test_framework  ]
   [ run test_inverse_gamma_distribution.cpp /boost/test//boost_unit_test_framework  ]
   [ run test_inverse_gaussian.cpp /boost/test//boost_unit_test_framework  ]
   [ run test_kolmogorov_smirnov.cpp /boost/test//boost_unit_test_framework : : : [ requires cxx11_hdr_initializer_list cxx11_auto_declarations cxx11_lambdas cxx11_unified_initialization_syntax cxx11_smart_ptr ] ]
   [ run test_laplace.cpp /boost/test//boost_unit_test_framework  ]
   [ run test_inv_hyp.cpp pch /boost/test//boost_unit_test_framework  ]
   [ run test_logistic_dist.cpp /boost/test//boost_unit_test_framework  ]
   [ run test_lognormal.cpp /boost/test//boost_unit_test_framework  ]
   [ run test_negative_binomial.cpp /boost/test//boost_unit_test_framework
        : # command line
        : # input files
        : # requirements
          <define>TEST_FLOAT
          <toolset>intel:<pch>off
        : test_negative_binomial_float  ]
   [ run test_negative_binomial.cpp /boost/test//boost_unit_test_framework
        : # command line
        : # input files
        : # requirements
          <define>TEST_DOUBLE
          <toolset>intel:<pch>off
        : test_negative_binomial_double  ]
   [ run test_negative_binomial.cpp /boost/test//boost_unit_test_framework
        : # command line
        : # input files
        : # requirements
          <define>TEST_LDOUBLE
          <toolset>intel:<pch>off
        : test_negative_binomial_long_double  ]
   [ run test_negative_binomial.cpp /boost/test//boost_unit_test_framework
        : # command line
        : # input files
        : # requirements
          <define>TEST_REAL_CONCEPT
          <toolset>intel:<pch>off
        : test_negative_binomial_real_concept  ]
   [ run test_nc_chi_squared.cpp  pch /boost/test//boost_unit_test_framework
        : # command line
        : # input files
        : # requirements
          <define>TEST_FLOAT
          <toolset>intel:<pch>off
        : test_nc_chi_squared_float  ]
   [ run test_nc_chi_squared.cpp  pch /boost/test//boost_unit_test_framework
        : # command line
        : # input files
        : # requirements
          <define>TEST_DOUBLE
          <toolset>intel:<pch>off
        : test_nc_chi_squared_double  ]
   [ run test_nc_chi_squared.cpp  pch /boost/test//boost_unit_test_framework
        : # command line
        : # input files
        : # requirements
          <define>TEST_LDOUBLE
          <toolset>intel:<pch>off
        : test_nc_chi_squared_long_double  ]
   [ run test_nc_chi_squared.cpp  pch /boost/test//boost_unit_test_framework
        : # command line
        : # input files
        : # requirements
          <define>TEST_REAL_CONCEPT
          <toolset>intel:<pch>off
        : test_nc_chi_squared_real_concept  ]
   [ run test_nc_beta.cpp  /boost/test//boost_unit_test_framework
        : # command line
        : # input files
        : # requirements
          <define>TEST_FLOAT
          <toolset>intel:<pch>off
        : test_nc_beta_float  ]
   [ run test_nc_beta.cpp  /boost/test//boost_unit_test_framework
        : # command line
        : # input files
        : # requirements
          <define>TEST_DOUBLE
          <toolset>intel:<pch>off
        : test_nc_beta_double  ]
   [ run test_nc_beta.cpp  /boost/test//boost_unit_test_framework
        : # command line
        : # input files
        : # requirements
          <define>TEST_LDOUBLE
          <toolset>intel:<pch>off
        : test_nc_beta_long_double  ]
   [ run test_nc_beta.cpp  /boost/test//boost_unit_test_framework
        : # command line
        : # input files
        : # requirements
          <define>TEST_REAL_CONCEPT
          <define>TEST_DATA=1
          <toolset>intel:<pch>off
        : test_nc_beta_real_concept1  ]
   [ run test_nc_beta.cpp  /boost/test//boost_unit_test_framework
        : # command line
        : # input files
        : # requirements
          <define>TEST_REAL_CONCEPT
          <define>TEST_DATA=2
          <toolset>intel:<pch>off
        : test_nc_beta_real_concept2  ]
   [ run test_nc_f.cpp pch /boost/test//boost_unit_test_framework  ]
   [ run test_nc_t.cpp  pch /boost/test//boost_unit_test_framework
        : # command line
        : # input files
        : # requirements
          <define>TEST_FLOAT
          <toolset>intel:<pch>off
        : test_nc_t_float  ]
   [ run test_nc_t.cpp  pch /boost/test//boost_unit_test_framework
        : # command line
        : # input files
        : # requirements
          <define>TEST_DOUBLE
          <toolset>intel:<pch>off
        : test_nc_t_double  ]
   [ run test_nc_t.cpp  pch /boost/test//boost_unit_test_framework
        : # command line
        : # input files
        : # requirements
          <define>TEST_LDOUBLE
          <toolset>intel:<pch>off
        : test_nc_t_long_double  ]
   [ run test_nc_t.cpp  pch /boost/test//boost_unit_test_framework
        : # command line
        : # input files
        : # requirements
          <define>TEST_REAL_CONCEPT
          <toolset>intel:<pch>off
        : test_nc_t_real_concept  ]
   [ run test_normal.cpp pch /boost/test//boost_unit_test_framework  ]
   [ run test_pareto.cpp /boost/test//boost_unit_test_framework  ]
   [ run test_poisson.cpp /boost/test//boost_unit_test_framework
        : # command line
        : # input files
        : # requirements
          <define>TEST_FLOAT
          <toolset>intel:<pch>off
        : test_poisson_float  ]
   [ run test_poisson.cpp  /boost/test//boost_unit_test_framework
        : # command line
        : # input files
        : # requirements
          <define>TEST_DOUBLE
          <toolset>intel:<pch>off
        : test_poisson_double  ]
   [ run test_poisson.cpp  /boost/test//boost_unit_test_framework
        : # command line
        : # input files
        : # requirements
          <define>TEST_LDOUBLE
          <toolset>intel:<pch>off
        : test_poisson_long_double  ]
   [ run test_poisson.cpp  /boost/test//boost_unit_test_framework
        : # command line
        : # input files
        : # requirements
          <define>TEST_REAL_CONCEPT
          <toolset>intel:<pch>off
        : test_poisson_real_concept  ]
   [ run test_rayleigh.cpp /boost/test//boost_unit_test_framework  ]
   [ run test_students_t.cpp /boost/test//boost_unit_test_framework  ]
   [ run test_skew_normal.cpp /boost/test//boost_unit_test_framework  ]
   [ run test_triangular.cpp pch /boost/test//boost_unit_test_framework  ]
   [ run test_uniform.cpp pch /boost/test//boost_unit_test_framework  ]
   [ run test_weibull.cpp /boost/test//boost_unit_test_framework ]

   [ run test_legacy_nonfinite.cpp /boost/test//boost_unit_test_framework ]
   [ run test_basic_nonfinite.cpp /boost/test//boost_unit_test_framework  ]
   [ run test_lexical_cast.cpp /boost/test//boost_unit_test_framework  ]
   [ run test_nonfinite_trap.cpp /boost/test//boost_unit_test_framework : : : <exception-handling>off:<build>no  ]
   [ run test_signed_zero.cpp /boost/test//boost_unit_test_framework  ]
   [ run complex_test.cpp /boost/test//boost_unit_test_framework  ]

   [ compile test_dist_deduction_guides.cpp : [ requires cpp_deduction_guides cpp_variadic_templates ] ]
   [ run git_issue_800.cpp /boost/test//boost_unit_test_framework  ]
   [ run git_issue_845.cpp /boost/test//boost_unit_test_framework  ]
   [ run scipy_issue_14901.cpp /boost/test//boost_unit_test_framework ]
   [ run scipy_issue_14901_ncf.cpp /boost/test//boost_unit_test_framework ]
   [ run scipy_issue_15101.cpp /boost/test//boost_unit_test_framework ]
   [ run scipy_issue_17146.cpp /boost/test//boost_unit_test_framework  ]
   [ run scipy_issue_17388.cpp /boost/test//boost_unit_test_framework  ]
   [ run scipy_issue_17916.cpp /boost/test//boost_unit_test_framework  ]
   [ run scipy_issue_17916_nct.cpp /boost/test//boost_unit_test_framework  ]
   [ run scipy_issue_18302.cpp /boost/test//boost_unit_test_framework  ]
   [ run scipy_issue_18511.cpp /boost/test//boost_unit_test_framework ]
   [ compile scipy_issue_19762.cpp ]
   [ run git_issue_1120.cpp ]
;

test-suite new_floats :
   [ compile compile_test/float32.cpp ]
   [ compile compile_test/float64.cpp ]
   [ compile compile_test/float128.cpp ]
   [ run test_float_io.cpp : : : $(float128_type) ]
   [ run test_float_io.cpp : : : <define>BOOST_MATH_TEST_IO_AS_INTEL_QUAD=1 $(float128_type) : test_float_io_quad ]
;

test-suite mp :

   [ run test_nc_t_quad.cpp  pch /boost/test//boost_unit_test_framework : : : release <toolset>gcc-mingw:<cxxflags>-Wa,-mbig-obj <debug-symbols>off [ check-target-builds ../config//has_float128 "GCC libquadmath and __float128 support" : <linkflags>-lquadmath ] ]
   [ run test_polynomial.cpp /boost/test//boost_unit_test_framework : : : <define>TEST1 : test_polynomial_1  ]
   [ run test_polynomial.cpp /boost/test//boost_unit_test_framework : : : <define>TEST2 : test_polynomial_2  ]
   [ run test_polynomial.cpp /boost/test//boost_unit_test_framework : : : <define>TEST3 : test_polynomial_3  ]
   [ run test_estrin.cpp ]
   [ run polynomial_concept_check.cpp ]

   [ run issue893.cpp ]
   [ run git_issue_1098.cpp ]
;

test-suite misc :
   [ run header_deprecated_test.cpp ]
   [ run threading_sanity_check.cpp ]
   [ run test_tr1.cpp
   ../build//boost_math_tr1
   ../build//boost_math_tr1f
   ../build//boost_math_c99
   ../build//boost_math_c99f
   /boost/test//boost_unit_test_framework
     ]

   [ run test_tr1.cpp
      ../build//boost_math_tr1l
      ../build//boost_math_c99l
      /boost/test//boost_unit_test_framework
      : : :
      <define>TEST_LD=1
      [ check-target-builds ../config//has_long_double_support "long double support" : : <build>no ]
      :
      test_tr1_long_double
     ]

   [ run test_tr1.c
      ../build//boost_math_tr1
      ../build//boost_math_tr1f
      ../build//boost_math_c99
      ../build//boost_math_c99f
      /boost/test//boost_unit_test_framework
      : : : #requirements
      :
      test_tr1_c
    ]

   [ run test_tr1.c
      ../build//boost_math_tr1l
      ../build//boost_math_c99l
      /boost/test//boost_unit_test_framework
      : : :
      <define>TEST_LD=1
      [ check-target-builds ../config//has_long_double_support "long double support" : : <build>no ]
      :
      test_tr1_c_long_double
    ]
   [ run test_constants.cpp : : : [ requires cxx17_if_constexpr cxx17_std_apply ] $(float128_type) ]
   [ run simple_continued_fraction_test.cpp : : : [ requires cxx17_if_constexpr cxx17_std_apply ] $(float128_type) ]
   [ run centered_continued_fraction_test.cpp : : : [ requires cxx17_if_constexpr cxx17_std_apply ] $(float128_type) ]
   [ run luroth_expansion_test.cpp : : : [ requires cxx17_if_constexpr cxx17_std_apply ] $(float128_type) ]
   [ run engel_expansion_test.cpp : : : [ requires cxx17_if_constexpr cxx17_std_apply ] $(float128_type) ]
   [ run test_classify.cpp pch /boost/test//boost_unit_test_framework : : : <toolset>msvc:<cxxflags>/bigobj ]
   [ run test_error_handling.cpp /boost/test//boost_unit_test_framework  ]
   [ run legendre_stieltjes_test.cpp /boost/test//boost_unit_test_framework : : : [ requires cxx11_auto_declarations cxx11_range_based_for ] $(float128_type)  ]
   [ run test_minima.cpp pch /boost/test//boost_unit_test_framework  ]
   [ run test_rationals.cpp /boost/test//boost_unit_test_framework
      test_rational_instances/test_rational_double1.cpp
      test_rational_instances/test_rational_double2.cpp
      test_rational_instances/test_rational_double3.cpp
      test_rational_instances/test_rational_double4.cpp
      test_rational_instances/test_rational_double5.cpp
      test_rational_instances/test_rational_float1.cpp
      test_rational_instances/test_rational_float2.cpp
      test_rational_instances/test_rational_float3.cpp
      test_rational_instances/test_rational_float4.cpp
      test_rational_instances/test_rational_ldouble1.cpp
      test_rational_instances/test_rational_ldouble2.cpp
      test_rational_instances/test_rational_ldouble3.cpp
      test_rational_instances/test_rational_ldouble4.cpp
      test_rational_instances/test_rational_ldouble5.cpp
      test_rational_instances/test_rational_real_concept1.cpp
      test_rational_instances/test_rational_real_concept2.cpp
      test_rational_instances/test_rational_real_concept3.cpp
      test_rational_instances/test_rational_real_concept4.cpp
      test_rational_instances/test_rational_real_concept5.cpp
   ]
   [ run test_policy.cpp /boost/test//boost_unit_test_framework  ]
   [ run test_policy_2.cpp /boost/test//boost_unit_test_framework  ]
   [ run test_policy_3.cpp /boost/test//boost_unit_test_framework  ]
   [ run test_policy_4.cpp /boost/test//boost_unit_test_framework  ]
   [ run test_policy_5.cpp /boost/test//boost_unit_test_framework  ]
   [ run test_policy_6.cpp /boost/test//boost_unit_test_framework  ]
   [ run test_policy_7.cpp /boost/test//boost_unit_test_framework  ]
   [ run test_policy_8.cpp /boost/test//boost_unit_test_framework  ]
   [ compile test_policy_9.cpp  ]
   [ run test_policy_10.cpp /boost/test//boost_unit_test_framework  ]
   [ run test_policy_sf.cpp /boost/test//boost_unit_test_framework  ]
   [ run test_long_double_support.cpp /boost/test//boost_unit_test_framework
      : : : [ check-target-builds ../config//has_long_double_support "long double support" : : <build>no ] ]
   [ run test_recurrence.cpp : : : <define>TEST=1 [ requires cxx11_unified_initialization_syntax cxx11_hdr_tuple cxx11_auto_declarations cxx11_decltype ] <toolset>msvc:<cxxflags>/bigobj : test_recurrence_1 ]
   [ run test_recurrence.cpp : : : <define>TEST=2 release $(float128_type) [ requires cxx11_unified_initialization_syntax cxx11_hdr_tuple cxx11_auto_declarations cxx11_decltype ]  : test_recurrence_2 ]
   [ run test_recurrence.cpp : : : <define>TEST=3 release $(float128_type) [ requires cxx11_unified_initialization_syntax cxx11_hdr_tuple cxx11_auto_declarations cxx11_decltype ]  : test_recurrence_3 ]

   [ run test_print_info_on_type.cpp  ]
   [ run univariate_statistics_test.cpp /boost/test//boost_unit_test_framework : : : <toolset>gcc-mingw:<cxxflags>-Wa,-mbig-obj <debug-symbols>off <toolset>msvc:<cxxflags>/bigobj [ check-target-builds ../config//is_cygwin_run "Cygwin CI run" : <build>no ] [ requires cxx17_if_constexpr cxx17_std_apply ] ]
   [ run univariate_statistics_backwards_compatible_test.cpp /boost/test//boost_unit_test_framework : : : <toolset>gcc-mingw:<cxxflags>-Wa,-mbig-obj <debug-symbols>off <toolset>msvc:<cxxflags>/bigobj [ check-target-builds ../config//is_cygwin_run "Cygwin CI run" : <build>no ] [ requires cxx11_hdr_forward_list cxx11_hdr_atomic cxx11_hdr_thread cxx11_hdr_tuple cxx11_hdr_future cxx11_sfinae_expr ] ]
   [ run ooura_fourier_integral_test.cpp /boost/test//boost_unit_test_framework : : : <toolset>gcc-mingw:<cxxflags>-Wa,-mbig-obj <debug-symbols>off <toolset>msvc:<cxxflags>/bigobj [ check-target-builds ../config//is_cygwin_run "Cygwin CI run" : <build>no ] $(float128_type) [ requires cxx17_if_constexpr cxx17_std_apply ] ]
   [ run empirical_cumulative_distribution_test.cpp  : : :  [ requires cxx17_if_constexpr cxx17_std_apply ] ]
   [ run norms_test.cpp /boost/test//boost_unit_test_framework : : :  [ requires cxx17_if_constexpr cxx17_std_apply ] ]
   [ run signal_statistics_test.cpp : : : [ requires cxx17_if_constexpr cxx17_std_apply ] ]
   [ run anderson_darling_test.cpp : : : [ requires cxx17_if_constexpr cxx17_std_apply ] ]
   [ run ljung_box_test.cpp : : : [ requires cxx17_if_constexpr cxx17_std_apply ] ]
   [ run cubic_roots_test.cpp : : : [ requires cxx17_if_constexpr cxx17_std_apply ] ]
   [ run quartic_roots_test.cpp : : : [ requires cxx17_if_constexpr cxx17_std_apply ] ]
   [ run test_t_test.cpp : : : $(float128_type) [ requires cxx11_hdr_forward_list cxx11_hdr_atomic cxx11_hdr_thread cxx11_hdr_tuple cxx11_hdr_future cxx11_sfinae_expr ]  ]
   [ run test_z_test.cpp : : : $(float128_type) [ requires cxx11_hdr_forward_list cxx11_hdr_atomic cxx11_hdr_thread cxx11_hdr_tuple cxx11_hdr_future cxx11_sfinae_expr ]  ]
   [ run bivariate_statistics_test.cpp : : : [ requires cxx11_hdr_forward_list cxx11_hdr_atomic cxx11_hdr_thread cxx11_hdr_tuple cxx11_hdr_future cxx11_sfinae_expr ] [ check-target-builds ../config//is_cygwin_run "Cygwin CI run" : <build>no ] ]
   [ run linear_regression_test.cpp : : : [ requires cxx11_hdr_forward_list cxx11_hdr_atomic cxx11_hdr_thread cxx11_hdr_tuple cxx11_hdr_future cxx11_sfinae_expr ]  ]
   [ run test_runs_test.cpp : : : [ requires cxx17_if_constexpr cxx17_std_apply ] ]
   [ run test_chatterjee_correlation.cpp /boost/test//boost_unit_test_framework ]
   [ run test_rank.cpp /boost/test//boost_unit_test_framework ]
   [ run lanczos_smoothing_test.cpp /boost/test//boost_unit_test_framework : : : [ requires cxx17_if_constexpr cxx17_std_apply ] ]
   [ run condition_number_test.cpp /boost/test//boost_unit_test_framework : : : <define>TEST=1 <toolset>msvc:<cxxflags>/bigobj $(float128_type) : condition_number_test_1 ]
   [ run condition_number_test.cpp /boost/test//boost_unit_test_framework : : : <define>TEST=2 <toolset>msvc:<cxxflags>/bigobj $(float128_type) : condition_number_test_2 ]
   [ run condition_number_test.cpp /boost/test//boost_unit_test_framework : : : <define>TEST=3 <toolset>msvc:<cxxflags>/bigobj $(float128_type) : condition_number_test_3 ]
   [ run test_real_concept.cpp /boost/test//boost_unit_test_framework  ]
   [ run test_remez.cpp pch /boost/test//boost_unit_test_framework  ]
   [ run test_roots.cpp pch /boost/test//boost_unit_test_framework  ]
   [ run test_root_iterations.cpp pch /boost/test//boost_unit_test_framework : : : [ requires cxx11_hdr_tuple ]  ]
   [ run test_root_finding_concepts.cpp /boost/test//boost_unit_test_framework  ]
   [ run test_toms748_solve.cpp pch /boost/test//boost_unit_test_framework  ]
   [ run  compile_test/interpolators_cubic_spline_incl_test.cpp compile_test_main : : :  [ requires cxx11_smart_ptr cxx11_defaulted_functions cxx11_auto_declarations ] [ check-target-builds ../config//is_ci_sanitizer_run "Sanitizer CI run" : <build>no ] ]
   [ run  compile_test/interpolators_barycentric_rational_incl_test.cpp compile_test_main : : :  [ requires cxx11_smart_ptr cxx11_defaulted_functions cxx11_auto_declarations cxx11_unified_initialization_syntax ] [ check-target-builds ../config//is_ci_sanitizer_run "Sanitizer CI run" : <build>no ] ]
   [ run octonion_test.cpp
       /boost/test//boost_unit_test_framework ]
   [ run octonion_test_simple.cpp ]
   [ run quaternion_constexpr_test.cpp ]
   [ run quaternion_test.cpp
       /boost/test//boost_unit_test_framework : : : <toolset>msvc-14.0:<debug-symbols>off $(float128_type) ]
   [ run quaternion_mult_incl_test.cpp
       quaternion_mi1.cpp
       quaternion_mi2.cpp
       /boost/test//boost_unit_test_framework ]

#   [ run __temporary_test.cpp test_instances//test_instances : : : <test-info>always_show_run_output <pch>off ]
;

test-suite interpolators :
   [ run test_barycentric_rational.cpp /boost/test//boost_unit_test_framework : : :  [ requires cxx11_smart_ptr cxx11_defaulted_functions cxx11_auto_declarations cxx11_unified_initialization_syntax ] $(float128_type)  ]
   [ run test_vector_barycentric_rational.cpp /boost/test//boost_unit_test_framework : : :  [ requires cxx11_smart_ptr cxx11_defaulted_functions cxx11_auto_declarations cxx11_unified_initialization_syntax ]  [ check-target-builds ../../multiprecision/config//has_eigen : : <build>no ] ]
   [ run cardinal_cubic_b_spline_test.cpp /boost/test//boost_unit_test_framework : : :  [ requires cxx11_smart_ptr cxx11_defaulted_functions ] <debug-symbols>off <toolset>msvc:<cxxflags>/bigobj release ]
   [ run cardinal_b_spline_test.cpp : : :  [ requires cxx11_auto_declarations cxx11_constexpr cxx11_smart_ptr cxx11_defaulted_functions ] $(float128_type) ]
   [ run jacobi_test.cpp : : :  [ requires cxx11_auto_declarations cxx11_constexpr cxx11_smart_ptr cxx11_defaulted_functions ] $(float128_type) ]
   [ run gegenbauer_test.cpp : : :  [ requires cxx11_auto_declarations cxx11_constexpr cxx11_smart_ptr cxx11_defaulted_functions ] $(float128_type) ]
   [ run daubechies_scaling_test.cpp /boost/hana//boost_hana : : : <toolset>gcc-mingw:<cxxflags>-Wa,-mbig-obj <debug-symbols>off <toolset>msvc:<cxxflags>/bigobj [ requires cxx17_if_constexpr cxx17_std_apply ]  $(float128_type) [ check-target-builds ../config//is_ci_sanitizer_run "Sanitizer CI run" : <build>no ] [ check-target-builds ../config//is_cygwin_run "Cygwin CI run" : <build>no ] ]
   [ run daubechies_wavelet_test.cpp /boost/hana//boost_hana : : : <toolset>gcc-mingw:<cxxflags>-Wa,-mbig-obj <debug-symbols>off <toolset>msvc:<cxxflags>/bigobj [ requires cxx17_if_constexpr cxx17_std_apply ]  $(float128_type) [ check-target-builds ../config//is_ci_sanitizer_run "Sanitizer CI run" : <build>no ] [ check-target-builds ../config//is_cygwin_run "Cygwin CI run" : <build>no ] ]
   [ run fourier_transform_daubechies_test.cpp  : : : <toolset>gcc-mingw:<cxxflags>-Wa,-mbig-obj <debug-symbols>off <toolset>msvc:<cxxflags>/bigobj [ requires cxx17_if_constexpr cxx17_std_apply ]  $(float128_type) [ check-target-builds ../config//is_ci_sanitizer_run "Sanitizer CI run" : <build>no ] [ check-target-builds ../config//is_cygwin_run "Cygwin CI run" : <build>no ] ]
   [ run wavelet_transform_test.cpp /boost/hana//boost_hana : : : <toolset>msvc:<cxxflags>/bigobj [ requires cxx17_if_constexpr cxx17_std_apply ]  $(float128_type) [ check-target-builds ../config//is_ci_sanitizer_run "Sanitizer CI run" : <build>no ] ]
   [ run agm_test.cpp  : : : <toolset>msvc:<cxxflags>/bigobj [ requires cxx17_if_constexpr cxx17_std_apply ]  $(float128_type) ]
   [ run rsqrt_test.cpp  : : : <toolset>msvc:<cxxflags>/bigobj [ requires cxx17_if_constexpr cxx17_std_apply ]  $(float128_type) ]
   [ run cohen_acceleration_test.cpp  : : : <toolset>msvc:<cxxflags>/bigobj [ requires cxx17_if_constexpr cxx17_std_apply ]  $(float128_type) ]
   [ compile compile_test/filters_daubechies_incl_test.cpp : [ requires cxx17_if_constexpr cxx17_std_apply ]  ]
   [ compile compile_test/sf_daubechies_scaling_incl_test.cpp : [ requires cxx17_if_constexpr cxx17_std_apply ]  ]
   [ run whittaker_shannon_test.cpp : : :  [ requires cxx11_auto_declarations cxx11_constexpr cxx11_smart_ptr cxx11_defaulted_functions ] ]
   [ run cardinal_quadratic_b_spline_test.cpp : : :  [ requires cxx11_auto_declarations cxx11_constexpr cxx11_smart_ptr cxx11_defaulted_functions ] ]
   [ run cardinal_quintic_b_spline_test.cpp : : :  [ requires cxx11_auto_declarations cxx11_constexpr cxx11_smart_ptr cxx11_defaulted_functions ] $(float128_type) ]
   [ run makima_test.cpp /boost/circular_buffer//boost_circular_buffer : : :  [ requires cxx17_if_constexpr cxx17_std_apply ]  $(float128_type) ]
   [ run pchip_test.cpp /boost/circular_buffer//boost_circular_buffer : : :  [ requires cxx17_if_constexpr cxx17_std_apply ]  $(float128_type) ]
   [ run septic_hermite_test.cpp  : : :  [ requires cxx17_if_constexpr cxx17_std_apply ]  $(float128_type) ]
   [ run quintic_hermite_test.cpp /boost/circular_buffer//boost_circular_buffer : : :  [ requires cxx17_if_constexpr cxx17_std_apply ]  $(float128_type) ]
   [ run cubic_hermite_test.cpp /boost/circular_buffer//boost_circular_buffer : : :  [ requires cxx17_if_constexpr cxx17_std_apply ]  $(float128_type) ]
   [ run bilinear_uniform_test.cpp  : : : [ requires cxx17_if_constexpr cxx17_std_apply ]  ]
   [ run bezier_polynomial_test.cpp  : : : [ requires cxx17_if_constexpr cxx17_std_apply ]  $(float128_type) ]
   [ run catmull_rom_test.cpp /boost/test//boost_unit_test_framework : : : <define>TEST=1 [ requires cxx11_hdr_array cxx11_hdr_initializer_list ] : catmull_rom_test_1 ]
   [ run catmull_rom_test.cpp /boost/test//boost_unit_test_framework : : : <define>TEST=2 [ requires cxx11_hdr_array cxx11_hdr_initializer_list ] : catmull_rom_test_2 ]
   [ run catmull_rom_test.cpp /boost/test//boost_unit_test_framework : : : <define>TEST=3 [ requires cxx11_hdr_array cxx11_hdr_initializer_list ] : catmull_rom_test_3 ]
   [ run compile_test/interpolators_catmull_rom_incl_test.cpp compile_test_main  : : : [ requires cxx11_hdr_array cxx11_hdr_initializer_list ] ]
   [ run compile_test/interpolators_catmull_rom_concept_test.cpp compile_test_main   : : : [ requires cxx11_hdr_array cxx11_hdr_initializer_list ] ]
   [ run test_standalone_asserts.cpp ]
   [ run differential_evolution_test.cpp : : : [ requires cxx17_if_constexpr cxx17_std_apply ] ]
   [ run jso_test.cpp : : : [ requires cxx17_if_constexpr cxx17_std_apply ] ]
   [ run random_search_test.cpp : : : [ requires cxx17_if_constexpr cxx17_std_apply ] ]
   [ run cma_es_test.cpp : : : [ requires cxx17_if_constexpr cxx17_std_apply ] [ check-target-builds ../../multiprecision/config//has_eigen : : <build>no ] ]
   [ compile compile_test/random_search_incl_test.cpp : [ requires cxx17_if_constexpr cxx17_std_apply ] ]
   [ compile compile_test/differential_evolution_incl_test.cpp : [ requires cxx17_if_constexpr cxx17_std_apply ] ]
   [ compile compile_test/jso_incl_test.cpp : [ requires cxx17_if_constexpr cxx17_std_apply ] ]
;

test-suite quadrature :
   [ run  tanh_sinh_quadrature_test.cpp /boost/test//boost_unit_test_framework
     : : : <toolset>msvc:<cxxflags>/bigobj <define>TEST1 $(float128_type)
     [ requires cxx11_auto_declarations cxx11_lambdas cxx11_smart_ptr cxx11_unified_initialization_syntax sfinae_expr ] :
   tanh_sinh_quadrature_test_1 ]
   [ run  tanh_sinh_quadrature_test.cpp /boost/test//boost_unit_test_framework
     : : : <toolset>msvc:<cxxflags>/bigobj <define>TEST1A $(float128_type)
     [ requires cxx11_auto_declarations cxx11_lambdas cxx11_smart_ptr cxx11_unified_initialization_syntax sfinae_expr ] :
   tanh_sinh_quadrature_test_1a ]
   [ run  tanh_sinh_quadrature_test.cpp /boost/test//boost_unit_test_framework
     : : : release <toolset>msvc:<cxxflags>/bigobj <define>TEST1B $(float128_type)
     [ requires cxx11_auto_declarations cxx11_lambdas cxx11_smart_ptr cxx11_unified_initialization_syntax sfinae_expr ] :
   tanh_sinh_quadrature_test_1b ]
   [ run  tanh_sinh_quadrature_test.cpp /boost/test//boost_unit_test_framework
     : : : <toolset>msvc:<cxxflags>/bigobj <define>TEST2 $(float128_type)
     [ requires cxx11_auto_declarations cxx11_lambdas cxx11_smart_ptr cxx11_unified_initialization_syntax sfinae_expr ] :
   tanh_sinh_quadrature_test_2 ]
   [ run  tanh_sinh_quadrature_test.cpp /boost/test//boost_unit_test_framework
     : : : release <toolset>msvc:<cxxflags>/bigobj <define>TEST2A $(float128_type)
     [ requires cxx11_auto_declarations cxx11_lambdas cxx11_smart_ptr cxx11_unified_initialization_syntax sfinae_expr ] :
   tanh_sinh_quadrature_test_2a ]
   [ run  tanh_sinh_quadrature_test.cpp /boost/test//boost_unit_test_framework
     : : : <toolset>msvc:<cxxflags>/bigobj <define>TEST3 $(float128_type)
     [ requires cxx11_auto_declarations cxx11_lambdas cxx11_smart_ptr cxx11_unified_initialization_syntax sfinae_expr ] [ check-target-builds ../config//is_ci_sanitizer_run "Sanitizer CI run" : <build>no ] :
   tanh_sinh_quadrature_test_3 ]
   [ run  tanh_sinh_quadrature_test.cpp /boost/test//boost_unit_test_framework
     : : : release <toolset>msvc:<cxxflags>/bigobj <define>TEST3A $(float128_type)
     [ requires cxx11_auto_declarations cxx11_lambdas cxx11_smart_ptr cxx11_unified_initialization_syntax sfinae_expr ] [ check-target-builds ../config//is_ci_sanitizer_run "Sanitizer CI run" : <build>no ] :
   tanh_sinh_quadrature_test_3a ]
   [ run  tanh_sinh_quadrature_test.cpp /boost/test//boost_unit_test_framework
     : : : release <toolset>msvc:<cxxflags>/bigobj <define>TEST4 $(float128_type)
     [ requires cxx11_auto_declarations cxx11_lambdas cxx11_smart_ptr cxx11_unified_initialization_syntax sfinae_expr ] [ check-target-builds ../config//is_ci_sanitizer_run "Sanitizer CI run" : <build>no ] :
   tanh_sinh_quadrature_test_4 ]
   [ run  tanh_sinh_quadrature_test.cpp /boost/test//boost_unit_test_framework
     : : : release <toolset>msvc:<cxxflags>/bigobj <define>TEST5 $(float128_type)
     [ requires cxx11_auto_declarations cxx11_lambdas cxx11_smart_ptr cxx11_unified_initialization_syntax sfinae_expr ] [ check-target-builds ../config//is_ci_sanitizer_run "Sanitizer CI run" : <build>no ] :
   tanh_sinh_quadrature_test_5 ]
   [ run  tanh_sinh_quadrature_test.cpp /boost/test//boost_unit_test_framework
     : : : <toolset>msvc:<cxxflags>/bigobj <define>TEST6 $(float128_type)
     [ requires cxx11_auto_declarations cxx11_lambdas cxx11_smart_ptr cxx11_unified_initialization_syntax sfinae_expr ] [ check-target-builds ../config//is_ci_sanitizer_run "Sanitizer CI run" : <build>no ] :
   tanh_sinh_quadrature_test_6 ]
   [ run  tanh_sinh_quadrature_test.cpp /boost/test//boost_unit_test_framework
     : : : release <toolset>msvc:<cxxflags>/bigobj <define>TEST6A $(float128_type)
     [ requires cxx11_auto_declarations cxx11_lambdas cxx11_smart_ptr cxx11_unified_initialization_syntax sfinae_expr ] [ check-target-builds ../config//is_ci_sanitizer_run "Sanitizer CI run" : <build>no ] :
   tanh_sinh_quadrature_test_6a ]
   [ run  tanh_sinh_quadrature_test.cpp /boost/test//boost_unit_test_framework
     : : : release <toolset>msvc:<cxxflags>/bigobj <define>TEST7 $(float128_type)
     [ requires cxx11_auto_declarations cxx11_lambdas cxx11_smart_ptr cxx11_unified_initialization_syntax sfinae_expr ] [ check-target-builds ../config//is_ci_sanitizer_run "Sanitizer CI run" : <build>no ] :
   tanh_sinh_quadrature_test_7 ]
   [ run  tanh_sinh_quadrature_test.cpp /boost/test//boost_unit_test_framework
     : : : release <toolset>msvc:<cxxflags>/bigobj <define>TEST8 $(float128_type)
     [ requires cxx11_auto_declarations cxx11_lambdas cxx11_smart_ptr cxx11_unified_initialization_syntax sfinae_expr ] [ check-target-builds ../config//is_ci_sanitizer_run "Sanitizer CI run" : <build>no ] :
   tanh_sinh_quadrature_test_8 ]
   [ run  tanh_sinh_quadrature_test.cpp /boost/test//boost_unit_test_framework
     : : : release <toolset>msvc:<cxxflags>/bigobj <define>TEST9
     [ requires cxx11_auto_declarations cxx11_lambdas cxx11_smart_ptr cxx11_unified_initialization_syntax sfinae_expr ] [ check-target-builds ../config//is_ci_sanitizer_run "Sanitizer CI run" : <build>no ] :
   tanh_sinh_quadrature_test_9 ]

   [ run tanh_sinh_mpfr.cpp ../tools//mpfr ../tools//gmp : : : [ check-target-builds ../config//has_mpfr : : <build>no ] [ check-target-builds ../config//has_gmp : : <build>no ] [ check-target-builds ../config//is_cygwin_run "Cygwin CI run" : <build>no ] [ requires cxx11_hdr_initializer_list cxx11_auto_declarations cxx11_lambdas cxx11_unified_initialization_syntax cxx11_smart_ptr ] release <toolset>clang:<cxxflags>-Wno-literal-range [ check-target-builds ../config//is_ci_sanitizer_run "Sanitizer CI run" : <build>no ] ]
   [ run sinh_sinh_quadrature_test.cpp /boost/test//boost_unit_test_framework
     : : : release $(float128_type) [ requires cxx11_auto_declarations cxx11_lambdas cxx11_smart_ptr cxx11_unified_initialization_syntax ] ]
   [ run exp_sinh_quadrature_test.cpp /boost/test//boost_unit_test_framework
     : : : <define>TEST1 $(float128_type) [ requires cxx11_auto_declarations cxx11_lambdas cxx11_smart_ptr cxx11_unified_initialization_syntax ] : exp_sinh_quadrature_test_1 ]

   [ run exp_sinh_quadrature_test.cpp /boost/test//boost_unit_test_framework
     : : : release <define>TEST2 $(float128_type)
     [ requires cxx11_auto_declarations cxx11_lambdas cxx11_smart_ptr cxx11_unified_initialization_syntax ] : exp_sinh_quadrature_test_2 ]
   [ run exp_sinh_quadrature_test.cpp /boost/test//boost_unit_test_framework
     : : : <define>TEST3 $(float128_type)
     [ requires cxx11_auto_declarations cxx11_lambdas cxx11_smart_ptr cxx11_unified_initialization_syntax ] [ check-target-builds ../config//is_ci_sanitizer_run "Sanitizer CI run" : <build>no ] : exp_sinh_quadrature_test_3 ]
   [ run exp_sinh_quadrature_test.cpp /boost/test//boost_unit_test_framework
     : : : release <define>TEST4 $(float128_type)
     [ requires cxx11_auto_declarations cxx11_lambdas cxx11_smart_ptr cxx11_unified_initialization_syntax ] [ check-target-builds ../config//is_ci_sanitizer_run "Sanitizer CI run" : <build>no ] : exp_sinh_quadrature_test_4 ]
   [ run exp_sinh_quadrature_test.cpp /boost/test//boost_unit_test_framework
     : : : release <define>TEST5 $(float128_type)
     [ requires cxx11_auto_declarations cxx11_lambdas cxx11_smart_ptr cxx11_unified_initialization_syntax ] [ check-target-builds ../config//is_ci_sanitizer_run "Sanitizer CI run" : <build>no ] : exp_sinh_quadrature_test_5 ]
   [ run exp_sinh_quadrature_test.cpp /boost/test//boost_unit_test_framework
     : : : release <define>TEST6 $(float128_type)
     [ requires cxx11_auto_declarations cxx11_lambdas cxx11_smart_ptr cxx11_unified_initialization_syntax ] [ check-target-builds ../config//is_ci_sanitizer_run "Sanitizer CI run" : <build>no ] : exp_sinh_quadrature_test_6 ]
   [ run exp_sinh_quadrature_test.cpp /boost/test//boost_unit_test_framework
     : : : release <define>TEST7 $(float128_type)
     [ requires cxx11_auto_declarations cxx11_lambdas cxx11_smart_ptr cxx11_unified_initialization_syntax ] [ check-target-builds ../config//is_ci_sanitizer_run "Sanitizer CI run" : <build>no ] : exp_sinh_quadrature_test_7 ]
   [ run exp_sinh_quadrature_test.cpp /boost/test//boost_unit_test_framework
     : : : release <define>TEST8 $(float128_type)
     [ requires cxx11_auto_declarations cxx11_lambdas cxx11_smart_ptr cxx11_unified_initialization_syntax ] [ check-target-builds ../config//is_ci_sanitizer_run "Sanitizer CI run" : <build>no ] : exp_sinh_quadrature_test_8 ]
   [ run exp_sinh_quadrature_test.cpp /boost/test//boost_unit_test_framework
     : : : release <define>TEST9 $(float128_type)
     [ requires cxx11_auto_declarations cxx11_lambdas cxx11_smart_ptr cxx11_unified_initialization_syntax ] [ check-target-builds ../config//is_ci_sanitizer_run "Sanitizer CI run" : <build>no ] : exp_sinh_quadrature_test_9 ]
   [ run exp_sinh_quadrature_test.cpp /boost/test//boost_unit_test_framework
     : : : release <define>TEST10 $(float128_type)
     [ requires cxx11_auto_declarations cxx11_lambdas cxx11_smart_ptr cxx11_unified_initialization_syntax ] [ check-target-builds ../config//is_ci_sanitizer_run "Sanitizer CI run" : <build>no ] : exp_sinh_quadrature_test_10 ]

   [ run gauss_quadrature_test.cpp : : : <define>TEST1 $(float128_type)
     [ requires cxx11_auto_declarations cxx11_lambdas cxx11_smart_ptr cxx11_unified_initialization_syntax ] <debug-symbols>off <toolset>msvc:<cxxflags>/bigobj release : gauss_quadrature_test_1 ]
   [ run gauss_quadrature_test.cpp : : : <define>TEST2 $(float128_type)
     [ requires cxx11_auto_declarations cxx11_lambdas cxx11_smart_ptr cxx11_unified_initialization_syntax ] <debug-symbols>off <toolset>msvc:<cxxflags>/bigobj release [ check-target-builds ../config//is_ci_sanitizer_run "Sanitizer CI run" : <build>no ] : gauss_quadrature_test_2 ]
   [ run gauss_quadrature_test.cpp : : : <define>TEST3 $(float128_type)
     [ requires cxx11_auto_declarations cxx11_lambdas cxx11_smart_ptr cxx11_unified_initialization_syntax ] <debug-symbols>off <toolset>msvc:<cxxflags>/bigobj release [ check-target-builds ../config//is_ci_sanitizer_run "Sanitizer CI run" : <build>no ] : gauss_quadrature_test_3 ]
   [ run gauss_kronrod_quadrature_test.cpp : : : <define>TEST1 $(float128_type)
     [ requires cxx11_auto_declarations cxx11_lambdas cxx11_smart_ptr cxx11_unified_initialization_syntax ] <debug-symbols>off <toolset>msvc:<cxxflags>/bigobj release : gauss_kronrod_quadrature_test_1 ]
   [ run gauss_kronrod_quadrature_test.cpp : : : <define>TEST1A $(float128_type)
     [ requires cxx11_auto_declarations cxx11_lambdas cxx11_smart_ptr cxx11_unified_initialization_syntax ] <debug-symbols>off <toolset>msvc:<cxxflags>/bigobj release [ check-target-builds ../config//is_ci_sanitizer_run "Sanitizer CI run" : <build>no ] : gauss_kronrod_quadrature_test_1a ]
   [ run gauss_kronrod_quadrature_test.cpp : : : <define>TEST2 $(float128_type)
     [ requires cxx11_auto_declarations cxx11_lambdas cxx11_smart_ptr cxx11_unified_initialization_syntax ] <debug-symbols>off <toolset>msvc:<cxxflags>/bigobj release [ check-target-builds ../config//is_ci_sanitizer_run "Sanitizer CI run" : <build>no ] : gauss_kronrod_quadrature_test_2 ]
   [ run gauss_kronrod_quadrature_test.cpp : : : <define>TEST3 $(float128_type)
     [ requires cxx11_auto_declarations cxx11_lambdas cxx11_smart_ptr cxx11_unified_initialization_syntax ] <debug-symbols>off <toolset>msvc:<cxxflags>/bigobj release [ check-target-builds ../config//is_ci_sanitizer_run "Sanitizer CI run" : <build>no ] : gauss_kronrod_quadrature_test_3 ]
   [ run adaptive_gauss_kronrod_quadrature_test.cpp : : : <define>TEST1 $(float128_type)
     [ requires cxx11_auto_declarations cxx11_lambdas cxx11_smart_ptr cxx11_unified_initialization_syntax ] <debug-symbols>off <toolset>msvc:<cxxflags>/bigobj release : adaptive_gauss_quadrature_test_1 ]
   [ run adaptive_gauss_kronrod_quadrature_test.cpp : : : <define>TEST1A $(float128_type)
     [ requires cxx11_auto_declarations cxx11_lambdas cxx11_smart_ptr cxx11_unified_initialization_syntax ] <debug-symbols>off <toolset>msvc:<cxxflags>/bigobj release [ check-target-builds ../config//is_ci_sanitizer_run "Sanitizer CI run" : <build>no ] : adaptive_gauss_quadrature_test_1a ]
   [ run adaptive_gauss_kronrod_quadrature_test.cpp : : : <define>TEST2 $(float128_type)
     [ requires cxx11_auto_declarations cxx11_lambdas cxx11_smart_ptr cxx11_unified_initialization_syntax ] <debug-symbols>off <toolset>msvc:<cxxflags>/bigobj release [ check-target-builds ../config//is_ci_sanitizer_run "Sanitizer CI run" : <build>no ] : adaptive_gauss_quadrature_test_2 ]
   [ run adaptive_gauss_kronrod_quadrature_test.cpp : : : <define>TEST3 $(float128_type)
     [ requires cxx11_auto_declarations cxx11_lambdas cxx11_smart_ptr cxx11_unified_initialization_syntax ] <debug-symbols>off <toolset>msvc:<cxxflags>/bigobj release [ check-target-builds ../config//is_ci_sanitizer_run "Sanitizer CI run" : <build>no ] : adaptive_gauss_quadrature_test_3 ]

   [ run naive_monte_carlo_test.cpp : : :
     <toolset>msvc:<cxxflags>/bigobj <define>TEST=1  [ requires cxx11_auto_declarations cxx11_lambdas cxx11_unified_initialization_syntax cxx11_hdr_thread cxx11_hdr_atomic cxx11_decltype cxx11_hdr_future cxx11_hdr_chrono cxx11_hdr_random cxx11_allocator ]
     <target-os>linux:<linkflags>"-pthread" : naive_monte_carlo_test_1
   ]
   [ run naive_monte_carlo_test.cpp : : :
     <toolset>msvc:<cxxflags>/bigobj <define>TEST=2  [ requires cxx11_auto_declarations cxx11_lambdas cxx11_unified_initialization_syntax cxx11_hdr_thread cxx11_hdr_atomic cxx11_decltype cxx11_hdr_future cxx11_hdr_chrono cxx11_hdr_random cxx11_allocator ]
     <target-os>linux:<linkflags>"-pthread" : naive_monte_carlo_test_2
   ]
   [ run naive_monte_carlo_test.cpp : : :
     <toolset>msvc:<cxxflags>/bigobj <define>TEST=3  [ requires cxx11_auto_declarations cxx11_lambdas cxx11_unified_initialization_syntax cxx11_hdr_thread cxx11_hdr_atomic cxx11_decltype cxx11_hdr_future cxx11_hdr_chrono cxx11_hdr_random cxx11_allocator ]
     <target-os>linux:<linkflags>"-pthread" : naive_monte_carlo_test_3
   ]
   [ run naive_monte_carlo_test.cpp : : :
     <toolset>msvc:<cxxflags>/bigobj <define>TEST=4  [ requires cxx11_auto_declarations cxx11_lambdas cxx11_unified_initialization_syntax cxx11_hdr_thread cxx11_hdr_atomic cxx11_decltype cxx11_hdr_future cxx11_hdr_chrono cxx11_hdr_random cxx11_allocator ]
     <target-os>linux:<linkflags>"-pthread" : naive_monte_carlo_test_4
   ]
   [ run naive_monte_carlo_test.cpp : : :
     <toolset>msvc:<cxxflags>/bigobj <define>TEST=5  [ requires cxx11_auto_declarations cxx11_lambdas cxx11_unified_initialization_syntax cxx11_hdr_thread cxx11_hdr_atomic cxx11_decltype cxx11_hdr_future cxx11_hdr_chrono cxx11_hdr_random cxx11_allocator ]
     <target-os>linux:<linkflags>"-pthread" : naive_monte_carlo_test_5
   ]
   [ run naive_monte_carlo_test.cpp : : :
     <toolset>msvc:<cxxflags>/bigobj <define>TEST=6  [ requires cxx11_auto_declarations cxx11_lambdas cxx11_unified_initialization_syntax cxx11_hdr_thread cxx11_hdr_atomic cxx11_decltype cxx11_hdr_future cxx11_hdr_chrono cxx11_hdr_random cxx11_allocator ]
     <target-os>linux:<linkflags>"-pthread" : naive_monte_carlo_test_6
   ]
   [ run naive_monte_carlo_test.cpp : : :
     <toolset>msvc:<cxxflags>/bigobj <define>TEST=7  [ requires cxx11_auto_declarations cxx11_lambdas cxx11_unified_initialization_syntax cxx11_hdr_thread cxx11_hdr_atomic cxx11_decltype cxx11_hdr_future cxx11_hdr_chrono cxx11_hdr_random cxx11_allocator ]
     <target-os>linux:<linkflags>"-pthread" : naive_monte_carlo_test_7
   ]
   [ run naive_monte_carlo_test.cpp : : :
     <toolset>msvc:<cxxflags>/bigobj <define>TEST=8  [ requires cxx11_auto_declarations cxx11_lambdas cxx11_unified_initialization_syntax cxx11_hdr_thread cxx11_hdr_atomic cxx11_decltype cxx11_hdr_future cxx11_hdr_chrono cxx11_hdr_random cxx11_allocator ]
     <target-os>linux:<linkflags>"-pthread" : naive_monte_carlo_test_8
   ]
   [ run naive_monte_carlo_test.cpp : : :
     <toolset>msvc:<cxxflags>/bigobj <define>TEST=9  [ requires cxx11_auto_declarations cxx11_lambdas cxx11_unified_initialization_syntax cxx11_hdr_thread cxx11_hdr_atomic cxx11_decltype cxx11_hdr_future cxx11_hdr_chrono cxx11_hdr_random cxx11_allocator ]
     <target-os>linux:<linkflags>"-pthread" : naive_monte_carlo_test_9
   ]
   [ run naive_monte_carlo_test.cpp : : :
     <toolset>msvc:<cxxflags>/bigobj <define>TEST=10  [ requires cxx11_auto_declarations cxx11_lambdas cxx11_unified_initialization_syntax cxx11_hdr_thread cxx11_hdr_atomic cxx11_decltype cxx11_hdr_future cxx11_hdr_chrono cxx11_hdr_random cxx11_allocator ]
     <target-os>linux:<linkflags>"-pthread" : naive_monte_carlo_test_10
   ]
   [ run naive_monte_carlo_test.cpp : : :
     <toolset>msvc:<cxxflags>/bigobj <define>TEST=11  [ requires cxx11_auto_declarations cxx11_lambdas cxx11_unified_initialization_syntax cxx11_hdr_thread cxx11_hdr_atomic cxx11_decltype cxx11_hdr_future cxx11_hdr_chrono cxx11_hdr_random cxx11_allocator ]
     <target-os>linux:<linkflags>"-pthread" : naive_monte_carlo_test_11
   ]
   [ run naive_monte_carlo_test.cpp : : :
     <toolset>msvc:<cxxflags>/bigobj <define>TEST=12  [ requires cxx11_auto_declarations cxx11_lambdas cxx11_unified_initialization_syntax cxx11_hdr_thread cxx11_hdr_atomic cxx11_decltype cxx11_hdr_future cxx11_hdr_chrono cxx11_hdr_random cxx11_allocator ]
     <target-os>linux:<linkflags>"-pthread" : naive_monte_carlo_test_12
   ]
   [ run naive_monte_carlo_test.cpp : : :
     <toolset>msvc:<cxxflags>/bigobj <define>TEST=13  [ requires cxx11_auto_declarations cxx11_lambdas cxx11_unified_initialization_syntax cxx11_hdr_thread cxx11_hdr_atomic cxx11_decltype cxx11_hdr_future cxx11_hdr_chrono cxx11_hdr_random cxx11_allocator ]
     <target-os>linux:<linkflags>"-pthread" : naive_monte_carlo_test_13
   ]
   [ run naive_monte_carlo_test.cpp : : :
     <toolset>msvc:<cxxflags>/bigobj <define>TEST=14  [ requires cxx11_auto_declarations cxx11_lambdas cxx11_unified_initialization_syntax cxx11_hdr_thread cxx11_hdr_atomic cxx11_decltype cxx11_hdr_future cxx11_hdr_chrono cxx11_hdr_random cxx11_allocator ]
     <target-os>linux:<linkflags>"-pthread" : naive_monte_carlo_test_14
   ]
   [ run naive_monte_carlo_test.cpp : : :
     <toolset>msvc:<cxxflags>/bigobj <define>TEST=15  [ requires cxx11_auto_declarations cxx11_lambdas cxx11_unified_initialization_syntax cxx11_hdr_thread cxx11_hdr_atomic cxx11_decltype cxx11_hdr_future cxx11_hdr_chrono cxx11_hdr_random cxx11_allocator ]
     <target-os>linux:<linkflags>"-pthread" : naive_monte_carlo_test_15
   ]
   [ run naive_monte_carlo_test.cpp : : :
     <toolset>msvc:<cxxflags>/bigobj <define>TEST=16  [ requires cxx11_auto_declarations cxx11_lambdas cxx11_unified_initialization_syntax cxx11_hdr_thread cxx11_hdr_atomic cxx11_decltype cxx11_hdr_future cxx11_hdr_chrono cxx11_hdr_random cxx11_allocator ]
     <target-os>linux:<linkflags>"-pthread" : naive_monte_carlo_test_16
   ]
   [ run naive_monte_carlo_test.cpp : : :
     <toolset>msvc:<cxxflags>/bigobj <define>TEST=17  [ requires cxx11_auto_declarations cxx11_lambdas cxx11_unified_initialization_syntax cxx11_hdr_thread cxx11_hdr_atomic cxx11_decltype cxx11_hdr_future cxx11_hdr_chrono cxx11_hdr_random cxx11_allocator ]
     <target-os>linux:<linkflags>"-pthread" : naive_monte_carlo_test_17
   ]
   [ run naive_monte_carlo_test.cpp : : :
     <toolset>msvc:<cxxflags>/bigobj <define>TEST=18  [ requires cxx11_auto_declarations cxx11_lambdas cxx11_unified_initialization_syntax cxx11_hdr_thread cxx11_hdr_atomic cxx11_decltype cxx11_hdr_future cxx11_hdr_chrono cxx11_hdr_random cxx11_allocator ]
     <target-os>linux:<linkflags>"-pthread" : naive_monte_carlo_test_18
   ]
   [ run naive_monte_carlo_test.cpp : : :
     <toolset>msvc:<cxxflags>/bigobj <define>TEST=19  [ requires cxx11_auto_declarations cxx11_lambdas cxx11_unified_initialization_syntax cxx11_hdr_thread cxx11_hdr_atomic cxx11_decltype cxx11_hdr_future cxx11_hdr_chrono cxx11_hdr_random cxx11_allocator ]
     <target-os>linux:<linkflags>"-pthread" : naive_monte_carlo_test_19
   ]
   [ run naive_monte_carlo_test.cpp : : :
     <toolset>msvc:<cxxflags>/bigobj <define>TEST=20  [ requires cxx11_auto_declarations cxx11_lambdas cxx11_unified_initialization_syntax cxx11_hdr_thread cxx11_hdr_atomic cxx11_decltype cxx11_hdr_future cxx11_hdr_chrono cxx11_hdr_random cxx11_allocator ]
     <target-os>linux:<linkflags>"-pthread" : naive_monte_carlo_test_20
   ]
   [ run naive_monte_carlo_test.cpp : : :
     <toolset>msvc:<cxxflags>/bigobj <define>TEST=21  [ requires cxx11_auto_declarations cxx11_lambdas cxx11_unified_initialization_syntax cxx11_hdr_thread cxx11_hdr_atomic cxx11_decltype cxx11_hdr_future cxx11_hdr_chrono cxx11_hdr_random cxx11_allocator ]
     <target-os>linux:<linkflags>"-pthread" : naive_monte_carlo_test_21
   ]
   [ run naive_monte_carlo_test.cpp : : :
     <toolset>msvc:<cxxflags>/bigobj <define>TEST=22  [ requires cxx11_auto_declarations cxx11_lambdas cxx11_unified_initialization_syntax cxx11_hdr_thread cxx11_hdr_atomic cxx11_decltype cxx11_hdr_future cxx11_hdr_chrono cxx11_hdr_random cxx11_allocator ]
     <target-os>linux:<linkflags>"-pthread" : naive_monte_carlo_test_22
   ]
   [ run naive_monte_carlo_test.cpp : : :
     <toolset>msvc:<cxxflags>/bigobj <define>TEST=23  [ requires cxx11_auto_declarations cxx11_lambdas cxx11_unified_initialization_syntax cxx11_hdr_thread cxx11_hdr_atomic cxx11_decltype cxx11_hdr_future cxx11_hdr_chrono cxx11_hdr_random cxx11_allocator ]
     <target-os>linux:<linkflags>"-pthread" : naive_monte_carlo_test_23
   ]
   [ compile compile_test/quad_naive_monte_carlo_incl_test.cpp :
     [ requires cxx11_auto_declarations cxx11_lambdas cxx11_unified_initialization_syntax cxx11_hdr_thread cxx11_hdr_atomic cxx11_decltype cxx11_hdr_future cxx11_hdr_chrono cxx11_hdr_random cxx11_allocator ]
     <target-os>linux:<linkflags>"-pthread" [ check-target-builds ../config//is_ci_sanitizer_run "Sanitizer CI run" : <build>no ]
   ]

   [ compile compile_test/gauss_concept_test.cpp : [ requires cxx11_auto_declarations cxx11_lambdas cxx11_smart_ptr cxx11_unified_initialization_syntax ] [ check-target-builds ../config//is_ci_sanitizer_run "Sanitizer CI run" : <build>no ] ]
   [ compile compile_test/gauss_kronrod_concept_test.cpp : [ requires cxx11_auto_declarations cxx11_lambdas cxx11_smart_ptr cxx11_unified_initialization_syntax ] [ check-target-builds ../config//is_ci_sanitizer_run "Sanitizer CI run" : <build>no ] ]
   [ run git_issue_898.cpp ]
   [ run git_issue_1075.cpp : : : $(float128_type) ]

   [ run test_trapezoidal.cpp /boost/test//boost_unit_test_framework : : :
      release [ requires cxx11_lambdas cxx11_auto_declarations cxx11_decltype cxx11_unified_initialization_syntax cxx11_variadic_templates ]
      $(float128_type) ]
;

test-suite autodiff :
   [ run test_numerical_differentiation.cpp /boost/test//boost_unit_test_framework  : : : <toolset>msvc:<cxxflags>/bigobj [ requires cxx11_auto_declarations cxx11_constexpr ] ]
   [ run  compile_test/diff_numerical_differentiation_incl_test.cpp compile_test_main  : : : [ requires cxx11_auto_declarations cxx11_constexpr ] ]
   [ compile  compile_test/diff_numerical_differentiation_concept_test.cpp  : [ requires cxx11_auto_declarations cxx11_constexpr ] ]
   [ run test_autodiff_1.cpp /boost/test//boost_unit_test_framework : : : <toolset>gcc-mingw:<cxxflags>-Wa,-mbig-obj <debug-symbols>off <toolset>msvc:<cxxflags>/bigobj release $(float128_type) [ check-target-builds ../config//is_cygwin_run "Cygwin CI run" : <build>no ] [ requires cxx11_inline_namespaces ] ]
   [ run test_autodiff_2.cpp /boost/test//boost_unit_test_framework : : : <toolset>gcc-mingw:<cxxflags>-Wa,-mbig-obj <debug-symbols>off <toolset>msvc:<cxxflags>/bigobj release $(float128_type) [ check-target-builds ../config//is_cygwin_run "Cygwin CI run" : <build>no ] [ requires cxx11_inline_namespaces ] ]
   [ run test_autodiff_3.cpp /boost/test//boost_unit_test_framework : : : <toolset>gcc-mingw:<cxxflags>-Wa,-mbig-obj <debug-symbols>off <toolset>msvc:<cxxflags>/bigobj release $(float128_type) [ check-target-builds ../config//is_cygwin_run "Cygwin CI run" : <build>no ] [ requires cxx11_inline_namespaces ] ]
   [ run test_autodiff_4.cpp /boost/test//boost_unit_test_framework : : : <toolset>gcc-mingw:<cxxflags>-Wa,-mbig-obj <debug-symbols>off <toolset>msvc:<cxxflags>/bigobj release $(float128_type) [ check-target-builds ../config//is_cygwin_run "Cygwin CI run" : <build>no ] [ requires cxx11_inline_namespaces ] ]
   [ run test_autodiff_5.cpp /boost/test//boost_unit_test_framework : : : <toolset>gcc-mingw:<cxxflags>-Wa,-mbig-obj <debug-symbols>off <toolset>msvc:<cxxflags>/bigobj release $(float128_type) [ check-target-builds ../config//is_cygwin_run "Cygwin CI run" : <build>no ] [ requires cxx11_inline_namespaces ] ]
   [ run test_autodiff_6.cpp /boost/test//boost_unit_test_framework : : : <toolset>gcc-mingw:<cxxflags>-Wa,-mbig-obj <debug-symbols>off <toolset>msvc:<cxxflags>/bigobj release $(float128_type) [ check-target-builds ../config//is_cygwin_run "Cygwin CI run" : <build>no ] [ requires cxx11_inline_namespaces ] ]
   [ run test_autodiff_7.cpp /boost/test//boost_unit_test_framework : : : <toolset>gcc-mingw:<cxxflags>-Wa,-mbig-obj <debug-symbols>off <toolset>msvc:<cxxflags>/bigobj release $(float128_type) [ check-target-builds ../config//is_cygwin_run "Cygwin CI run" : <build>no ] [ requires cxx11_inline_namespaces ] ]
   [ run test_autodiff_8.cpp /boost/test//boost_unit_test_framework : : : <toolset>gcc-mingw:<cxxflags>-Wa,-mbig-obj <debug-symbols>off <toolset>msvc:<cxxflags>/bigobj release $(float128_type) [ check-target-builds ../config//is_cygwin_run "Cygwin CI run" : <build>no ] [ check-target-builds ../config//is_ci_standalone_run "Standalone CI run" : <build>no ] [ requires cxx11_inline_namespaces ] ]
   [ compile compile_test/diff_autodiff_incl_test.cpp : <toolset>gcc-mingw:<cxxflags>-Wa,-mbig-obj <debug-symbols>off <toolset>msvc:<cxxflags>/bigobj release $(float128_type) [ check-target-builds ../config//is_cygwin_run "Cygwin CI run" : <build>no ] [ requires cxx11_inline_namespaces ] ]
   [ compile compile_test/diff_finite_difference_incl_test.cpp : <toolset>gcc-mingw:<cxxflags>-Wa,-mbig-obj <debug-symbols>off <toolset>msvc:<cxxflags>/bigobj release $(float128_type) [ check-target-builds ../config//is_cygwin_run "Cygwin CI run" : <build>no ] [ requires cxx11_inline_namespaces ] ]
   [ compile compile_test/diff_lanczos_smoothing_incl_test.cpp : <toolset>gcc-mingw:<cxxflags>-Wa,-mbig-obj <debug-symbols>off <toolset>msvc:<cxxflags>/bigobj release [ requires cxx17_if_constexpr cxx17_std_apply ] $(float128_type) [ check-target-builds ../config//is_cygwin_run "Cygwin CI run" : <build>no ] [ requires cxx11_inline_namespaces ] ]
;

#
#  These tests are run by default when you invoke the Jamfile, but
#  they are deliberately NOT run from the CI scripts as they soak up
#  too much time:
#
test-suite long-running-tests :
   [ run test_0F1.cpp /boost/test//boost_unit_test_framework : : : [ requires cxx11_auto_declarations cxx11_lambdas cxx11_unified_initialization_syntax cxx11_smart_ptr ] <define>TEST=3 release $(float128_type) : test_0F1_3 ]
   [ run test_0F1.cpp /boost/test//boost_unit_test_framework : : : [ requires cxx11_auto_declarations cxx11_lambdas cxx11_unified_initialization_syntax cxx11_smart_ptr ] <define>TEST=4 release : test_0F1_4 ]
   [ run test_1F1.cpp /boost/test//boost_unit_test_framework : : : [ requires cxx11_auto_declarations cxx11_lambdas cxx11_unified_initialization_syntax cxx11_smart_ptr ] <define>TEST=5 <toolset>clang:<cxxflags>-Wno-literal-range [ check-target-builds ../config//is_ci_sanitizer_run "Sanitizer CI run" : <build>no ] : test_1F1_real_concept ]
   [ run test_1F1.cpp /boost/test//boost_unit_test_framework : : : [ requires cxx11_auto_declarations cxx11_lambdas cxx11_unified_initialization_syntax cxx11_smart_ptr ] <define>TEST=6 release $(float128_type) [ check-target-builds ../config//is_ci_sanitizer_run "Sanitizer CI run" : <build>no ] <toolset>clang:<cxxflags>-Wno-literal-range : test_1F1_quad ]
   [ run test_1F1.cpp /boost/test//boost_unit_test_framework : : : [ requires cxx11_auto_declarations cxx11_lambdas cxx11_unified_initialization_syntax cxx11_smart_ptr ] <define>TEST=7 release <toolset>clang:<cxxflags>-Wno-literal-range [ check-target-builds ../config//is_ci_sanitizer_run "Sanitizer CI run" : <build>no ] : test_1F1_dec_40 ]
   [ run test_1F1_regularized.cpp /boost/test//boost_unit_test_framework : : : [ requires cxx11_auto_declarations cxx11_lambdas cxx11_unified_initialization_syntax cxx11_smart_ptr ] <define>TEST=6 release $(float128_type) [ check-target-builds ../config//is_ci_sanitizer_run "Sanitizer CI run" : <build>no ] <toolset>clang:<cxxflags>-Wno-literal-range : test_1F1_regularized_quad ]
   [ run test_1F1_regularized.cpp /boost/test//boost_unit_test_framework : : : [ requires cxx11_auto_declarations cxx11_lambdas cxx11_unified_initialization_syntax cxx11_smart_ptr ] <define>TEST=7 release <toolset>clang:<cxxflags>-Wno-literal-range [ check-target-builds ../config//is_ci_sanitizer_run "Sanitizer CI run" : <build>no ] : test_1F1_regularized_dec_40 ]
   [ run test_1F1_log.cpp /boost/test//boost_unit_test_framework : : : release [ requires cxx11_auto_declarations cxx11_lambdas cxx11_unified_initialization_syntax cxx11_smart_ptr ] <define>TEST=6 release $(float128_type) <toolset>clang:<cxxflags>-Wno-literal-range [ check-target-builds ../config//is_ci_sanitizer_run "Sanitizer CI run" : <build>no ] : test_1F1_log_quad ]
   [ run test_1F1_log.cpp /boost/test//boost_unit_test_framework : : : release [ requires cxx11_auto_declarations cxx11_lambdas cxx11_unified_initialization_syntax cxx11_smart_ptr ] <define>TEST=7 release <toolset>clang:<cxxflags>-Wno-literal-range [ check-target-builds ../config//is_ci_sanitizer_run "Sanitizer CI run" : <build>no ] : test_1F1_log_dec_40 ]
   [ run test_pFq.cpp /boost/test//boost_unit_test_framework : : : [ requires cxx11_hdr_initializer_list cxx11_auto_declarations cxx11_lambdas cxx11_unified_initialization_syntax cxx11_smart_ptr ] <define>TEST=6 release $(float128_type) <toolset>clang:<cxxflags>-Wno-literal-range [ check-target-builds ../config//is_ci_sanitizer_run "Sanitizer CI run" : <build>no ] : test_pFq_quad ]
   [ run test_pFq.cpp /boost/test//boost_unit_test_framework : : : [ requires cxx11_hdr_initializer_list cxx11_auto_declarations cxx11_lambdas cxx11_unified_initialization_syntax cxx11_smart_ptr ] <define>TEST=7 release <toolset>clang:<cxxflags>-Wno-literal-range [ check-target-builds ../config//is_ci_sanitizer_run "Sanitizer CI run" : <build>no ] : test_pFq_dec_40 ]
   [ run test_pFq_precision.cpp ../tools//mpfr ../tools//gmp /boost/test//boost_unit_test_framework /boost/system//boost_system /boost/chrono//boost_chrono : : : [ check-target-builds ../config//has_mpfr : : <build>no ] [ requires cxx11_hdr_initializer_list cxx11_auto_declarations cxx11_lambdas cxx11_unified_initialization_syntax cxx11_smart_ptr ] release <toolset>clang:<cxxflags>-Wno-literal-range ]
   [ run test_constant_generate.cpp : : : release <define>USE_CPP_FLOAT=1 <exception-handling>off:<build>no  ]
;

build-project ../example ;
# Expect policy_ref_snips13 to fail (message about no Cauchy Mean).


rule get_float128_tests
{
     local result ;
     for local source in [ glob float128/*.cpp ]
     {
         result += [ run $(source)
            /boost/test//boost_unit_test_framework/<link>static
           : # command line
           : # input files
           : # requirements
            $(float128_type)
            <define>BOOST_ALL_NO_LIB
           : $(source:B)_floatmax_t ] ;
     }
     return $(result) ;
}

test-suite float128_tests : [ get_float128_tests ] ;

#
# Concept checks, and things we do not want to test when running code coverage:
#
test-suite concepts :
   [ run  compile_test/dist_bernoulli_incl_test.cpp compile_test_main : : : [ check-target-builds ../config//is_ci_sanitizer_run "Sanitizer CI run" : <build>no ]  ]
   [ run  compile_test/dist_beta_incl_test.cpp compile_test_main : : : [ check-target-builds ../config//is_ci_sanitizer_run "Sanitizer CI run" : <build>no ]  ]
   [ run  compile_test/dist_binomial_incl_test.cpp compile_test_main : : : [ check-target-builds ../config//is_ci_sanitizer_run "Sanitizer CI run" : <build>no ]  ]
   [ run  compile_test/dist_cauchy_incl_test.cpp compile_test_main : : : [ check-target-builds ../config//is_ci_sanitizer_run "Sanitizer CI run" : <build>no ]  ]
   [ run  compile_test/dist_chi_squared_incl_test.cpp compile_test_main : : : [ check-target-builds ../config//is_ci_sanitizer_run "Sanitizer CI run" : <build>no ]  ]
   [ run  compile_test/dist_complement_incl_test.cpp compile_test_main : : : [ check-target-builds ../config//is_ci_sanitizer_run "Sanitizer CI run" : <build>no ]  ]
   [ run  compile_test/dist_exponential_incl_test.cpp compile_test_main : : : [ check-target-builds ../config//is_ci_sanitizer_run "Sanitizer CI run" : <build>no ]  ]
   [ run  compile_test/dist_extreme_val_incl_test.cpp compile_test_main : : : [ check-target-builds ../config//is_ci_sanitizer_run "Sanitizer CI run" : <build>no ]  ]
   [ run  compile_test/dist_find_location_incl_test.cpp compile_test_main : : : [ check-target-builds ../config//is_ci_sanitizer_run "Sanitizer CI run" : <build>no ]  ]
   [ run  compile_test/dist_find_scale_incl_test.cpp compile_test_main : : : [ check-target-builds ../config//is_ci_sanitizer_run "Sanitizer CI run" : <build>no ]  ]
   [ run  compile_test/dist_fisher_f_incl_test.cpp compile_test_main : : : [ check-target-builds ../config//is_ci_sanitizer_run "Sanitizer CI run" : <build>no ]  ]
   [ run  compile_test/dist_gamma_incl_test.cpp compile_test_main : : : [ check-target-builds ../config//is_ci_sanitizer_run "Sanitizer CI run" : <build>no ]  ]
   [ run  compile_test/dist_inv_gamma_incl_test.cpp compile_test_main : : : [ check-target-builds ../config//is_ci_sanitizer_run "Sanitizer CI run" : <build>no ]  ]
   [ run  compile_test/dist_inv_chi_sq_incl_test.cpp compile_test_main : : : [ check-target-builds ../config//is_ci_sanitizer_run "Sanitizer CI run" : <build>no ]  ]
   [ run  compile_test/dist_hyperexponential_incl_test.cpp compile_test_main : : : [ check-target-builds ../config//is_ci_sanitizer_run "Sanitizer CI run" : <build>no ]  ]
   [ run  compile_test/dist_hypergeo_incl_test.cpp compile_test_main : : : [ check-target-builds ../config//is_ci_sanitizer_run "Sanitizer CI run" : <build>no ]  ]
   [ run  compile_test/dist_landau_incl_test.cpp compile_test_main : : : [ check-target-builds ../config//is_ci_sanitizer_run "Sanitizer CI run" : <build>no ]  ]
   [ run  compile_test/dist_mapairy_incl_test.cpp compile_test_main : : : [ check-target-builds ../config//is_ci_sanitizer_run "Sanitizer CI run" : <build>no ]  ]
   [ run  compile_test/dist_holtsmark_incl_test.cpp compile_test_main : : : [ check-target-builds ../config//is_ci_sanitizer_run "Sanitizer CI run" : <build>no ]  ]
   [ run  compile_test/dist_saspoint5_incl_test.cpp compile_test_main : : : [ check-target-builds ../config//is_ci_sanitizer_run "Sanitizer CI run" : <build>no ]  ]
   [ run  compile_test/dist_laplace_incl_test.cpp compile_test_main : : : [ check-target-builds ../config//is_ci_sanitizer_run "Sanitizer CI run" : <build>no ]  ]
   [ run  compile_test/dist_logistic_incl_test.cpp compile_test_main : : : [ check-target-builds ../config//is_ci_sanitizer_run "Sanitizer CI run" : <build>no ]  ]
   [ run  compile_test/dist_lognormal_incl_test.cpp compile_test_main : : : [ check-target-builds ../config//is_ci_sanitizer_run "Sanitizer CI run" : <build>no ]  ]
   [ run  compile_test/dist_neg_binom_incl_test.cpp compile_test_main : : : [ check-target-builds ../config//is_ci_sanitizer_run "Sanitizer CI run" : <build>no ]  ]
   [ run  compile_test/dist_nc_chi_squ_incl_test.cpp compile_test_main : : : [ check-target-builds ../config//is_ci_sanitizer_run "Sanitizer CI run" : <build>no ]  ]
   [ run  compile_test/dist_nc_beta_incl_test.cpp compile_test_main : : : [ check-target-builds ../config//is_ci_sanitizer_run "Sanitizer CI run" : <build>no ]  ]
   [ run  compile_test/dist_nc_f_incl_test.cpp compile_test_main : : : [ check-target-builds ../config//is_ci_sanitizer_run "Sanitizer CI run" : <build>no ]  ]
   [ run  compile_test/dist_nc_t_incl_test.cpp compile_test_main : : : [ check-target-builds ../config//is_ci_sanitizer_run "Sanitizer CI run" : <build>no ]  ]
   [ run  compile_test/dist_normal_incl_test.cpp compile_test_main : : : [ check-target-builds ../config//is_ci_sanitizer_run "Sanitizer CI run" : <build>no ]  ]
   [ run  compile_test/dist_poisson_incl_test.cpp compile_test_main : : : [ check-target-builds ../config//is_ci_sanitizer_run "Sanitizer CI run" : <build>no ]  ]
   [ run  compile_test/dist_students_t_incl_test.cpp compile_test_main : : : [ check-target-builds ../config//is_ci_sanitizer_run "Sanitizer CI run" : <build>no ]  ]
   [ run  compile_test/dist_triangular_incl_test.cpp compile_test_main : : : [ check-target-builds ../config//is_ci_sanitizer_run "Sanitizer CI run" : <build>no ]  ]
   [ run  compile_test/dist_uniform_incl_test.cpp compile_test_main : : : [ check-target-builds ../config//is_ci_sanitizer_run "Sanitizer CI run" : <build>no ]  ]
   [ run  compile_test/dist_weibull_incl_test.cpp compile_test_main : : : [ check-target-builds ../config//is_ci_sanitizer_run "Sanitizer CI run" : <build>no ]  ]
   [ run  compile_test/distribution_concept_check.cpp : : : [ check-target-builds ../config//is_ci_sanitizer_run "Sanitizer CI run" : <build>no ]  ]
   [ run  compile_test/dist_arcsine_incl_test.cpp compile_test_main : : : [ check-target-builds ../config//is_ci_sanitizer_run "Sanitizer CI run" : <build>no ]  ]
   [ compile  compile_test/dist_empirical_cumulative_dist_func_incl_test.cpp : [ requires cxx17_if_constexpr cxx17_std_apply ] [ check-target-builds ../config//is_ci_sanitizer_run "Sanitizer CI run" : <build>no ]  ]
   [ run  compile_test/dist_inv_gaussian_incl_test.cpp compile_test_main : : : [ check-target-builds ../config//is_ci_sanitizer_run "Sanitizer CI run" : <build>no ]  ]
   [ compile compile_test/test_promote_args.cpp : [ requires cpp_lib_type_trait_variable_templates ] ]

   [ compile multiprc_concept_check_1.cpp : <debug-symbols>off <toolset>msvc:<cxxflags>/bigobj release <exception-handling>off:<build>no [ check-target-builds ../config//is_ci_sanitizer_run "Sanitizer CI run" : <build>no ]  ]
   [ compile multiprc_concept_check_2.cpp : <debug-symbols>off <toolset>msvc:<cxxflags>/bigobj release <exception-handling>off:<build>no [ check-target-builds ../config//is_ci_sanitizer_run "Sanitizer CI run" : <build>no ]  ]
   [ compile multiprc_concept_check_3.cpp : <debug-symbols>off <toolset>msvc:<cxxflags>/bigobj release <exception-handling>off:<build>no [ check-target-builds ../config//is_ci_sanitizer_run "Sanitizer CI run" : <build>no ]  ]
   [ compile multiprc_concept_check_4.cpp : <debug-symbols>off <toolset>msvc:<cxxflags>/bigobj release <exception-handling>off:<build>no [ check-target-builds ../config//is_ci_sanitizer_run "Sanitizer CI run" : <build>no ]  ]
   [ compile multiprc_concept_check_5.cpp : <debug-symbols>off <toolset>msvc:<cxxflags>/bigobj release <exception-handling>off:<build>no [ check-target-builds ../config//is_ci_sanitizer_run "Sanitizer CI run" : <build>no ]  ]
   [ compile multiprc_concept_check_6.cpp : <debug-symbols>off <toolset>msvc:<cxxflags>/bigobj release <exception-handling>off:<build>no [ check-target-builds ../config//is_ci_sanitizer_run "Sanitizer CI run" : <build>no ]  ]
   [ compile multiprc_concept_check_7.cpp : <debug-symbols>off <toolset>msvc:<cxxflags>/bigobj release <exception-handling>off:<build>no [ check-target-builds ../config//is_ci_sanitizer_run "Sanitizer CI run" : <build>no ]  ]
   [ compile multiprc_concept_check_8.cpp : <debug-symbols>off <toolset>msvc:<cxxflags>/bigobj release <exception-handling>off:<build>no [ check-target-builds ../config//is_ci_sanitizer_run "Sanitizer CI run" : <build>no ]  ]
   [ compile multiprc_concept_check_9.cpp : <debug-symbols>off <toolset>msvc:<cxxflags>/bigobj release <exception-handling>off:<build>no [ check-target-builds ../config//is_ci_sanitizer_run "Sanitizer CI run" : <build>no ]  ]
   [ compile multiprc_concept_check_10.cpp : <debug-symbols>off <toolset>msvc:<cxxflags>/bigobj release <exception-handling>off:<build>no [ check-target-builds ../config//is_ci_sanitizer_run "Sanitizer CI run" : <build>no ] ]
   [ compile ntl_concept_check.cpp : [ check-target-builds ../config//has_ntl_rr : : <build>no ] <debug-symbols>off [ check-target-builds ../config//is_ci_sanitizer_run "Sanitizer CI run" : <build>no ] ]
   [ compile mpfr_concept_check.cpp : [ check-target-builds ../config//has_mpfr_class : : <build>no ] <debug-symbols>off [ check-target-builds ../config//is_ci_sanitizer_run "Sanitizer CI run" : <build>no ] ]
   [ compile mpreal_concept_check.cpp : [ check-target-builds ../config//has_mpreal : : <build>no ] <debug-symbols>off [ check-target-builds ../config//is_ci_sanitizer_run "Sanitizer CI run" : <build>no ] ]

   [ compile  compile_test/interpolators_cubic_hermite_incl_test.cpp :  [ requires cxx11_smart_ptr cxx11_defaulted_functions cxx11_auto_declarations ] [ check-target-builds ../config//is_ci_sanitizer_run "Sanitizer CI run" : <build>no ] ]
   [ compile  compile_test/interpolators_makima_incl_test.cpp compile_test_main :  [ requires cxx11_smart_ptr cxx11_defaulted_functions cxx11_auto_declarations ] [ check-target-builds ../config//is_ci_sanitizer_run "Sanitizer CI run" : <build>no ] ]
   [ compile  compile_test/interpolators_pchip_incl_test.cpp compile_test_main :  [ requires cxx11_smart_ptr cxx11_defaulted_functions cxx11_auto_declarations ] [ check-target-builds ../config//is_ci_sanitizer_run "Sanitizer CI run" : <build>no ] ]
   [ compile  compile_test/interpolators_quintic_hermite_incl_test.cpp :  [ requires cxx11_smart_ptr cxx11_defaulted_functions cxx11_auto_declarations ] [ check-target-builds ../config//is_ci_sanitizer_run "Sanitizer CI run" : <build>no ] ]
   [ compile  compile_test/interpolators_septic_hermite_incl_test.cpp :  [ requires cxx11_smart_ptr cxx11_defaulted_functions cxx11_auto_declarations ] [ check-target-builds ../config//is_ci_sanitizer_run "Sanitizer CI run" : <build>no ] ]
   [ compile  compile_test/interpolators_vector_barycentric_rational_incl_test.cpp :  [ requires cxx11_smart_ptr cxx11_defaulted_functions cxx11_auto_declarations ] [ check-target-builds ../config//is_ci_sanitizer_run "Sanitizer CI run" : <build>no ] ]
   [ compile  compile_test/interpolators_whittaker_shannon_incl_test.cpp :  [ requires cxx11_smart_ptr cxx11_defaulted_functions cxx11_auto_declarations ] [ check-target-builds ../config//is_ci_sanitizer_run "Sanitizer CI run" : <build>no ] ]
   [ run  compile_test/compl_abs_incl_test.cpp compile_test_main  : : : [ check-target-builds ../config//is_ci_sanitizer_run "Sanitizer CI run" : <build>no ] ]
   [ run  compile_test/compl_acos_incl_test.cpp compile_test_main  : : : [ check-target-builds ../config//is_ci_sanitizer_run "Sanitizer CI run" : <build>no ] ]
   [ run  compile_test/compl_acosh_incl_test.cpp compile_test_main  : : : [ check-target-builds ../config//is_ci_sanitizer_run "Sanitizer CI run" : <build>no ] ]
   [ run  compile_test/compl_asin_incl_test.cpp compile_test_main  : : : [ check-target-builds ../config//is_ci_sanitizer_run "Sanitizer CI run" : <build>no ] ]
   [ run  compile_test/compl_asinh_incl_test.cpp compile_test_main  : : : [ check-target-builds ../config//is_ci_sanitizer_run "Sanitizer CI run" : <build>no ] ]
   [ run  compile_test/compl_atan_incl_test.cpp compile_test_main  : : : [ check-target-builds ../config//is_ci_sanitizer_run "Sanitizer CI run" : <build>no ] ]
   [ run  compile_test/compl_atanh_incl_test.cpp compile_test_main  : : : [ check-target-builds ../config//is_ci_sanitizer_run "Sanitizer CI run" : <build>no ] ]

   [ run  compile_test/sf_1f0_incl_test.cpp compile_test_main  : : : [ check-target-builds ../config//is_ci_sanitizer_run "Sanitizer CI run" : <build>no ] ]
   [ run  compile_test/sf_0f1_incl_test.cpp compile_test_main  : : : [ check-target-builds ../config//is_ci_sanitizer_run "Sanitizer CI run" : <build>no ] ]
   [ run  compile_test/sf_2f0_incl_test.cpp compile_test_main  : : : [ check-target-builds ../config//is_ci_sanitizer_run "Sanitizer CI run" : <build>no ] ]
   [ run  compile_test/sf_1f1_incl_test.cpp compile_test_main  : : : [ check-target-builds ../config//is_ci_sanitizer_run "Sanitizer CI run" : <build>no ] ]
   [ run  compile_test/sf_pfq_incl_test.cpp compile_test_main  : : : [ check-target-builds ../config//is_ci_sanitizer_run "Sanitizer CI run" : <build>no ] ]
   [ run  compile_test/sf_acosh_incl_test.cpp compile_test_main  : : : [ check-target-builds ../config//is_ci_sanitizer_run "Sanitizer CI run" : <build>no ] ]
   [ run  compile_test/sf_asinh_incl_test.cpp compile_test_main  : : : [ check-target-builds ../config//is_ci_sanitizer_run "Sanitizer CI run" : <build>no ] ]
   [ run  compile_test/sf_atanh_incl_test.cpp compile_test_main  : : : [ check-target-builds ../config//is_ci_sanitizer_run "Sanitizer CI run" : <build>no ] ]
   [ run  compile_test/sf_beta_incl_test.cpp compile_test_main  : : : [ check-target-builds ../config//is_ci_sanitizer_run "Sanitizer CI run" : <build>no ] ]
   [ run  compile_test/sf_bernoulli_incl_test.cpp compile_test_main  : : : [ check-target-builds ../config//is_ci_sanitizer_run "Sanitizer CI run" : <build>no ] ]
   [ run  compile_test/sf_bessel_incl_test.cpp compile_test_main  : : : [ check-target-builds ../config//is_ci_sanitizer_run "Sanitizer CI run" : <build>no ] ]
   [ run  compile_test/sf_bessel_deriv_incl_test.cpp compile_test_main  : : : [ check-target-builds ../config//is_ci_sanitizer_run "Sanitizer CI run" : <build>no ] ]
   [ run  compile_test/sf_binomial_incl_test.cpp compile_test_main  : : : [ check-target-builds ../config//is_ci_sanitizer_run "Sanitizer CI run" : <build>no ] ]
   [ run  compile_test/sf_cbrt_incl_test.cpp compile_test_main  : : : [ check-target-builds ../config//is_ci_sanitizer_run "Sanitizer CI run" : <build>no ] ]
   [ run  compile_test/sf_cos_pi_incl_test.cpp compile_test_main  : : : [ check-target-builds ../config//is_ci_sanitizer_run "Sanitizer CI run" : <build>no ] ]
   [ run  compile_test/sf_digamma_incl_test.cpp compile_test_main  : : : [ check-target-builds ../config//is_ci_sanitizer_run "Sanitizer CI run" : <build>no ] ]
   [ run  compile_test/sf_polygamma_incl_test.cpp compile_test_main  : : : [ check-target-builds ../config//is_ci_sanitizer_run "Sanitizer CI run" : <build>no ] ]
   [ run  compile_test/sf_ellint_1_incl_test.cpp compile_test_main  : : : [ check-target-builds ../config//is_ci_sanitizer_run "Sanitizer CI run" : <build>no ] ]
   [ run  compile_test/sf_ellint_2_incl_test.cpp compile_test_main  : : : [ check-target-builds ../config//is_ci_sanitizer_run "Sanitizer CI run" : <build>no ] ]
   [ run  compile_test/sf_ellint_3_incl_test.cpp compile_test_main  : : : [ check-target-builds ../config//is_ci_sanitizer_run "Sanitizer CI run" : <build>no ] ]
   [ run  compile_test/sf_ellint_d_incl_test.cpp compile_test_main  : : : [ check-target-builds ../config//is_ci_sanitizer_run "Sanitizer CI run" : <build>no ] ]
   [ run  compile_test/sf_jacobi_theta_incl_test.cpp compile_test_main  : : : [ check-target-builds ../config//is_ci_sanitizer_run "Sanitizer CI run" : <build>no ] ]
   [ run  compile_test/sf_jacobi_zeta_incl_test.cpp compile_test_main  : : : [ check-target-builds ../config//is_ci_sanitizer_run "Sanitizer CI run" : <build>no ] ]
   [ run  compile_test/sf_heuman_lambda_incl_test.cpp compile_test_main  : : : [ check-target-builds ../config//is_ci_sanitizer_run "Sanitizer CI run" : <build>no ] ]
   [ run  compile_test/sf_ellint_rc_incl_test.cpp compile_test_main  : : : [ check-target-builds ../config//is_ci_sanitizer_run "Sanitizer CI run" : <build>no ] ]
   [ run  compile_test/sf_ellint_rd_incl_test.cpp compile_test_main  : : : [ check-target-builds ../config//is_ci_sanitizer_run "Sanitizer CI run" : <build>no ] ]
   [ run  compile_test/sf_ellint_rf_incl_test.cpp compile_test_main  : : : [ check-target-builds ../config//is_ci_sanitizer_run "Sanitizer CI run" : <build>no ] ]
   [ run  compile_test/sf_ellint_rj_incl_test.cpp compile_test_main  : : : [ check-target-builds ../config//is_ci_sanitizer_run "Sanitizer CI run" : <build>no ] ]
   [ run  compile_test/sf_ellint_rg_incl_test.cpp compile_test_main  : : : [ check-target-builds ../config//is_ci_sanitizer_run "Sanitizer CI run" : <build>no ] ]
   [ run  compile_test/sf_erf_incl_test.cpp compile_test_main  : : : [ check-target-builds ../config//is_ci_sanitizer_run "Sanitizer CI run" : <build>no ] ]
   [ run  compile_test/sf_expint_incl_test.cpp compile_test_main  : : : [ check-target-builds ../config//is_ci_sanitizer_run "Sanitizer CI run" : <build>no ] ]
   [ run  compile_test/sf_expm1_incl_test.cpp compile_test_main  : : : [ check-target-builds ../config//is_ci_sanitizer_run "Sanitizer CI run" : <build>no ] ]
   [ run  compile_test/sf_factorials_incl_test.cpp compile_test_main  : : : [ check-target-builds ../config//is_ci_sanitizer_run "Sanitizer CI run" : <build>no ] ]
   [ run  compile_test/sf_fpclassify_incl_test.cpp compile_test_main  : : : [ check-target-builds ../config//is_ci_sanitizer_run "Sanitizer CI run" : <build>no ] ]
   [ run  compile_test/sf_gamma_incl_test.cpp compile_test_main  : : : [ check-target-builds ../config//is_ci_sanitizer_run "Sanitizer CI run" : <build>no ] ]
   [ run  compile_test/sf_hermite_incl_test.cpp compile_test_main  : : : [ check-target-builds ../config//is_ci_sanitizer_run "Sanitizer CI run" : <build>no ] ]
   [ run  compile_test/sf_hypot_incl_test.cpp compile_test_main  : : : [ check-target-builds ../config//is_ci_sanitizer_run "Sanitizer CI run" : <build>no ] ]
   [ run  compile_test/sf_laguerre_incl_test.cpp compile_test_main  : : : [ check-target-builds ../config//is_ci_sanitizer_run "Sanitizer CI run" : <build>no ] ]
   [ compile  compile_test/sf_lanczos_incl_test.cpp : [ check-target-builds ../config//is_ci_sanitizer_run "Sanitizer CI run" : <build>no ] ]
   [ run  compile_test/sf_legendre_incl_test.cpp compile_test_main : : : [ check-target-builds ../config//is_ci_sanitizer_run "Sanitizer CI run" : <build>no ] ]
   [ run  compile_test/sf_legendre_stieltjes_incl_test.cpp compile_test_main : : : [ requires cxx11_auto_declarations ] [ check-target-builds ../config//is_ci_sanitizer_run "Sanitizer CI run" : <build>no ] ]
   [ run  compile_test/sf_log1p_incl_test.cpp compile_test_main : : : [ check-target-builds ../config//is_ci_sanitizer_run "Sanitizer CI run" : <build>no ] ]
   [ compile  compile_test/sf_math_fwd_incl_test.cpp : [ check-target-builds ../config//is_ci_sanitizer_run "Sanitizer CI run" : <build>no ] ]
   [ run  compile_test/sf_modf_incl_test.cpp compile_test_main  : : : [ check-target-builds ../config//is_ci_sanitizer_run "Sanitizer CI run" : <build>no ] ]
   [ run  compile_test/sf_next_incl_test.cpp compile_test_main  : : : [ check-target-builds ../config//is_ci_sanitizer_run "Sanitizer CI run" : <build>no ] ]
   [ run  compile_test/sf_powm1_incl_test.cpp compile_test_main  : : : [ check-target-builds ../config//is_ci_sanitizer_run "Sanitizer CI run" : <build>no ] ]
   [ run  compile_test/sf_prime_incl_test.cpp compile_test_main  : : : [ check-target-builds ../config//is_ci_sanitizer_run "Sanitizer CI run" : <build>no ] ]
   [ run  compile_test/sf_relative_distance_incl_test.cpp compile_test_main  : : : [ check-target-builds ../config//is_ci_sanitizer_run "Sanitizer CI run" : <build>no ] ]
   [ run  compile_test/sf_round_incl_test.cpp compile_test_main  : : : [ check-target-builds ../config//is_ci_sanitizer_run "Sanitizer CI run" : <build>no ] ]
   [ run  compile_test/sf_sign_incl_test.cpp compile_test_main  : : : [ check-target-builds ../config//is_ci_sanitizer_run "Sanitizer CI run" : <build>no ] ]
   [ run  compile_test/sf_sin_pi_incl_test.cpp compile_test_main  : : : [ check-target-builds ../config//is_ci_sanitizer_run "Sanitizer CI run" : <build>no ] ]
   [ run  compile_test/sf_sinc_incl_test.cpp compile_test_main  : : : [ check-target-builds ../config//is_ci_sanitizer_run "Sanitizer CI run" : <build>no ] ]
   [ run  compile_test/sf_sinhc_incl_test.cpp compile_test_main  : : : [ check-target-builds ../config//is_ci_sanitizer_run "Sanitizer CI run" : <build>no ] ]
   [ run  compile_test/sf_sph_harm_incl_test.cpp compile_test_main  : : : [ check-target-builds ../config//is_ci_sanitizer_run "Sanitizer CI run" : <build>no ] ]
   [ run  compile_test/sf_sqrt1pm1_incl_test.cpp compile_test_main  : : : [ check-target-builds ../config//is_ci_sanitizer_run "Sanitizer CI run" : <build>no ] ]
   [ run  compile_test/sf_trunc_incl_test.cpp compile_test_main  : : : [ check-target-builds ../config//is_ci_sanitizer_run "Sanitizer CI run" : <build>no ] ]
   [ run  compile_test/sf_ulp_incl_test.cpp compile_test_main  : : : [ check-target-builds ../config//is_ci_sanitizer_run "Sanitizer CI run" : <build>no ] ]
   [ run  compile_test/sf_zeta_incl_test.cpp compile_test_main  : : : [ check-target-builds ../config//is_ci_sanitizer_run "Sanitizer CI run" : <build>no ] ]
   [ compile  compile_test/sf_chebyshev_incl_test.cpp ../config//fftw3 : [ check-target-builds ../config//is_ci_sanitizer_run "Sanitizer CI run" : <build>no ] ]
   [ compile  compile_test/sf_chebyshev_transform_incl_test.cpp ../config//fftw3 : [ check-target-builds ../config//is_ci_sanitizer_run "Sanitizer CI run" : <build>no ] [ check-target-builds ../config//has_fftw3 "libfftw3" : : <build>no ] ]
   [ run  compile_test/sf_fibonacci_incl_test.cpp compile_test_main  : : : [ requires cxx17_std_apply cxx17_if_constexpr ] [ check-target-builds ../config//is_ci_sanitizer_run "Sanitizer CI run" : <build>no ] ]
   [ run  compile_test/sf_gegenbauer_incl_test.cpp compile_test_main  : : : [ check-target-builds ../config//is_ci_sanitizer_run "Sanitizer CI run" : <build>no ] ]
   [ run  compile_test/sf_lambert_w_incl_test.cpp compile_test_main  : : : [ check-target-builds ../config//is_ci_sanitizer_run "Sanitizer CI run" : <build>no ] ]
   [ compile  compile_test/sf_nonfinite_num_facets_incl_test.cpp : [ check-target-builds ../config//is_ci_sanitizer_run "Sanitizer CI run" : <build>no ] ]
   [ run  compile_test/std_real_concept_check.cpp  : : : [ check-target-builds ../config//is_ci_sanitizer_run "Sanitizer CI run" : <build>no ] ]
   [ compile compile_test/std_real_concept_check.cpp  : <define>EMULATE32 [ check-target-builds ../config//is_ci_sanitizer_run "Sanitizer CI run" : <build>no ] : std_real_concept_check_32 ]
   [ compile compile_test/std_real_concept_check.cpp  : <define>EMULATE64 [ check-target-builds ../config//is_ci_sanitizer_run "Sanitizer CI run" : <build>no ] : std_real_concept_check_64 ]
   [ compile compile_test/std_real_concept_check.cpp  : <define>EMULATE80 [ check-target-builds ../config//is_ci_sanitizer_run "Sanitizer CI run" : <build>no ] : std_real_concept_check_80 ]
   [ compile compile_test/std_real_concept_check.cpp  : <define>EMULATE128 [ check-target-builds ../config//is_ci_sanitizer_run "Sanitizer CI run" : <build>no ] : std_real_concept_check_128 ]
   [ run  compile_test/cstdfloat_concept_check_1.cpp
      : : : [ check-target-builds ../config//has_intel_quad "Intel _Quad datatype support" : <cxxflags>-Qoption,cpp,--extended_float_type ]
            $(float128_type) [ check-target-builds ../config//is_ci_sanitizer_run "Sanitizer CI run" : <build>no ] ]
   [ run  compile_test/cstdfloat_concept_check_2.cpp  : : : [ check-target-builds ../config//is_ci_sanitizer_run "Sanitizer CI run" : <build>no ] ]
   [ run  compile_test/cstdfloat_concept_check_3.cpp  : : : [ check-target-builds ../config//is_ci_sanitizer_run "Sanitizer CI run" : <build>no ] ]
   [ run  compile_test/cstdfloat_concept_check_4.cpp  : : : [ check-target-builds ../config//is_ci_sanitizer_run "Sanitizer CI run" : <build>no ] ]
   [ compile  compile_test/cstdfloat_cmath_incl_test.cpp : [ check-target-builds ../config//is_ci_sanitizer_run "Sanitizer CI run" : <build>no ] ]
   [ compile  compile_test/cstdfloat_complex_incl_test.cpp : [ check-target-builds ../config//is_ci_sanitizer_run "Sanitizer CI run" : <build>no ] ]
   [ compile  compile_test/cstdfloat_iostream_incl_test.cpp : [ check-target-builds ../config//is_ci_sanitizer_run "Sanitizer CI run" : <build>no ] ]
   [ compile  compile_test/cstdfloat_limits_incl_test.cpp : [ check-target-builds ../config//is_ci_sanitizer_run "Sanitizer CI run" : <build>no ] ]
   [ compile  compile_test/cstdfloat_types_incl_test.cpp : [ check-target-builds ../config//is_ci_sanitizer_run "Sanitizer CI run" : <build>no ] ]
   [ run  test_cstdfloat.cpp /boost/test//boost_unit_test_framework  : : : $(float128_type) [ check-target-builds ../config//is_ci_sanitizer_run "Sanitizer CI run" : <build>no ] ]
   [ run  compile_test/sf_airy_incl_test.cpp compile_test_main  : : : [ check-target-builds ../config//is_ci_sanitizer_run "Sanitizer CI run" : <build>no ] ]
   [ run  compile_test/sf_hankel_incl_test.cpp compile_test_main  : : : [ check-target-builds ../config//is_ci_sanitizer_run "Sanitizer CI run" : <build>no ] ]
   [ run  compile_test/sf_jacobi_incl_test.cpp compile_test_main  : : : [ check-target-builds ../config//is_ci_sanitizer_run "Sanitizer CI run" : <build>no ] ]
   [ run  compile_test/sf_owens_t_incl_test.cpp compile_test_main  : : : [ check-target-builds ../config//is_ci_sanitizer_run "Sanitizer CI run" : <build>no ] ]
   [ run  compile_test/dist_skew_norm_incl_test.cpp compile_test_main  : : : [ check-target-builds ../config//is_ci_sanitizer_run "Sanitizer CI run" : <build>no ] ]
   [ run  compile_test/constants_incl_test.cpp compile_test_main  : : : [ check-target-builds ../config//is_ci_sanitizer_run "Sanitizer CI run" : <build>no ] ]
   [ run  compile_test/quad_trapezoidal_incl_test.cpp compile_test_main  : : : [ requires cxx11_auto_declarations cxx11_lambdas cxx11_decltype cxx11_unified_initialization_syntax cxx11_variadic_templates ] [ check-target-builds ../config//is_ci_sanitizer_run "Sanitizer CI run" : <build>no ] ]
   [ compile  compile_test/test_traits.cpp   : [ check-target-builds ../config//is_ci_sanitizer_run "Sanitizer CI run" : <build>no ] ]
   [ compile  compile_test/tools_config_inc_test.cpp   : [ check-target-builds ../config//is_ci_sanitizer_run "Sanitizer CI run" : <build>no ] ]
   [ compile  compile_test/tools_fraction_inc_test.cpp   : [ check-target-builds ../config//is_ci_sanitizer_run "Sanitizer CI run" : <build>no ] ]
   [ compile  compile_test/tools_minima_inc_test.cpp   : [ check-target-builds ../config//is_ci_sanitizer_run "Sanitizer CI run" : <build>no ] ]
   [ compile  compile_test/tools_polynomial_inc_test.cpp   : [ check-target-builds ../config//is_ci_sanitizer_run "Sanitizer CI run" : <build>no ] ]
   [ compile  compile_test/tools_precision_inc_test.cpp   : [ check-target-builds ../config//is_ci_sanitizer_run "Sanitizer CI run" : <build>no ] ]
   [ compile  compile_test/tools_rational_inc_test.cpp   : [ check-target-builds ../config//is_ci_sanitizer_run "Sanitizer CI run" : <build>no ] ]
   [ compile  compile_test/tools_real_cast_inc_test.cpp   : [ check-target-builds ../config//is_ci_sanitizer_run "Sanitizer CI run" : <build>no ] ]
   [ compile  compile_test/tools_remez_inc_test.cpp   : [ check-target-builds ../config//is_ci_sanitizer_run "Sanitizer CI run" : <build>no ] ]
   [ compile  compile_test/tools_roots_inc_test.cpp   : [ check-target-builds ../config//is_ci_sanitizer_run "Sanitizer CI run" : <build>no ] ]
   [ compile  compile_test/tools_series_inc_test.cpp   : [ check-target-builds ../config//is_ci_sanitizer_run "Sanitizer CI run" : <build>no ] ]
   [ compile  compile_test/tools_solve_inc_test.cpp   : [ check-target-builds ../config//is_ci_sanitizer_run "Sanitizer CI run" : <build>no ] ]
   [ compile  compile_test/tools_stats_inc_test.cpp   : [ check-target-builds ../config//is_ci_sanitizer_run "Sanitizer CI run" : <build>no ] ]
   [ compile  compile_test/tools_test_data_inc_test.cpp   : [ check-target-builds ../config//is_ci_sanitizer_run "Sanitizer CI run" : <build>no ] ]
   [ compile  compile_test/tools_test_inc_test.cpp   : [ check-target-builds ../config//is_ci_sanitizer_run "Sanitizer CI run" : <build>no ] ]
   [ compile  compile_test/tools_toms748_inc_test.cpp   : [ check-target-builds ../config//is_ci_sanitizer_run "Sanitizer CI run" : <build>no ] ]
   [ compile  compile_test/tools_agm_incl_test.cpp   : [ check-target-builds ../config//is_ci_sanitizer_run "Sanitizer CI run" : <build>no ] ]
   [ compile  compile_test/tools_assert_incl_test.cpp   : [ check-target-builds ../config//is_ci_sanitizer_run "Sanitizer CI run" : <build>no ] ]
   [ compile  compile_test/tools_atomic_incl_test.cpp   : [ check-target-builds ../config//is_ci_sanitizer_run "Sanitizer CI run" : <build>no ] ]
   [ compile  compile_test/tools_big_constant_incl_test.cpp   : [ check-target-builds ../config//is_ci_sanitizer_run "Sanitizer CI run" : <build>no ] ]
   [ compile  compile_test/tools_centered_continued_fraction_incl_test.cpp   : [ requires cxx17_if_constexpr cxx17_std_apply ] [ check-target-builds ../config//is_ci_sanitizer_run "Sanitizer CI run" : <build>no ] ]
   [ compile  compile_test/tools_cohen_acceleration_incl_test.cpp   : [ requires cxx17_std_apply ] [ check-target-builds ../config//is_ci_sanitizer_run "Sanitizer CI run" : <build>no ] ]
   [ compile  compile_test/tools_complex_incl_test.cpp   : [ check-target-builds ../config//is_ci_sanitizer_run "Sanitizer CI run" : <build>no ] ]
   [ compile  compile_test/tools_condition_numbers_incl_test.cpp   : [ requires cxx17_std_apply cxx17_if_constexpr ] [ check-target-builds ../config//is_ci_sanitizer_run "Sanitizer CI run" : <build>no ] ]
   [ compile  compile_test/tools_convert_from_string_incl_test.cpp   : [ check-target-builds ../config//is_ci_sanitizer_run "Sanitizer CI run" : <build>no ] ]
   [ compile  compile_test/tools_cxx03_warn_incl_test.cpp   : [ check-target-builds ../config//is_ci_sanitizer_run "Sanitizer CI run" : <build>no ] ]
   [ compile  compile_test/tools_engel_expansion_incl_test.cpp   : [ requires cxx17_std_apply cxx17_if_constexpr ] [ check-target-builds ../config//is_ci_sanitizer_run "Sanitizer CI run" : <build>no ] ]
   [ compile  compile_test/tools_header_deprecated_incl_test.cpp   : [ check-target-builds ../config//is_ci_sanitizer_run "Sanitizer CI run" : <build>no ] ]
   [ compile  compile_test/tools_is_detected_incl_test.cpp   : [ check-target-builds ../config//is_ci_sanitizer_run "Sanitizer CI run" : <build>no ] ]
   [ compile  compile_test/tools_luroth_expansion_incl_test.cpp   : [ requires cxx17_std_apply cxx17_if_constexpr ] [ check-target-builds ../config//is_ci_sanitizer_run "Sanitizer CI run" : <build>no ] ]
   [ compile  compile_test/tools_mp_incl_test.cpp   : [ check-target-builds ../config//is_ci_sanitizer_run "Sanitizer CI run" : <build>no ] ]
   [ compile  compile_test/tools_norms_incl_test.cpp   : [ requires cxx17_std_apply cxx17_if_constexpr ] [ check-target-builds ../config//is_ci_sanitizer_run "Sanitizer CI run" : <build>no ] ]
   [ compile  compile_test/tools_polynomial_gcd_incl_test.cpp   : [ check-target-builds ../config//is_ci_sanitizer_run "Sanitizer CI run" : <build>no ] ]
   [ compile  compile_test/tools_promotion_incl_test.cpp   : [ check-target-builds ../config//is_ci_sanitizer_run "Sanitizer CI run" : <build>no ] ]
   [ compile  compile_test/tools_random_vector_incl_test.cpp   : [ check-target-builds ../config//is_ci_sanitizer_run "Sanitizer CI run" : <build>no ] ]
   [ compile  compile_test/tools_simple_continued_fraction_incl_test.cpp   : [ requires cxx17_if_constexpr cxx17_std_apply ] [ check-target-builds ../config//is_ci_sanitizer_run "Sanitizer CI run" : <build>no ] ]
   [ compile  compile_test/tools_test_value_incl_test.cpp   : [ check-target-builds ../config//is_ci_sanitizer_run "Sanitizer CI run" : <build>no ] ]
   [ compile  compile_test/tools_throw_exception_incl_test.cpp   : [ check-target-builds ../config//is_ci_sanitizer_run "Sanitizer CI run" : <build>no ] ]
   [ compile  compile_test/tools_traits_incl_test.cpp   : [ check-target-builds ../config//is_ci_sanitizer_run "Sanitizer CI run" : <build>no ] ]
   [ compile  compile_test/tools_ulps_plot_incl_test.cpp   : [ requires cxx17_if_constexpr cxx17_std_apply ] [ check-target-builds ../config//is_ci_sanitizer_run "Sanitizer CI run" : <build>no ] ]
   [ compile  compile_test/tools_workaround_incl_test.cpp   : [ check-target-builds ../config//is_ci_sanitizer_run "Sanitizer CI run" : <build>no ] ]
   [ compile  compile_test/interpolators_cubic_spline_concept_test.cpp :  [ requires cxx11_smart_ptr cxx11_defaulted_functions ] [ check-target-builds ../config//is_ci_sanitizer_run "Sanitizer CI run" : <build>no ] ]
   [ compile  compile_test/interpolators_barycentric_rational_concept_test.cpp :  [ requires cxx11_smart_ptr cxx11_defaulted_functions cxx11_unified_initialization_syntax ] [ check-target-builds ../config//is_ci_sanitizer_run "Sanitizer CI run" : <build>no ] ]
   [ compile  compile_test/sf_legendre_stieltjes_concept_test.cpp : [ requires cxx11_auto_declarations cxx11_defaulted_functions cxx11_lambdas ] [ check-target-builds ../config//is_ci_sanitizer_run "Sanitizer CI run" : <build>no ]  ]
   [ compile  compile_test/quad_trapezoidal_concept_test.cpp : [ requires cxx11_auto_declarations cxx11_lambdas cxx11_decltype cxx11_unified_initialization_syntax cxx11_variadic_templates ] [ check-target-builds ../config//is_ci_sanitizer_run "Sanitizer CI run" : <build>no ] ]
   [ compile test_no_long_double_policy.cpp ]
   [ compile bernoulli_no_atomic_d.cpp ]
   [ compile bernoulli_no_atomic_mp.cpp ]
   [ compile-fail bernoulli_no_atomic_fail.cpp ]

   [ run  compile_test/quad_exp_sinh_incl_test.cpp compile_test_main : : : [ requires cxx11_auto_declarations cxx11_lambdas cxx11_smart_ptr cxx11_unified_initialization_syntax ] [ check-target-builds ../config//is_ci_sanitizer_run "Sanitizer CI run" : <build>no ] ]
   [ run  compile_test/quad_sinh_sinh_incl_test.cpp compile_test_main : : : [ requires cxx11_auto_declarations cxx11_lambdas cxx11_smart_ptr cxx11_unified_initialization_syntax ] [ check-target-builds ../config//is_ci_sanitizer_run "Sanitizer CI run" : <build>no ] ]
   [ run  compile_test/quad_tanh_sinh_incl_test.cpp compile_test_main : : : [ requires cxx11_auto_declarations cxx11_lambdas cxx11_smart_ptr cxx11_unified_initialization_syntax sfinae_expr ] [ check-target-builds ../config//is_ci_sanitizer_run "Sanitizer CI run" : <build>no ] ]
   [ compile  compile_test/quad_gauss_incl_test.cpp : [ requires cxx11_auto_declarations cxx11_lambdas cxx11_smart_ptr cxx11_unified_initialization_syntax sfinae_expr ] [ check-target-builds ../config//is_ci_sanitizer_run "Sanitizer CI run" : <build>no ] ]
   [ compile  compile_test/quad_gauss_kronrod_incl_test.cpp : [ requires cxx11_auto_declarations cxx11_lambdas cxx11_smart_ptr cxx11_unified_initialization_syntax sfinae_expr ] [ check-target-builds ../config//is_ci_sanitizer_run "Sanitizer CI run" : <build>no ] ]
   [ compile  compile_test/quad_ooura_fourier_integrals_incl_test.cpp : [ requires cxx11_auto_declarations cxx11_lambdas cxx11_smart_ptr cxx11_unified_initialization_syntax sfinae_expr ] [ check-target-builds ../config//is_ci_sanitizer_run "Sanitizer CI run" : <build>no ] ]
   [ compile  compile_test/quad_wavelet_transforms_incl_test.cpp : [ requires cxx17_std_apply cxx17_if_constexpr ] [ check-target-builds ../config//is_ci_sanitizer_run "Sanitizer CI run" : <build>no ] ]
   [ compile  compile_test/quad_exp_sinh_concept_test.cpp : [ requires cxx11_auto_declarations cxx11_lambdas cxx11_smart_ptr cxx11_unified_initialization_syntax ] [ check-target-builds ../config//is_ci_sanitizer_run "Sanitizer CI run" : <build>no ] ]
   [ compile  compile_test/quad_sinh_sinh_concept_test.cpp : [ requires cxx11_auto_declarations cxx11_lambdas cxx11_smart_ptr cxx11_unified_initialization_syntax ] [ check-target-builds ../config//is_ci_sanitizer_run "Sanitizer CI run" : <build>no ] ]
   [ compile  compile_test/quad_tanh_sinh_concept_test.cpp : [ requires cxx11_auto_declarations cxx11_lambdas cxx11_smart_ptr cxx11_unified_initialization_syntax sfinae_expr ] [ check-target-builds ../config//is_ci_sanitizer_run "Sanitizer CI run" : <build>no ] ]
;

#
# Things that we can test with exceptions and RTTI turned off:
#
alias no_eh_tests :
   compl_abs_incl_test
   compl_acos_incl_test
   compl_acosh_incl_test
   compl_asin_incl_test
   compl_asinh_incl_test
   compl_atan_incl_test
   compl_atanh_incl_test
   sf_acosh_incl_test
   sf_asinh_incl_test
   sf_atanh_incl_test
   sf_beta_incl_test
   sf_bernoulli_incl_test
   sf_bessel_incl_test
   sf_bessel_deriv_incl_test
   sf_binomial_incl_test
   sf_cbrt_incl_test
   sf_cos_pi_incl_test
   sf_digamma_incl_test
   sf_polygamma_incl_test
   sf_ellint_1_incl_test
   sf_ellint_2_incl_test
   sf_ellint_3_incl_test
   sf_ellint_d_incl_test
   sf_jacobi_theta_incl_test
   sf_jacobi_zeta_incl_test
   sf_heuman_lambda_incl_test
   sf_ellint_rc_incl_test
   sf_ellint_rd_incl_test
   sf_ellint_rf_incl_test
   sf_ellint_rj_incl_test
   sf_ellint_rg_incl_test
   sf_erf_incl_test
   sf_expint_incl_test
   sf_expm1_incl_test
   sf_factorials_incl_test
   sf_fpclassify_incl_test
   sf_gamma_incl_test
   sf_hermite_incl_test
   sf_hypot_incl_test
   sf_laguerre_incl_test
   sf_lanczos_incl_test
   sf_legendre_incl_test
   #sf_legendre_stieltjes_incl_test
   sf_log1p_incl_test
   sf_math_fwd_incl_test
   sf_modf_incl_test
   sf_next_incl_test
   sf_powm1_incl_test
   sf_prime_incl_test
   sf_relative_distance_incl_test
   sf_round_incl_test
   sf_sign_incl_test
   sf_sin_pi_incl_test
   sf_sinc_incl_test
   sf_sinhc_incl_test
   sf_sph_harm_incl_test
   sf_sqrt1pm1_incl_test
   sf_trunc_incl_test
   sf_ulp_incl_test
   sf_zeta_incl_test
   sf_chebyshev_incl_test
   #sf_chebyshev_transform_incl_test
   sf_fibonacci_incl_test
   #sf_gegenbauer_incl_test
   sf_lambert_w_incl_test
   sf_nonfinite_num_facets_incl_test
   sf_airy_incl_test
   sf_hankel_incl_test
   sf_jacobi_incl_test
   sf_owens_t_incl_test
   dist_skew_norm_incl_test
   constants_incl_test
   quad_trapezoidal_incl_test
   test_traits
   tools_config_inc_test
   tools_fraction_inc_test
   tools_minima_inc_test
   tools_polynomial_inc_test
   tools_precision_inc_test
   tools_rational_inc_test
   tools_real_cast_inc_test
   tools_remez_inc_test
   tools_roots_inc_test
   tools_series_inc_test
   tools_solve_inc_test
   tools_stats_inc_test
   tools_test_data_inc_test
   #tools_test_inc_test
   tools_toms748_inc_test
   tools_agm_incl_test
   tools_assert_incl_test
   tools_atomic_incl_test
   tools_big_constant_incl_test
   #tools_centered_continued_fraction_incl_test
   tools_cohen_acceleration_incl_test
   tools_complex_incl_test
   tools_condition_numbers_incl_test
   tools_convert_from_string_incl_test
   tools_cxx03_warn_incl_test
   #tools_engel_expansion_incl_test
   tools_header_deprecated_incl_test
   tools_is_detected_incl_test
   #tools_luroth_expansion_incl_test
   tools_mp_incl_test
   tools_norms_incl_test
   tools_polynomial_gcd_incl_test
   tools_promotion_incl_test
   tools_random_vector_incl_test
   #tools_simple_continued_fraction_incl_test
   tools_test_value_incl_test
   tools_throw_exception_incl_test
   tools_traits_incl_test
   #tools_ulps_plot_incl_test
   tools_workaround_incl_test
;

explicit no_eh_tests ;

# Some aliases which group blocks of tests for CI testing:

alias github_ci_block_1 : special_fun float128_tests distribution_tests mp misc concepts ;
alias github_ci_block_2 : quadrature interpolators autodiff ../example//examples ../tools ;
explicit github_ci_block_1 ;
explicit github_ci_block_2 ;<|MERGE_RESOLUTION|>--- conflicted
+++ resolved
@@ -189,11 +189,8 @@
    [ run git_issue_1139.cpp ]
    [ run git_issue_1175.cpp ]
    [ run git_issue_1194.cpp ]
-<<<<<<< HEAD
    [ run git_issue_1249.cpp /boost/test//boost_unit_test_framework  ]
-=======
    [ run git_issue_1255.cpp ]
->>>>>>> 7a41ad8f
    [ run special_functions_test.cpp /boost/test//boost_unit_test_framework  ]
    [ run test_airy.cpp test_instances//test_instances pch_light /boost/test//boost_unit_test_framework  ]
    [ run test_bessel_j.cpp test_instances//test_instances pch_light /boost/test//boost_unit_test_framework  ]
