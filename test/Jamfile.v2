--- conflicted
+++ resolved
@@ -567,18 +567,11 @@
 ;
 
 test-suite distribution_tests :
-<<<<<<< HEAD
    [ run test_arcsine.cpp pch /boost/test//boost_unit_test_framework  ]
+   [ run test_landau.cpp pch : : : [ check-target-builds ../config//has_float128 "GCC libquadmath and __float128 support" : <linkflags>"-Bstatic -lquadmath -Bdynamic" ] ]
    [ run test_bernoulli.cpp /boost/test//boost_unit_test_framework  ]
    [ run test_beta_dist.cpp /boost/test//boost_unit_test_framework  ]
    [ run test_binomial.cpp  /boost/test//boost_unit_test_framework
-=======
-   [ run test_arcsine.cpp pch ../../test/build//boost_unit_test_framework  ]
-   [ run test_landau.cpp pch : : : [ check-target-builds ../config//has_float128 "GCC libquadmath and __float128 support" : <linkflags>"-Bstatic -lquadmath -Bdynamic" ] ]
-   [ run test_bernoulli.cpp ../../test/build//boost_unit_test_framework  ]
-   [ run test_beta_dist.cpp ../../test/build//boost_unit_test_framework  ]
-   [ run test_binomial.cpp  ../../test/build//boost_unit_test_framework
->>>>>>> 986e5d7f
         : # command line
         : # input files
         : # requirements
