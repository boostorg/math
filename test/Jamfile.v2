--- conflicted
+++ resolved
@@ -1241,14 +1241,10 @@
    [ run test_numerical_differentiation.cpp ../../test/build//boost_unit_test_framework  : : : <toolset>msvc:<cxxflags>/bigobj [ requires cxx11_auto_declarations cxx11_constexpr ] ]
    [ run  compile_test/numerical_differentiation_incl_test.cpp compile_test_main  : : : [ requires cxx11_auto_declarations cxx11_constexpr ] ]
    [ compile  compile_test/numerical_differentiation_concept_test.cpp  : [ requires cxx11_auto_declarations cxx11_constexpr ] ]
-<<<<<<< HEAD
-   [ run __temporary_test.cpp test_instances//test_instances : : : <test-info>always_show_run_output <pch>off ]
    [ run test_autodiff_1.cpp ../../test/build//boost_unit_test_framework : : : <toolset>msvc:<cxxflags>/bigobj [ requires cxx11_inline_namespaces ] ]
    [ run test_autodiff_2.cpp ../../test/build//boost_unit_test_framework : : : <toolset>msvc:<cxxflags>/bigobj [ requires cxx11_inline_namespaces ] ]
    [ run test_autodiff_3.cpp ../../test/build//boost_unit_test_framework : : : <toolset>msvc:<cxxflags>/bigobj [ requires cxx11_inline_namespaces ] ]
    [ run test_autodiff_4.cpp ../../test/build//boost_unit_test_framework : : : <toolset>msvc:<cxxflags>/bigobj [ requires cxx11_inline_namespaces ] ]
-=======
->>>>>>> 3fcc5fa2
 ;
 
 build-project ../example ;
