--- conflicted
+++ resolved
@@ -43,12 +43,9 @@
       <toolset>sun:<link>static
       <define>BOOST_ALL_NO_LIB=1
       <define>BOOST_UBLAS_UNSUPPORTED_COMPILER=0
-<<<<<<< HEAD
-=======
       <include>.
       <include>$(ntl-path)/include
       <include>$(gmp_path) <include>$(gmp_path)/mpfr <include>$(gmp_path)/gmpfrxx
->>>>>>> 62744fed
     ;
 
 cpp-pch pch : pch.hpp : <use>../../test/build//boost_test_exec_monitor ;
@@ -132,83 +129,14 @@
         : # input files
         : # requirements
 	      <define>TEST_REAL_CONCEPT
-<<<<<<< HEAD
-	      <define>TEST_ROUNDING=0
-        : test_binomial_real_concept0 ;
-run test_binomial.cpp  
-=======
 	      <define>TEST_ROUNDING=5
 	      <toolset>intel:<pch>off
         : test_binomial_real_concept5 ;
 run test_binomial.cpp  ../../test/build//boost_test_exec_monitor
->>>>>>> 62744fed
-        : # command line
-        : # input files
-        : # requirements
-	      <define>TEST_REAL_CONCEPT
-<<<<<<< HEAD
-	      <define>TEST_ROUNDING=1
-        : test_binomial_real_concept1 ;
-run test_binomial.cpp  
-        : # command line
-        : # input files
-        : # requirements
-	      <define>TEST_REAL_CONCEPT
-	      <define>TEST_ROUNDING=2
-        : test_binomial_real_concept2 ;
-run test_binomial.cpp  
-        : # command line
-        : # input files
-        : # requirements
-	      <define>TEST_REAL_CONCEPT
-	      <define>TEST_ROUNDING=3
-        : test_binomial_real_concept3 ;
-run test_binomial.cpp  
-        : # command line
-        : # input files
-        : # requirements
-	      <define>TEST_REAL_CONCEPT
-	      <define>TEST_ROUNDING=4
-        : test_binomial_real_concept4 ;
-run test_binomial.cpp  
-        : # command line
-        : # input files
-        : # requirements
-	      <define>TEST_REAL_CONCEPT
-	      <define>TEST_ROUNDING=5
-        : test_binomial_real_concept5 ;
-run test_binomial.cpp  
-        : # command line
-        : # input files
-        : # requirements
-	      <define>TEST_REAL_CONCEPT
-	      <define>TEST_ROUNDING=6
-        : test_binomial_real_concept6 ;
-run test_binomial_coeff.cpp ;
-run test_carlson.cpp ;
-run test_cauchy.cpp ;
-run test_cbrt.cpp ;
-run test_chi_squared.cpp ;
-run test_classify.cpp ;
-run test_digamma.cpp ;
-run test_dist_overloads.cpp ;
-run test_ellint_1.cpp ;
-run test_ellint_2.cpp ;
-run test_ellint_3.cpp ;
-run test_erf.cpp ;
-run test_error_handling.cpp ;
-run test_expint.cpp ;
-run test_exponential_dist.cpp ;
-run test_extreme_value.cpp ;
-run test_factorials.cpp ;
-run test_find_location.cpp ;
-run test_find_scale.cpp ;
-run test_fisher_f.cpp ;
-run test_gamma.cpp ;
-run test_gamma_dist.cpp ;
-run test_hermite.cpp ;
-run test_ibeta.cpp  
-=======
+        : # command line
+        : # input files
+        : # requirements
+	      <define>TEST_REAL_CONCEPT
 	      <define>TEST_ROUNDING=6
 	      <toolset>intel:<pch>off
         : test_binomial_real_concept6 ;
@@ -278,7 +206,6 @@
 	      <toolset>intel:<pch>off
         : test_hypergeometric_dist5 ;
 run test_ibeta.cpp  pch ../../test/build//boost_test_exec_monitor
->>>>>>> 62744fed
         : # command line
         : # input files
         : # requirements
@@ -312,49 +239,26 @@
         : # input files
         : # requirements
 	      <define>TEST_REAL_CONCEPT
-<<<<<<< HEAD
-	      <define>TEST_DATA=1
-        : test_ibeta_real_concept1 ;
-run test_ibeta.cpp  
-        : # command line
-        : # input files
-        : # requirements
-	      <define>TEST_REAL_CONCEPT
-	      <define>TEST_DATA=2
-        : test_ibeta_real_concept2 ;
-run test_ibeta.cpp  
-=======
 	      <define>TEST_DATA=2
 	      <toolset>intel:<pch>off
         : test_ibeta_real_concept2 ;
 run test_ibeta.cpp  pch ../../test/build//boost_test_exec_monitor
->>>>>>> 62744fed
         : # command line
         : # input files
         : # requirements
 	      <define>TEST_REAL_CONCEPT
 	      <define>TEST_DATA=3
-<<<<<<< HEAD
-        : test_ibeta_real_concept3 ;
-run test_ibeta.cpp  
-=======
 	      <toolset>intel:<pch>off
         : test_ibeta_real_concept3 ;
 run test_ibeta.cpp  pch ../../test/build//boost_test_exec_monitor
->>>>>>> 62744fed
         : # command line
         : # input files
         : # requirements
 	      <define>TEST_REAL_CONCEPT
 	      <define>TEST_DATA=4
-<<<<<<< HEAD
-        : test_ibeta_real_concept4 ;
-run test_ibeta_inv.cpp  
-=======
 	      <toolset>intel:<pch>off
         : test_ibeta_real_concept4 ;
 run test_ibeta_inv.cpp  pch ../../test/build//boost_test_exec_monitor
->>>>>>> 62744fed
         : # command line
         : # input files
         : # requirements
@@ -396,43 +300,18 @@
         : # input files
         : # requirements
 	      <define>TEST_REAL_CONCEPT
-<<<<<<< HEAD
-	      <define>TEST_DATA=1
-        : test_ibeta_inv_real_concept1 ;
-run test_ibeta_inv.cpp  
-        : # command line
-        : # input files
-        : # requirements
-	      <define>TEST_REAL_CONCEPT
-	      <define>TEST_DATA=2
-        : test_ibeta_inv_real_concept2 ;
-run test_ibeta_inv.cpp  
-        : # command line
-        : # input files
-        : # requirements
-	      <define>TEST_REAL_CONCEPT
-	      <define>TEST_DATA=3
-        : test_ibeta_inv_real_concept3 ;
-run test_ibeta_inv.cpp  
-=======
 	      <define>TEST_DATA=3
 	      <toolset>intel:<pch>off
         : test_ibeta_inv_real_concept3 ;
 run test_ibeta_inv.cpp  ../../test/build//boost_test_exec_monitor
->>>>>>> 62744fed
         : # command line
         : # input files
         : # requirements
 	      <define>TEST_REAL_CONCEPT
 	      <define>TEST_DATA=4
-<<<<<<< HEAD
-        : test_ibeta_inv_real_concept4 ;
-run test_ibeta_inv_ab.cpp  
-=======
 	      <toolset>intel:<pch>off
         : test_ibeta_inv_real_concept4 ;
 run test_ibeta_inv_ab.cpp  pch ../../test/build//boost_test_exec_monitor
->>>>>>> 62744fed
         : # command line
         : # input files
         : # requirements
@@ -459,42 +338,26 @@
         : # requirements
 	      <define>TEST_REAL_CONCEPT
 	      <define>TEST_DATA=1
-<<<<<<< HEAD
-        : test_ibeta_inv_ab_real_concept1 ;
-run test_ibeta_inv_ab.cpp  
-=======
 	      <toolset>intel:<pch>off
         : test_ibeta_inv_ab_real_concept1 ;
 run test_ibeta_inv_ab.cpp  ../../test/build//boost_test_exec_monitor
->>>>>>> 62744fed
         : # command line
         : # input files
         : # requirements
 	      <define>TEST_REAL_CONCEPT
 	      <define>TEST_DATA=2
-<<<<<<< HEAD
-        : test_ibeta_inv_ab_real_concept2 ;
-run test_ibeta_inv_ab.cpp  
-=======
 	      <toolset>intel:<pch>off
         : test_ibeta_inv_ab_real_concept2 ;
 run test_ibeta_inv_ab.cpp  ../../test/build//boost_test_exec_monitor
->>>>>>> 62744fed
         : # command line
         : # input files
         : # requirements
 	      <define>TEST_REAL_CONCEPT
 	      <define>TEST_DATA=3
-<<<<<<< HEAD
-        : test_ibeta_inv_ab_real_concept3 ;
-run test_igamma.cpp ;
-run test_igamma_inv.cpp  
-=======
 	      <toolset>intel:<pch>off
         : test_ibeta_inv_ab_real_concept3 ;
 run test_igamma.cpp pch ../../test/build//boost_test_exec_monitor ;
 run test_igamma_inv.cpp pch  ../../test/build//boost_test_exec_monitor
->>>>>>> 62744fed
         : # command line
         : # input files
         : # requirements
@@ -551,14 +414,6 @@
 	      <toolset>intel:<pch>off
         : test_igamma_inva_real_concept ;
 run test_instantiate1.cpp test_instantiate2.cpp ;
-<<<<<<< HEAD
-run test_inv_hyp.cpp ;
-run test_laguerre.cpp ;
-run test_legendre.cpp ;
-run test_lognormal.cpp ;
-run test_minima.cpp ;
-run test_negative_binomial.cpp  
-=======
 run test_laplace.cpp ../../test/build//boost_unit_test_framework/<link>static ;
 run test_inv_hyp.cpp pch ../../test/build//boost_test_exec_monitor ;
 run test_laguerre.cpp pch ../../test/build//boost_test_exec_monitor ;
@@ -567,7 +422,6 @@
 run test_lognormal.cpp ../../test/build//boost_test_exec_monitor ;
 run test_minima.cpp pch ../../test/build//boost_test_exec_monitor ;
 run test_negative_binomial.cpp ../../test/build//boost_test_exec_monitor
->>>>>>> 62744fed
         : # command line
         : # input files
         : # requirements
@@ -658,25 +512,11 @@
         : # input files
         : # requirements
 	      <define>TEST_REAL_CONCEPT
-<<<<<<< HEAD
-	      <define>TEST_DATA=1
-        : test_nc_beta_real_concept1 ;
-run test_nc_beta.cpp  
-        : # command line
-        : # input files
-        : # requirements
-	      <define>TEST_REAL_CONCEPT
-	      <define>TEST_DATA=2
-        : test_nc_beta_real_concept2 ;
-run test_nc_f.cpp ;
-run test_nc_t.cpp  
-=======
 	      <define>TEST_DATA=2
 	      <toolset>intel:<pch>off
         : test_nc_beta_real_concept2 ;
 run test_nc_f.cpp pch ../../test/build//boost_test_exec_monitor ;
 run test_nc_t.cpp  pch ../../test/build//boost_test_exec_monitor
->>>>>>> 62744fed
         : # command line
         : # input files
         : # requirements
@@ -771,16 +611,6 @@
 run test_weibull.cpp ../../test/build//boost_test_exec_monitor ;
 run test_zeta.cpp pch ../../test/build//boost_test_exec_monitor ;
 
-<<<<<<< HEAD
-run test_policy.cpp ;
-run test_policy_2.cpp ;
-run test_policy_3.cpp ;
-run test_policy_4.cpp ;
-run test_policy_5.cpp ;
-run test_policy_6.cpp ;
-run test_policy_7.cpp ;
-run test_policy_sf.cpp ;
-=======
 run test_policy.cpp ../../test/build//boost_test_exec_monitor ;
 run test_policy_2.cpp ../../test/build//boost_test_exec_monitor ;
 run test_policy_3.cpp ../../test/build//boost_test_exec_monitor ;
@@ -790,7 +620,6 @@
 run test_policy_7.cpp ../../test/build//boost_test_exec_monitor ;
 run test_policy_8.cpp ../../test/build//boost_test_exec_monitor ;
 run test_policy_sf.cpp ../../test/build//boost_test_exec_monitor ;
->>>>>>> 62744fed
 
 run test_tr1.cpp
    ../build//boost_math_tr1
