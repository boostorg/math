# Copyright Daryle Walker, Hubert Holin, John Maddock 2006 - 2007
# copyright Paul A. Bristow 2006 - 2010
# Distributed under the Boost Software License, Version 1.0.
# (See accompanying file LICENSE_1_0.txt or copy at
# http://www.boost.org/LICENSE_1_0.txt.
# \math_toolkit\libs\math\test\jamfile.v2
# Runs all math toolkit tests, functions & distributions,
# and build math examples.

# bring in the rules for testing
import testing ;
import modules ;
import path ;
import pch ;
import ../../config/checks/config : requires ;

local ntl-path = [ modules.peek : NTL_PATH ] ;
local gmp_path = [ modules.peek : GMP_PATH ] ;
local e_float_path = [ modules.peek : E_FLOAT_PATH ] ;

#
# PCH support is broken when --remove-test-targets is specified on the command
# line.  Disable it until someone fixes this.
#
local remove-test-targets = [ MATCH (--remove-test-targets) : [ modules.peek : ARGV ] ] ;

if $(remove-test-targets)
{
   OBJ_REMOVAL_OPTIONS = <pch>off ;
}

obj no_eh : noeh_support.cpp ;


project
    : requirements
      $(OBJ_REMOVAL_OPTIONS)
      <toolset>acc:<cxxflags>+W2068,2461,2236,4070,4069
      <toolset>intel-win:<cxxflags>-nologo
      <toolset>intel-win:<linkflags>-nologo
      #<toolset>intel-linux:<pch>off
      <toolset>intel-darwin:<pch>off
      <toolset>msvc:<warnings>all
      <toolset>msvc:<asynch-exceptions>on
      <toolset>msvc:<cxxflags>/wd4996
      <toolset>msvc:<cxxflags>/wd4511 # copy constructor could not be generated
      <toolset>msvc:<cxxflags>/wd4512
      <toolset>msvc:<cxxflags>/wd4610
      <toolset>msvc:<cxxflags>/wd4510
      <toolset>msvc:<cxxflags>/wd4127
      <toolset>msvc:<cxxflags>/wd4459
      <toolset>msvc:<cxxflags>/wd4701 # needed for lexical cast - temporary.
      <toolset>msvc:<cxxflags>/wd4189 # local variable is initialized but not referenced
      <toolset>msvc-7.1:<source>../vc71_fix//vc_fix
      <toolset>msvc-7.1:<pch>off
      <toolset>clang-6.0.0:<pch>off  # added to see effect.
      <toolset>gcc,<target-os>windows:<pch>off
      <toolset>borland:<runtime-link>static
      # <toolset>msvc:<cxxflags>/wd4506 has no effect?
      # suppress xstring(237) : warning C4506: no definition for inline function
      <include>../../..
      <exception-handling>off:<source>no_eh
      <link>shared:<define>BOOST_REGEX_DYN_LINK=1
      # For simplicities sake, make everything a static lib:
      <link>static
      <define>BOOST_ALL_NO_LIB=1
      <define>BOOST_UBLAS_UNSUPPORTED_COMPILER=0
      <include>.
      <include>../include_private
      <include>$(ntl-path)/include
      <include>$(e_float_path)
      <include>$(gmp_path) <include>$(gmp_path)/mpfr <include>$(gmp_path)/gmpfrxx <include>$(gmp_path)/mpfrc++
      <search>$(gmp_path)
      <search>$(mpfr_path)
      <search>$(mpfr_path)/build.vc10/lib/Win32/Debug
      [ requires cxx11_noexcept cxx11_rvalue_references sfinae_expr cxx11_auto_declarations cxx11_lambdas cxx11_unified_initialization_syntax cxx11_hdr_tuple cxx11_hdr_initializer_list cxx11_hdr_chrono cxx11_thread_local cxx11_constexpr cxx11_nullptr cxx11_numeric_limits cxx11_decltype cxx11_hdr_array cxx11_hdr_atomic cxx11_hdr_type_traits cxx11_allocator cxx11_explicit_conversion_operators ]
    ;

if $(ntl-path)
{
   lib ntl : [ GLOB $(ntl-path)/src : *.cpp ] ;
}
else
{
   lib ntl ;
}

explicit ntl ;

cpp-pch pch : pch.hpp : <use>../../test/build//boost_unit_test_framework ;
cpp-pch pch_light : pch_light.hpp : <use>../../test/build//boost_unit_test_framework ;
lib compile_test_main : compile_test/main.cpp ;

test-suite special_fun :
   [ run test_1F0.cpp ../../test/build//boost_unit_test_framework : : : [ requires cxx11_auto_declarations cxx11_lambdas cxx11_unified_initialization_syntax cxx11_smart_ptr ] <define>TEST=1 : test_1F0_1 ] # hypergeometric_pFq_checked_series.hpp uses auto, the rest are from quadrature tests.
   [ run test_1F0.cpp ../../test/build//boost_unit_test_framework : : : [ requires cxx11_auto_declarations cxx11_lambdas cxx11_unified_initialization_syntax cxx11_smart_ptr ] <define>TEST=2 : test_1F0_2 ] # hypergeometric_pFq_checked_series.hpp uses auto, the rest are from quadrature tests.
   [ run test_1F0.cpp ../../test/build//boost_unit_test_framework : : : [ requires cxx11_auto_declarations cxx11_lambdas cxx11_unified_initialization_syntax cxx11_smart_ptr ] <define>TEST=3 : test_1F0_3 ] # hypergeometric_pFq_checked_series.hpp uses auto, the rest are from quadrature tests.
   [ run test_2F0.cpp ../../test/build//boost_unit_test_framework : : : [ requires cxx11_auto_declarations cxx11_lambdas cxx11_unified_initialization_syntax cxx11_smart_ptr ] [ check-target-builds ../config//has_float128 "GCC libquadmath and __float128 support" : <define>BOOST_MATH_TEST_FLOAT128 <linkflags>"-Bstatic -lquadmath -Bdynamic" ] <define>TEST=1 : test_2F0_1 ]
   [ run test_2F0.cpp ../../test/build//boost_unit_test_framework : : : [ requires cxx11_auto_declarations cxx11_lambdas cxx11_unified_initialization_syntax cxx11_smart_ptr ] [ check-target-builds ../config//has_float128 "GCC libquadmath and __float128 support" : <define>BOOST_MATH_TEST_FLOAT128 <linkflags>"-Bstatic -lquadmath -Bdynamic" ] <define>TEST=2 : test_2F0_2 ]
   [ run test_2F0.cpp ../../test/build//boost_unit_test_framework : : : [ requires cxx11_auto_declarations cxx11_lambdas cxx11_unified_initialization_syntax cxx11_smart_ptr ] [ check-target-builds ../config//has_float128 "GCC libquadmath and __float128 support" : <define>BOOST_MATH_TEST_FLOAT128 <linkflags>"-Bstatic -lquadmath -Bdynamic" ] <define>TEST=3 : test_2F0_3 ]
   [ run test_2F0.cpp ../../test/build//boost_unit_test_framework : : : [ requires cxx11_auto_declarations cxx11_lambdas cxx11_unified_initialization_syntax cxx11_smart_ptr ] [ check-target-builds ../config//has_float128 "GCC libquadmath and __float128 support" : <define>BOOST_MATH_TEST_FLOAT128 <linkflags>"-Bstatic -lquadmath -Bdynamic" ] <define>TEST=4 : test_2F0_4 ]

   [ run test_0F1.cpp ../../test/build//boost_unit_test_framework : : : [ requires cxx11_auto_declarations cxx11_lambdas cxx11_unified_initialization_syntax cxx11_smart_ptr ] <define>TEST=1 : test_0F1_1 ]
   [ run test_0F1.cpp ../../test/build//boost_unit_test_framework : : : [ requires cxx11_auto_declarations cxx11_lambdas cxx11_unified_initialization_syntax cxx11_smart_ptr ] <define>TEST=2 : test_0F1_2 ]

   [ run test_1F1.cpp ../../test/build//boost_unit_test_framework : : : [ requires cxx11_auto_declarations cxx11_lambdas cxx11_unified_initialization_syntax cxx11_smart_ptr ] <define>TEST=1 <toolset>clang:<cxxflags>-Wno-literal-range : test_1F1_integrals ]
   [ run test_1F1.cpp ../../test/build//boost_unit_test_framework : : : [ requires cxx11_auto_declarations cxx11_lambdas cxx11_unified_initialization_syntax cxx11_smart_ptr ] <define>TEST=2 <toolset>clang:<cxxflags>-Wno-literal-range : test_1F1_float ]
   [ run test_1F1.cpp ../../test/build//boost_unit_test_framework : : : [ requires cxx11_auto_declarations cxx11_lambdas cxx11_unified_initialization_syntax cxx11_smart_ptr ] <define>TEST=3 <toolset>clang:<cxxflags>-Wno-literal-range : test_1F1_double ]
   [ run test_1F1.cpp ../../test/build//boost_unit_test_framework : : : [ requires cxx11_auto_declarations cxx11_lambdas cxx11_unified_initialization_syntax cxx11_smart_ptr ] <define>TEST=4 release <toolset>clang:<cxxflags>-Wno-literal-range : test_1F1_long_double ]

   [ run test_1F1_regularized.cpp ../../test/build//boost_unit_test_framework : : : [ requires cxx11_auto_declarations cxx11_lambdas cxx11_unified_initialization_syntax cxx11_smart_ptr ] <define>TEST=2 <toolset>clang:<cxxflags>-Wno-literal-range : test_1F1_regularized_float ]
   [ run test_1F1_regularized.cpp ../../test/build//boost_unit_test_framework : : : [ requires cxx11_auto_declarations cxx11_lambdas cxx11_unified_initialization_syntax cxx11_smart_ptr ] <define>TEST=3 <toolset>clang:<cxxflags>-Wno-literal-range : test_1F1_regularized_double ]
   [ run test_1F1_regularized.cpp ../../test/build//boost_unit_test_framework : : : [ requires cxx11_auto_declarations cxx11_lambdas cxx11_unified_initialization_syntax cxx11_smart_ptr ] <define>TEST=4 release <toolset>clang:<cxxflags>-Wno-literal-range : test_1F1_regularized_long_double ]
   [ run test_1F1_regularized.cpp ../../test/build//boost_unit_test_framework : : : [ requires cxx11_auto_declarations cxx11_lambdas cxx11_unified_initialization_syntax cxx11_smart_ptr ] <define>TEST=5 <toolset>clang:<cxxflags>-Wno-literal-range : test_1F1_regularized_real_concept ]
   #  These are slow...
   [ run test_1F1_log.cpp ../../test/build//boost_unit_test_framework : : : release [ requires cxx11_auto_declarations cxx11_lambdas cxx11_unified_initialization_syntax cxx11_smart_ptr ] <define>TEST=2 <toolset>clang:<cxxflags>-Wno-literal-range : test_1F1_log_float ]
   [ run test_1F1_log.cpp ../../test/build//boost_unit_test_framework : : : release [ requires cxx11_auto_declarations cxx11_lambdas cxx11_unified_initialization_syntax cxx11_smart_ptr ] <define>TEST=3 <toolset>clang:<cxxflags>-Wno-literal-range : test_1F1_log_double ]
   [ run test_1F1_log.cpp ../../test/build//boost_unit_test_framework : : : release [ requires cxx11_auto_declarations cxx11_lambdas cxx11_unified_initialization_syntax cxx11_smart_ptr ] <define>TEST=4 release <toolset>clang:<cxxflags>-Wno-literal-range : test_1F1_log_long_double ]
   [ run test_1F1_log.cpp ../../test/build//boost_unit_test_framework : : : release [ requires cxx11_auto_declarations cxx11_lambdas cxx11_unified_initialization_syntax cxx11_smart_ptr ] <define>TEST=5 <toolset>clang:<cxxflags>-Wno-literal-range : test_1F1_log_real_concept ]
   # pFq:
   [ run test_pFq.cpp ../../test/build//boost_unit_test_framework : : : [ requires cxx11_hdr_initializer_list cxx11_auto_declarations cxx11_lambdas cxx11_unified_initialization_syntax cxx11_smart_ptr ] <define>TEST=2 release <toolset>clang:<cxxflags>-Wno-literal-range : test_pFq_float ]
   [ run test_pFq.cpp ../../test/build//boost_unit_test_framework : : : [ requires cxx11_hdr_initializer_list cxx11_auto_declarations cxx11_lambdas cxx11_unified_initialization_syntax cxx11_smart_ptr ] <define>TEST=3 release <toolset>clang:<cxxflags>-Wno-literal-range : test_pFq_double ]
   [ run test_pFq.cpp ../../test/build//boost_unit_test_framework : : : [ requires cxx11_hdr_initializer_list cxx11_auto_declarations cxx11_lambdas cxx11_unified_initialization_syntax cxx11_smart_ptr ] <define>TEST=4 release <toolset>clang:<cxxflags>-Wno-literal-range : test_pFq_long_double ]
   [ run test_pFq.cpp ../../test/build//boost_unit_test_framework : : : [ requires cxx11_hdr_initializer_list cxx11_auto_declarations cxx11_lambdas cxx11_unified_initialization_syntax cxx11_smart_ptr ] <define>TEST=5 release <toolset>clang:<cxxflags>-Wno-literal-range : test_pFq_real_concept ]


   [ run hypot_test.cpp test_instances//test_instances pch_light ../../test/build//boost_unit_test_framework ]
   [ run pow_test.cpp ../../test/build//boost_unit_test_framework ]
   [ run logaddexp_test.cpp ../../test/build//boost_unit_test_framework ]
   [ run logsumexp_test.cpp ../../test/build//boost_unit_test_framework : : : [ requires cxx11_hdr_initializer_list cxx11_variadic_templates ] ]
   [ run ccmath_sqrt_test.cpp ../../test/build//boost_unit_test_framework : : : [ requires cxx17_if_constexpr ] ]
   [ run ccmath_isinf_test.cpp ../../test/build//boost_unit_test_framework : : : [ requires cxx17_if_constexpr ] ]
   [ run ccmath_isnan_test.cpp ../../test/build//boost_unit_test_framework : : : [ requires cxx17_if_constexpr ] ]
   [ run ccmath_abs_test.cpp ../../test/build//boost_unit_test_framework : : : [ requires cxx17_if_constexpr ] ]
   [ run ccmath_isfinite_test.cpp ../../test/build//boost_unit_test_framework : : : [ requires cxx17_if_constexpr ] ]
   [ run ccmath_isnormal_test.cpp ../../test/build//boost_unit_test_framework : : : [ requires cxx17_if_constexpr ] ]
   [ run ccmath_fpclassify_test.cpp ../../test/build//boost_unit_test_framework : : : [ requires cxx17_if_constexpr ] ]
   [ run ccmath_frexp_test.cpp ../../test/build//boost_unit_test_framework : : : [ requires cxx17_if_constexpr ] ]
   [ run ccmath_ldexp_test.cpp ../../test/build//boost_unit_test_framework : : : [ requires cxx17_if_constexpr ] ]
   [ run ccmath_div_test.cpp ../../test/build//boost_unit_test_framework : : : [ requires cxx17_if_constexpr ] ]
   [ run ccmath_logb_test.cpp ../../test/build//boost_unit_test_framework : : : [ requires cxx17_if_constexpr ] ]
   [ run ccmath_ilogb_test.cpp ../../test/build//boost_unit_test_framework : : : [ requires cxx17_if_constexpr ] ]
   [ run ccmath_scalbn_test.cpp ../../test/build//boost_unit_test_framework : : : [ requires cxx17_if_constexpr ] ]
   [ run ccmath_scalbln_test.cpp ../../test/build//boost_unit_test_framework : : : [ requires cxx17_if_constexpr ] ]
   [ run ccmath_floor_test.cpp ../../test/build//boost_unit_test_framework : : : [ requires cxx17_if_constexpr ] ]
   [ run ccmath_ceil_test.cpp ../../test/build//boost_unit_test_framework : : : [ requires cxx17_if_constexpr ] ]
   [ run ccmath_trunc_test.cpp ../../test/build//boost_unit_test_framework : : : [ requires cxx17_if_constexpr ] ]
   [ run ccmath_modf_test.cpp ../../test/build//boost_unit_test_framework : : : [ requires cxx17_if_constexpr ] ]
   [ run ccmath_round_test.cpp ../../test/build//boost_unit_test_framework : : : [ requires cxx17_if_constexpr ] ]
   [ run ccmath_fmod_test.cpp ../../test/build//boost_unit_test_framework : : : [ requires cxx17_if_constexpr ] ]
   [ run ccmath_remainder_test.cpp ../../test/build//boost_unit_test_framework : : : [ requires cxx17_if_constexpr ] ]
   [ run ccmath_copysign_test.cpp ../../test/build//boost_unit_test_framework : : : [ requires cxx17_if_constexpr ] ]
   [ run ccmath_hypot_test.cpp ../../test/build//boost_unit_test_framework : : : [ requires cxx17_if_constexpr ] ]
   [ run ccmath_fdim_test.cpp ../../test/build//boost_unit_test_framework : : : [ requires cxx17_if_constexpr ] ]
   [ run ccmath_fmax_test.cpp ../../test/build//boost_unit_test_framework : : : [ requires cxx17_if_constexpr ] ]
   [ run ccmath_fmin_test.cpp ../../test/build//boost_unit_test_framework : : : [ requires cxx17_if_constexpr ] ]
   [ run ccmath_isgreater_test.cpp ../../test/build//boost_unit_test_framework : : : [ requires cxx17_if_constexpr ] ]
   [ run ccmath_isgreaterequal_test.cpp ../../test/build//boost_unit_test_framework : : : [ requires cxx17_if_constexpr ] ]
   [ run ccmath_isless_test.cpp ../../test/build//boost_unit_test_framework : : : [ requires cxx17_if_constexpr ] ]
   [ run ccmath_islessequal_test.cpp ../../test/build//boost_unit_test_framework : : : [ requires cxx17_if_constexpr ] ]
   [ run ccmath_isunordered_test.cpp ../../test/build//boost_unit_test_framework : : : [ requires cxx17_if_constexpr ] ]
<<<<<<< HEAD
   [ run ccmath_next_test.cpp ../../test/build//boost_unit_test_framework : : : [ requires cxx17_if_constexpr ] ]
=======
   [ run ccmath_fma_test.cpp ../../test/build//boost_unit_test_framework : : : [ requires cxx17_if_constexpr ] ]
>>>>>>> 54032b33
   [ run log1p_expm1_test.cpp test_instances//test_instances pch_light ../../test/build//boost_unit_test_framework  ]
   [ run powm1_sqrtp1m1_test.cpp test_instances//test_instances pch_light ../../test/build//boost_unit_test_framework  ]
   [ run git_issue_705.cpp ../../test/build//boost_unit_test_framework  ]
   [ run special_functions_test.cpp ../../test/build//boost_unit_test_framework  ]
   [ run test_airy.cpp test_instances//test_instances pch_light ../../test/build//boost_unit_test_framework  ]
   [ run test_bessel_j.cpp test_instances//test_instances pch_light ../../test/build//boost_unit_test_framework  ]
   [ run test_bessel_y.cpp test_instances//test_instances pch_light ../../test/build//boost_unit_test_framework  ]
   [ run test_bessel_i.cpp test_instances//test_instances pch_light ../../test/build//boost_unit_test_framework  ]
   [ run test_bessel_k.cpp test_instances//test_instances pch_light ../../test/build//boost_unit_test_framework  ]
   [ run test_bessel_j_prime.cpp test_instances//test_instances pch_light ../../test/build//boost_unit_test_framework  ]
   [ run test_bessel_y_prime.cpp test_instances//test_instances pch_light ../../test/build//boost_unit_test_framework  ]
   [ run test_bessel_i_prime.cpp test_instances//test_instances pch_light ../../test/build//boost_unit_test_framework  ]
   [ run test_bessel_k_prime.cpp test_instances//test_instances pch_light ../../test/build//boost_unit_test_framework  ]
   [ run test_beta.cpp test_instances//test_instances pch_light ../../test/build//boost_unit_test_framework  ]
   [ run test_bessel_airy_zeros.cpp ../../test/build//boost_unit_test_framework  ]
   [ run test_bernoulli_constants.cpp ../../test/build//boost_unit_test_framework  ]
   [ run test_binomial_coeff.cpp pch ../../test/build//boost_unit_test_framework  ]
   [ run test_carlson.cpp test_instances//test_instances pch_light ../../test/build//boost_unit_test_framework
        : # command line
        : # input files
        : # requirements
        <define>TEST1
        : test_carlson_1  ]
   [ run test_carlson.cpp test_instances//test_instances pch_light ../../test/build//boost_unit_test_framework
        : # command line
        : # input files
        : # requirements
        <define>TEST2
      : test_carlson_2  ]
   [ run test_carlson.cpp test_instances//test_instances pch_light ../../test/build//boost_unit_test_framework
        : # command line
        : # input files
        : # requirements
        <define>TEST3
        : test_carlson_3  ]
   [ run test_carlson.cpp test_instances//test_instances pch_light ../../test/build//boost_unit_test_framework
        : # command line
        : # input files
        : # requirements
        <define>TEST4
        : test_carlson_4  ]
   [ run test_cbrt.cpp test_instances//test_instances pch_light ../../test/build//boost_unit_test_framework  ]
   [ run test_difference.cpp ../../test/build//boost_unit_test_framework  ]
   [ run test_digamma.cpp test_instances//test_instances pch_light ../../test/build//boost_unit_test_framework  ]
   [ run test_ellint_1.cpp test_instances//test_instances pch_light ../../test/build//boost_unit_test_framework  ]
   [ run test_ellint_2.cpp test_instances//test_instances pch_light ../../test/build//boost_unit_test_framework  ]
   [ run test_ellint_3.cpp test_instances//test_instances pch_light ../../test/build//boost_unit_test_framework  ]
   [ run test_ellint_d.cpp test_instances//test_instances pch_light ../../test/build//boost_unit_test_framework  ]
   [ run test_jacobi_theta.cpp ../../test/build//boost_unit_test_framework : : : [ requires cxx11_auto_declarations cxx11_lambdas cxx11_smart_ptr cxx11_unified_initialization_syntax ] ]
   [ run test_jacobi_zeta.cpp test_instances//test_instances pch_light ../../test/build//boost_unit_test_framework  ]
   [ run test_heuman_lambda.cpp test_instances//test_instances pch_light ../../test/build//boost_unit_test_framework  ]
   [ run test_erf.cpp test_instances//test_instances pch_light ../../test/build//boost_unit_test_framework  ]
   [ run erf_limits_test.cpp ]
   [ run test_expint.cpp test_instances//test_instances pch_light ../../test/build//boost_unit_test_framework  ]
   [ run test_factorials.cpp pch ../../test/build//boost_unit_test_framework  ]
   [ run test_gamma.cpp test_instances//test_instances pch_light ../../test/build//boost_unit_test_framework  ]
   [ run test_gamma_mp.cpp ../../test/build//boost_unit_test_framework : : : release <define>TEST=1 [ check-target-builds ../config//is_ci_sanitizer_run "Sanitizer CI run" : <build>no ] :  test_gamma_mp_1 ]
   [ run test_gamma_mp.cpp ../../test/build//boost_unit_test_framework : : : release <define>TEST=2 [ check-target-builds ../config//is_ci_sanitizer_run "Sanitizer CI run" : <build>no ] : test_gamma_mp_2 ]
   [ run test_gamma_mp.cpp ../../test/build//boost_unit_test_framework : : : release <define>TEST=3 [ check-target-builds ../config//is_ci_sanitizer_run "Sanitizer CI run" : <build>no ] : test_gamma_mp_3 ]
   [ run test_hankel.cpp ../../test/build//boost_unit_test_framework  ]
   [ run test_hermite.cpp test_instances//test_instances pch_light ../../test/build//boost_unit_test_framework  ]
   [ run test_ibeta.cpp  test_instances//test_instances pch_light ../../test/build//boost_unit_test_framework
        : # command line
        : # input files
        : # requirements
          <define>TEST_FLOAT
          <toolset>intel:<pch>off
        : test_ibeta_float  ]
   [ run test_ibeta.cpp  test_instances//test_instances pch_light ../../test/build//boost_unit_test_framework
        : # command line
        : # input files
        : # requirements
          <define>TEST_DOUBLE
          <toolset>intel:<pch>off
        : test_ibeta_double  ]
   [ run test_ibeta.cpp  test_instances//test_instances pch_light ../../test/build//boost_unit_test_framework
        : # command line
        : # input files
        : # requirements
          <define>TEST_LDOUBLE
          <toolset>intel:<pch>off
        : test_ibeta_long_double  ]
   [ run test_ibeta.cpp  test_instances//test_instances pch_light ../../test/build//boost_unit_test_framework
        : # command line
        : # input files
        : # requirements
          <define>TEST_REAL_CONCEPT
          <define>TEST_DATA=1
          <toolset>intel:<pch>off
        : test_ibeta_real_concept1  ]
   [ run test_ibeta.cpp  test_instances//test_instances pch_light ../../test/build//boost_unit_test_framework
        : # command line
        : # input files
        : # requirements
          <define>TEST_REAL_CONCEPT
          <define>TEST_DATA=2
          <toolset>intel:<pch>off
        : test_ibeta_real_concept2  ]
   [ run test_ibeta.cpp  test_instances//test_instances pch_light ../../test/build//boost_unit_test_framework
        : # command line
        : # input files
        : # requirements
          <define>TEST_REAL_CONCEPT
          <define>TEST_DATA=3
          <toolset>intel:<pch>off
        : test_ibeta_real_concept3  ]
   [ run test_ibeta.cpp  test_instances//test_instances pch_light ../../test/build//boost_unit_test_framework
        : # command line
        : # input files
        : # requirements
          <define>TEST_REAL_CONCEPT
          <define>TEST_DATA=4
          <toolset>intel:<pch>off
        : test_ibeta_real_concept4  ]

   [ run test_ibeta_derivative.cpp  test_instances//test_instances pch_light ../../test/build//boost_unit_test_framework
        : # command line
        : # input files
        : # requirements
          <define>TEST_FLOAT
          <toolset>intel:<pch>off
          <toolset>gcc:<cxxflags>-Wno-overflow
        : test_ibeta_derivative_float  ]
   [ run test_ibeta_derivative.cpp  test_instances//test_instances pch_light ../../test/build//boost_unit_test_framework
        : # command line
        : # input files
        : # requirements
          <define>TEST_DOUBLE
          <toolset>intel:<pch>off
          <toolset>gcc:<cxxflags>-Wno-overflow
        : test_ibeta_derivative_double  ]
   [ run test_ibeta_derivative.cpp  test_instances//test_instances pch_light ../../test/build//boost_unit_test_framework
        : # command line
        : # input files
        : # requirements
          <define>TEST_LDOUBLE
          <toolset>intel:<pch>off
          <toolset>gcc:<cxxflags>-Wno-overflow
        : test_ibeta_derivative_long_double  ]
   [ run test_ibeta_derivative.cpp  test_instances//test_instances pch_light ../../test/build//boost_unit_test_framework
        : # command line
        : # input files
        : # requirements
          <define>TEST_REAL_CONCEPT
          <define>TEST_DATA=1
          <toolset>intel:<pch>off
          <toolset>gcc:<cxxflags>-Wno-overflow
        : test_ibeta_derivative_real_concept1  ]
   [ run test_ibeta_derivative.cpp  test_instances//test_instances pch_light ../../test/build//boost_unit_test_framework
        : # command line
        : # input files
        : # requirements
          <define>TEST_REAL_CONCEPT
          <define>TEST_DATA=2
          <toolset>intel:<pch>off
          <toolset>gcc:<cxxflags>-Wno-overflow
        : test_ibeta_derivative_real_concept2  ]
   [ run test_ibeta_derivative.cpp  test_instances//test_instances pch_light ../../test/build//boost_unit_test_framework
        : # command line
        : # input files
        : # requirements
          <define>TEST_REAL_CONCEPT
          <define>TEST_DATA=3
          <toolset>intel:<pch>off
          <toolset>gcc:<cxxflags>-Wno-overflow
        : test_ibeta_derivative_real_concept3  ]
   [ run test_ibeta_derivative.cpp  test_instances//test_instances pch_light ../../test/build//boost_unit_test_framework
        : # command line
        : # input files
        : # requirements
          <define>TEST_REAL_CONCEPT
          <define>TEST_DATA=4
          <toolset>intel:<pch>off
          <toolset>gcc:<cxxflags>-Wno-overflow
        : test_ibeta_derivative_real_concept4  ]

   [ run test_ibeta_inv.cpp  test_instances//test_instances pch_light ../../test/build//boost_unit_test_framework
        : # command line
        : # input files
        : # requirements
          <define>TEST_FLOAT
          <toolset>intel:<pch>off
        : test_ibeta_inv_float  ]
   [ run test_ibeta_inv.cpp  test_instances//test_instances pch_light ../../test/build//boost_unit_test_framework
        : # command line
        : # input files
        : # requirements
          <define>TEST_DOUBLE
          <toolset>intel:<pch>off
        : test_ibeta_inv_double  ]
   [ run test_ibeta_inv.cpp  test_instances//test_instances pch_light ../../test/build//boost_unit_test_framework
        : # command line
        : # input files
        : # requirements
          <define>TEST_LDOUBLE
          <toolset>intel:<pch>off
        : test_ibeta_inv_long_double  ]
   [ run test_ibeta_inv.cpp  test_instances//test_instances pch_light ../../test/build//boost_unit_test_framework
        : # command line
        : # input files
        : # requirements
          <define>TEST_REAL_CONCEPT
          <define>TEST_DATA=1
          <toolset>intel:<pch>off
        : test_ibeta_inv_real_concept1  ]
   [ run test_ibeta_inv.cpp  test_instances//test_instances pch_light ../../test/build//boost_unit_test_framework
        : # command line
        : # input files
        : # requirements
          <define>TEST_REAL_CONCEPT
          <define>TEST_DATA=2
          <toolset>intel:<pch>off
        : test_ibeta_inv_real_concept2  ]
   [ run test_ibeta_inv.cpp  test_instances//test_instances pch_light ../../test/build//boost_unit_test_framework
        : # command line
        : # input files
        : # requirements
          <define>TEST_REAL_CONCEPT
          <define>TEST_DATA=3
          <toolset>intel:<pch>off
        : test_ibeta_inv_real_concept3  ]
   [ run test_ibeta_inv.cpp  test_instances//test_instances pch_light ../../test/build//boost_unit_test_framework
        : # command line
        : # input files
        : # requirements
          <define>TEST_REAL_CONCEPT
          <define>TEST_DATA=4
          <toolset>intel:<pch>off
        : test_ibeta_inv_real_concept4  ]
   [ run test_ibeta_inv_ab.cpp  test_instances//test_instances pch_light ../../test/build//boost_unit_test_framework
        : # command line
        : # input files
        : # requirements
          <define>TEST_FLOAT
          <toolset>intel:<pch>off
        : test_ibeta_inv_ab_float  ]
   [ run test_ibeta_inv_ab.cpp  test_instances//test_instances pch_light ../../test/build//boost_unit_test_framework
        : # command line
        : # input files
        : # requirements
          <define>TEST_DOUBLE
          <toolset>intel:<pch>off
        : test_ibeta_inv_ab_double  ]
   [ run test_ibeta_inv_ab.cpp  test_instances//test_instances pch_light ../../test/build//boost_unit_test_framework
        : # command line
        : # input files
        : # requirements
          <define>TEST_LDOUBLE
          <toolset>intel:<pch>off
        : test_ibeta_inv_ab_long_double  ]
   [ run test_ibeta_inv_ab.cpp  test_instances//test_instances pch_light ../../test/build//boost_unit_test_framework
        : # command line
        : # input files
        : # requirements
          <define>TEST_REAL_CONCEPT
          <define>TEST_DATA=1
          <toolset>intel:<pch>off
        : test_ibeta_inv_ab_real_concept1  ]
   [ run test_ibeta_inv_ab.cpp  test_instances//test_instances pch_light ../../test/build//boost_unit_test_framework
        : # command line
        : # input files
        : # requirements
          <define>TEST_REAL_CONCEPT
          <define>TEST_DATA=2
          <toolset>intel:<pch>off
        : test_ibeta_inv_ab_real_concept2  ]
   [ run test_ibeta_inv_ab.cpp test_instances//test_instances pch_light ../../test/build//boost_unit_test_framework
        : # command line
        : # input files
        : # requirements
          <define>TEST_REAL_CONCEPT
          <define>TEST_DATA=3
          <toolset>intel:<pch>off
        : test_ibeta_inv_ab_real_concept3  ]
   [ run test_igamma.cpp test_instances//test_instances pch_light ../../test/build//boost_unit_test_framework  ]
   [ run test_igamma_inv.cpp test_instances//test_instances pch_light  ../../test/build//boost_unit_test_framework
        : # command line
        : # input files
        : # requirements
          <define>TEST_FLOAT
          <toolset>intel:<pch>off
        : test_igamma_inv_float  ]
   [ run test_igamma_inv.cpp  test_instances//test_instances pch_light ../../test/build//boost_unit_test_framework
        : # command line
        : # input files
        : # requirements
          <define>TEST_DOUBLE
          <toolset>intel:<pch>off
        : test_igamma_inv_double  ]
   [ run test_igamma_inv.cpp  test_instances//test_instances pch_light ../../test/build//boost_unit_test_framework
        : # command line
        : # input files
        : # requirements
          <define>TEST_LDOUBLE
          <toolset>intel:<pch>off
        : test_igamma_inv_long_double  ]
   [ run test_igamma_inv.cpp  test_instances//test_instances pch_light ../../test/build//boost_unit_test_framework
        : # command line
        : # input files
        : # requirements
          <define>TEST_REAL_CONCEPT
          <toolset>intel:<pch>off
        : test_igamma_inv_real_concept  ]
   [ run test_igamma_inva.cpp  test_instances//test_instances pch_light ../../test/build//boost_unit_test_framework
        : # command line
        : # input files
        : # requirements
          <define>TEST_FLOAT
          <toolset>intel:<pch>off
        : test_igamma_inva_float  ]
   [ run test_igamma_inva.cpp  test_instances//test_instances pch_light ../../test/build//boost_unit_test_framework
        : # command line
        : # input files
        : # requirements
          <define>TEST_DOUBLE
          <toolset>intel:<pch>off
        : test_igamma_inva_double  ]
   [ run test_igamma_inva.cpp  test_instances//test_instances pch_light ../../test/build//boost_unit_test_framework
        : # command line
        : # input files
        : # requirements
          <define>TEST_LDOUBLE
          <toolset>intel:<pch>off
      : test_igamma_inva_long_double  ]
   [ run test_igamma_inva.cpp  test_instances//test_instances pch_light ../../test/build//boost_unit_test_framework
        : # command line
        : # input files
        : # requirements
          <define>TEST_REAL_CONCEPT
          <toolset>intel:<pch>off
        : test_igamma_inva_real_concept  ]
   [ run test_instantiate1.cpp test_instantiate2.cpp  ]
   [ run test_jacobi.cpp pch_light ../../test/build//boost_unit_test_framework  ]
   [ run test_laguerre.cpp test_instances//test_instances pch_light ../../test/build//boost_unit_test_framework  ]

   [ run test_lambert_w.cpp ../../test/build//boost_unit_test_framework  ]
   [ run test_lambert_w.cpp ../../test/build//boost_unit_test_framework : : : <define>BOOST_MATH_TEST_MULTIPRECISION=1  [ check-target-builds ../config//has_float128 "GCC libquadmath and __float128 support" : <define>BOOST_MATH_TEST_FLOAT128 <linkflags>"-Bstatic -lquadmath -Bdynamic" ] [ check-target-builds ../config//is_ci_sanitizer_run "Sanitizer CI run" : <build>no ] : test_lambert_w_multiprecision_1 ]
   [ run test_lambert_w.cpp ../../test/build//boost_unit_test_framework : : : <define>BOOST_MATH_TEST_MULTIPRECISION=2  [ check-target-builds ../config//has_float128 "GCC libquadmath and __float128 support" : <define>BOOST_MATH_TEST_FLOAT128 <linkflags>"-Bstatic -lquadmath -Bdynamic" ] [ check-target-builds ../config//is_ci_sanitizer_run "Sanitizer CI run" : <build>no ] : test_lambert_w_multiprecision_2 ]
   [ run test_lambert_w.cpp ../../test/build//boost_unit_test_framework : : : <define>BOOST_MATH_TEST_MULTIPRECISION=3  [ check-target-builds ../config//has_float128 "GCC libquadmath and __float128 support" : <define>BOOST_MATH_TEST_FLOAT128 <linkflags>"-Bstatic -lquadmath -Bdynamic" ] [ check-target-builds ../config//is_ci_sanitizer_run "Sanitizer CI run" : <build>no ] : test_lambert_w_multiprecision_3 ]
   [ run test_lambert_w.cpp ../../test/build//boost_unit_test_framework : : : <define>BOOST_MATH_TEST_MULTIPRECISION=4 <define>BOOST_MATH_TEST_FLOAT128 [ check-target-builds ../config//has_float128 "GCC libquadmath and __float128 support" : <define>BOOST_MATH_TEST_FLOAT128 <linkflags>"-Bstatic -lquadmath -Bdynamic" ] [ check-target-builds ../config//is_ci_sanitizer_run "Sanitizer CI run" : <build>no ] : test_lambert_w_multiprecision_4 ]
   [ run test_lambert_w_integrals_float128.cpp ../../test/build//boost_unit_test_framework : : : release [ check-target-builds ../config//has_float128 "GCC libquadmath and __float128 support" : <linkflags>"-Bstatic -lquadmath -Bdynamic" : <build>no ] [ requires cxx11_auto_declarations cxx11_lambdas cxx11_smart_ptr cxx11_unified_initialization_syntax sfinae_expr ] [ check-target-builds ../config//is_ci_sanitizer_run "Sanitizer CI run" : <build>no ] ]
   [ run test_lambert_w_integrals_quad.cpp ../../test/build//boost_unit_test_framework : : : release [ requires cxx11_auto_declarations cxx11_lambdas cxx11_smart_ptr cxx11_unified_initialization_syntax sfinae_expr ] [ check-target-builds ../config//has_float128 "GCC libquadmath and __float128 support" : <define>BOOST_MATH_TEST_FLOAT128 <linkflags>"-Bstatic -lquadmath -Bdynamic" ] [ check-target-builds ../config//is_ci_sanitizer_run "Sanitizer CI run" : <build>no ] ]
   [ run test_lambert_w_integrals_long_double.cpp ../../test/build//boost_unit_test_framework : : : [ requires cxx11_auto_declarations cxx11_lambdas cxx11_smart_ptr cxx11_unified_initialization_syntax sfinae_expr ] ]
   [ run test_lambert_w_integrals_double.cpp ../../test/build//boost_unit_test_framework : : : [ requires cxx11_auto_declarations cxx11_lambdas cxx11_smart_ptr cxx11_unified_initialization_syntax sfinae_expr ] ]
   [ run test_lambert_w_integrals_float.cpp ../../test/build//boost_unit_test_framework : : : [ requires cxx11_auto_declarations cxx11_lambdas cxx11_smart_ptr cxx11_unified_initialization_syntax sfinae_expr ] ]
   [ run test_lambert_w_derivative.cpp ../../test/build//boost_unit_test_framework : : : <define>BOOST_MATH_TEST_MULTIPRECISION  [ check-target-builds ../config//has_float128 "GCC libquadmath and __float128 support" : <define>BOOST_MATH_TEST_FLOAT128 <linkflags>"-Bstatic -lquadmath -Bdynamic" ]  ]

   [ run test_legendre.cpp test_instances//test_instances pch_light ../../test/build//boost_unit_test_framework : : : [ check-target-builds ../config//has_float128 "GCC libquadmath and __float128 support" : <linkflags>"-Bstatic -lquadmath -Bdynamic" ]  ]
   [ run chebyshev_test.cpp  : : : [ requires cxx11_inline_namespaces cxx11_unified_initialization_syntax cxx11_hdr_tuple cxx11_smart_ptr cxx11_defaulted_functions cxx11_auto_declarations cxx11_range_based_for cxx11_constexpr ] [ check-target-builds ../config//has_float128 "GCC libquadmath and __float128 support" : <linkflags>"-Bstatic -lquadmath -Bdynamic" ]  ]
   [ run chebyshev_transform_test.cpp ../config//fftw3f : : : <define>TEST1 [ requires cxx11_smart_ptr cxx11_defaulted_functions cxx11_auto_declarations cxx11_range_based_for ] [ check-target-builds ../config//has_fftw3 "libfftw3" : : <build>no ] : chebyshev_transform_test_1 ]
   [ run chebyshev_transform_test.cpp ../config//fftw3 : : : <define>TEST2 [ requires cxx11_smart_ptr cxx11_defaulted_functions cxx11_auto_declarations cxx11_range_based_for ] [ check-target-builds ../config//has_fftw3 "libfftw3" : : <build>no ] : chebyshev_transform_test_2 ]
   [ run chebyshev_transform_test.cpp ../config//fftw3l : : : <define>TEST3 [ requires cxx11_smart_ptr cxx11_defaulted_functions cxx11_auto_declarations cxx11_range_based_for ] [ check-target-builds ../config//has_fftw3 "libfftw3" : : <build>no ] : chebyshev_transform_test_3 ]
   [ run chebyshev_transform_test.cpp ../config//fftw3q ../config//quadmath : : : <define>TEST4 [ requires cxx11_smart_ptr cxx11_defaulted_functions cxx11_auto_declarations cxx11_range_based_for ] [ check-target-builds ../config//has_fftw3 "libfftw3" : : <build>no ] [ check-target-builds ../config//has_float128 "__float128" : : <build>no ] : chebyshev_transform_test_4 ]

   [ run cardinal_trigonometric_test.cpp ../config//fftw3f : : : <define>TEST1 [ requires cxx11_auto_declarations cxx11_range_based_for ] [ check-target-builds ../config//has_fftw3 "libfftw3" : : <build>no ] : cardinal_trigonometric_test_1 ]
   [ run cardinal_trigonometric_test.cpp ../config//fftw3 : : : <define>TEST2 [ requires cxx11_auto_declarations cxx11_range_based_for ] [ check-target-builds ../config//has_fftw3 "libfftw3" : : <build>no ] : cardinal_trigonometric_test_2 ]
   [ run cardinal_trigonometric_test.cpp ../config//fftw3l : : : <define>TEST3 [ requires cxx11_auto_declarations cxx11_range_based_for ] [ check-target-builds ../config//has_fftw3 "libfftw3" : : <build>no ] : cardinal_trigonometric_test_3 ]
   [ run cardinal_trigonometric_test.cpp ../config//fftw3q ../config//quadmath : : : <define>TEST4 [ requires cxx11_auto_declarations cxx11_range_based_for ] [ check-target-builds ../config//has_fftw3 "libfftw3" : : <build>no ] [ check-target-builds ../config//has_float128 "__float128" : : <build>no ] : cardinal_trigonometric_test_4 ]


   [ run test_ldouble_simple.cpp ../../test/build//boost_unit_test_framework  ]
   # Needs to run in release mode, as it's rather slow:
   [ run test_next.cpp pch ../../test/build//boost_unit_test_framework : : : release  ]
   [ run test_next_decimal.cpp pch ../../test/build//boost_unit_test_framework : : : release  ]
   [ run test_owens_t.cpp ../../test/build//boost_unit_test_framework  ]
   [ run test_polygamma.cpp test_instances//test_instances pch_light ../../test/build//boost_unit_test_framework  ]
   [ run test_trigamma.cpp test_instances//test_instances ../../test/build//boost_unit_test_framework  ]
   [ run test_round.cpp pch ../../test/build//boost_unit_test_framework  ]
   [ run test_spherical_harmonic.cpp test_instances//test_instances pch_light ../../test/build//boost_unit_test_framework  ]
   [ run test_sign.cpp ../../test/build//boost_unit_test_framework  ]
   [ run test_tgamma_for_issue396_part1.cpp ../../test/build//boost_unit_test_framework : : : [ check-target-builds ../config//has_float128 "GCC libquadmath and __float128 support" : <linkflags>"-Bstatic -lquadmath -Bdynamic" ] <toolset>gcc-mingw:<cxxflags>-Wa,-mbig-obj <debug-symbols>off <toolset>msvc:<cxxflags>/bigobj [ check-target-builds ../config//is_cygwin_run "Cygwin CI run" : <build>no ] ]
   [ run test_tgamma_for_issue396_part2.cpp ../../test/build//boost_unit_test_framework : : : <toolset>gcc-mingw:<cxxflags>-Wa,-mbig-obj <debug-symbols>off <toolset>msvc:<cxxflags>/bigobj [ check-target-builds ../config//is_cygwin_run "Cygwin CI run" : <build>no ]  ]
   [ run test_tgamma_ratio.cpp test_instances//test_instances pch_light ../../test/build//boost_unit_test_framework  ]
   [ run test_trig.cpp test_instances//test_instances pch_light ../../test/build//boost_unit_test_framework  ]
   [ run test_zeta.cpp ../../test/build//boost_unit_test_framework test_instances//test_instances pch_light  ]
   [ run test_sinc.cpp ../../test/build//boost_unit_test_framework pch_light ]
   [ run test_fibonacci.cpp ../../test/build//boost_unit_test_framework ]
;

test-suite distribution_tests :
   [ run test_arcsine.cpp pch ../../test/build//boost_unit_test_framework  ]
   [ run test_bernoulli.cpp ../../test/build//boost_unit_test_framework  ]
   [ run test_beta_dist.cpp ../../test/build//boost_unit_test_framework  ]
   [ run test_binomial.cpp  ../../test/build//boost_unit_test_framework
        : # command line
        : # input files
        : # requirements
          <define>TEST_FLOAT
          <toolset>intel:<pch>off
        : test_binomial_float  ]
   [ run test_binomial.cpp  ../../test/build//boost_unit_test_framework
        : # command line
        : # input files
        : # requirements
          <define>TEST_DOUBLE
          <toolset>intel:<pch>off
        : test_binomial_double  ]
   [ run test_binomial.cpp  ../../test/build//boost_unit_test_framework
        : # command line
        : # input files
        : # requirements
          <define>TEST_LDOUBLE
          <toolset>intel:<pch>off
        : test_binomial_long_double  ]
   [ run test_binomial.cpp  ../../test/build//boost_unit_test_framework
        : # command line
        : # input files
        : # requirements
          <define>TEST_REAL_CONCEPT
          <define>TEST_ROUNDING=0
          <toolset>intel:<pch>off
        : test_binomial_real_concept0  ]
   [ run test_binomial.cpp  ../../test/build//boost_unit_test_framework
        : # command line
        : # input files
        : # requirements
          <define>TEST_REAL_CONCEPT
          <define>TEST_ROUNDING=1
          <toolset>intel:<pch>off
        : test_binomial_real_concept1  ]
   [ run test_binomial.cpp  ../../test/build//boost_unit_test_framework
        : # command line
        : # input files
        : # requirements
          <define>TEST_REAL_CONCEPT
          <define>TEST_ROUNDING=2
          <toolset>intel:<pch>off
        : test_binomial_real_concept2  ]
   [ run test_binomial.cpp  ../../test/build//boost_unit_test_framework
        : # command line
        : # input files
        : # requirements
          <define>TEST_REAL_CONCEPT
          <define>TEST_ROUNDING=3
          <toolset>intel:<pch>off
        : test_binomial_real_concept3  ]
   [ run test_binomial.cpp  ../../test/build//boost_unit_test_framework
        : # command line
        : # input files
        : # requirements
          <define>TEST_REAL_CONCEPT
          <define>TEST_ROUNDING=4
          <toolset>intel:<pch>off
        : test_binomial_real_concept4  ]
   [ run test_binomial.cpp  ../../test/build//boost_unit_test_framework
        : # command line
        : # input files
        : # requirements
          <define>TEST_REAL_CONCEPT
          <define>TEST_ROUNDING=5
          <toolset>intel:<pch>off
        : test_binomial_real_concept5  ]
   [ run test_binomial.cpp  ../../test/build//boost_unit_test_framework
        : # command line
        : # input files
        : # requirements
          <define>TEST_REAL_CONCEPT
          <define>TEST_ROUNDING=6
          <toolset>intel:<pch>off
        : test_binomial_real_concept6  ]
   [ run test_cauchy.cpp ../../test/build//boost_unit_test_framework  ]
   [ run test_chi_squared.cpp ../../test/build//boost_unit_test_framework  ]
   [ run test_dist_overloads.cpp ../../test/build//boost_unit_test_framework  ]
   [ run test_exponential_dist.cpp ../../test/build//boost_unit_test_framework  ]
   [ run test_extreme_value.cpp ../../test/build//boost_unit_test_framework  ]
   [ run test_find_location.cpp pch ../../test/build//boost_unit_test_framework  ]
   [ run test_find_scale.cpp pch ../../test/build//boost_unit_test_framework  ]
   [ run test_fisher_f.cpp ../../test/build//boost_unit_test_framework  ]
   [ run test_gamma_dist.cpp pch ../../test/build//boost_unit_test_framework  ]
   [ run test_geometric.cpp ../../test/build//boost_unit_test_framework  ]
   [ run test_hyperexponential_dist.cpp ../../test/build//boost_unit_test_framework ]
   [ run test_hypergeometric_dist.cpp ../../test/build//boost_unit_test_framework
        : # command line
        : # input files
        : # requirements
          <define>TEST_QUANT=0
          <toolset>intel:<pch>off
        : test_hypergeometric_dist0  ]
   [ run test_hypergeometric_dist.cpp ../../test/build//boost_unit_test_framework
        : # command line
        : # input files
        : # requirements
          <define>TEST_QUANT=1
          <toolset>intel:<pch>off
        : test_hypergeometric_dist1  ]
   [ run test_hypergeometric_dist.cpp ../../test/build//boost_unit_test_framework
        : # command line
        : # input files
        : # requirements
          <define>TEST_QUANT=2
          <toolset>intel:<pch>off
        : test_hypergeometric_dist2  ]
   [ run test_hypergeometric_dist.cpp ../../test/build//boost_unit_test_framework
        : # command line
        : # input files
        : # requirements
          <define>TEST_QUANT=3
          <toolset>intel:<pch>off
        : test_hypergeometric_dist3  ]
   [ run test_hypergeometric_dist.cpp ../../test/build//boost_unit_test_framework
        : # command line
        : # input files
        : # requirements
          <define>TEST_QUANT=4
          <toolset>intel:<pch>off
        : test_hypergeometric_dist4  ]
   [ run test_hypergeometric_dist.cpp ../../test/build//boost_unit_test_framework
        : # command line
        : # input files
        : # requirements
          <define>TEST_QUANT=5
          <toolset>intel:<pch>off
        : test_hypergeometric_dist5  ]
   [ run test_inverse_chi_squared_distribution.cpp ../../test/build//boost_unit_test_framework  ]
   [ run test_inverse_gamma_distribution.cpp ../../test/build//boost_unit_test_framework  ]
   [ run test_inverse_gaussian.cpp ../../test/build//boost_unit_test_framework  ]
   [ run test_kolmogorov_smirnov.cpp ../../test/build//boost_unit_test_framework : : : [ requires cxx11_hdr_initializer_list cxx11_auto_declarations cxx11_lambdas cxx11_unified_initialization_syntax cxx11_smart_ptr ] ]
   [ run test_laplace.cpp ../../test/build//boost_unit_test_framework  ]
   [ run test_inv_hyp.cpp pch ../../test/build//boost_unit_test_framework  ]
   [ run test_logistic_dist.cpp ../../test/build//boost_unit_test_framework  ]
   [ run test_lognormal.cpp ../../test/build//boost_unit_test_framework  ]
   [ run test_negative_binomial.cpp ../../test/build//boost_unit_test_framework
        : # command line
        : # input files
        : # requirements
          <define>TEST_FLOAT
          <toolset>intel:<pch>off
        : test_negative_binomial_float  ]
   [ run test_negative_binomial.cpp ../../test/build//boost_unit_test_framework
        : # command line
        : # input files
        : # requirements
          <define>TEST_DOUBLE
          <toolset>intel:<pch>off
        : test_negative_binomial_double  ]
   [ run test_negative_binomial.cpp ../../test/build//boost_unit_test_framework
        : # command line
        : # input files
        : # requirements
          <define>TEST_LDOUBLE
          <toolset>intel:<pch>off
        : test_negative_binomial_long_double  ]
   [ run test_negative_binomial.cpp ../../test/build//boost_unit_test_framework
        : # command line
        : # input files
        : # requirements
          <define>TEST_REAL_CONCEPT
          <toolset>intel:<pch>off
        : test_negative_binomial_real_concept  ]
   [ run test_nc_chi_squared.cpp  pch ../../test/build//boost_unit_test_framework
        : # command line
        : # input files
        : # requirements
          <define>TEST_FLOAT
          <toolset>intel:<pch>off
        : test_nc_chi_squared_float  ]
   [ run test_nc_chi_squared.cpp  pch ../../test/build//boost_unit_test_framework
        : # command line
        : # input files
        : # requirements
          <define>TEST_DOUBLE
          <toolset>intel:<pch>off
        : test_nc_chi_squared_double  ]
   [ run test_nc_chi_squared.cpp  pch ../../test/build//boost_unit_test_framework
        : # command line
        : # input files
        : # requirements
          <define>TEST_LDOUBLE
          <toolset>intel:<pch>off
        : test_nc_chi_squared_long_double  ]
   [ run test_nc_chi_squared.cpp  pch ../../test/build//boost_unit_test_framework
        : # command line
        : # input files
        : # requirements
          <define>TEST_REAL_CONCEPT
          <toolset>intel:<pch>off
        : test_nc_chi_squared_real_concept  ]
   [ run test_nc_beta.cpp  ../../test/build//boost_unit_test_framework
        : # command line
        : # input files
        : # requirements
          <define>TEST_FLOAT
          <toolset>intel:<pch>off
        : test_nc_beta_float  ]
   [ run test_nc_beta.cpp  ../../test/build//boost_unit_test_framework
        : # command line
        : # input files
        : # requirements
          <define>TEST_DOUBLE
          <toolset>intel:<pch>off
        : test_nc_beta_double  ]
   [ run test_nc_beta.cpp  ../../test/build//boost_unit_test_framework
        : # command line
        : # input files
        : # requirements
          <define>TEST_LDOUBLE
          <toolset>intel:<pch>off
        : test_nc_beta_long_double  ]
   [ run test_nc_beta.cpp  ../../test/build//boost_unit_test_framework
        : # command line
        : # input files
        : # requirements
          <define>TEST_REAL_CONCEPT
          <define>TEST_DATA=1
          <toolset>intel:<pch>off
        : test_nc_beta_real_concept1  ]
   [ run test_nc_beta.cpp  ../../test/build//boost_unit_test_framework
        : # command line
        : # input files
        : # requirements
          <define>TEST_REAL_CONCEPT
          <define>TEST_DATA=2
          <toolset>intel:<pch>off
        : test_nc_beta_real_concept2  ]
   [ run test_nc_f.cpp pch ../../test/build//boost_unit_test_framework  ]
   [ run test_nc_t.cpp  pch ../../test/build//boost_unit_test_framework
        : # command line
        : # input files
        : # requirements
          <define>TEST_FLOAT
          <toolset>intel:<pch>off
        : test_nc_t_float  ]
   [ run test_nc_t.cpp  pch ../../test/build//boost_unit_test_framework
        : # command line
        : # input files
        : # requirements
          <define>TEST_DOUBLE
          <toolset>intel:<pch>off
        : test_nc_t_double  ]
   [ run test_nc_t.cpp  pch ../../test/build//boost_unit_test_framework
        : # command line
        : # input files
        : # requirements
          <define>TEST_LDOUBLE
          <toolset>intel:<pch>off
        : test_nc_t_long_double  ]
   [ run test_nc_t.cpp  pch ../../test/build//boost_unit_test_framework
        : # command line
        : # input files
        : # requirements
          <define>TEST_REAL_CONCEPT
          <toolset>intel:<pch>off
        : test_nc_t_real_concept  ]
   [ run test_normal.cpp pch ../../test/build//boost_unit_test_framework  ]
   [ run test_pareto.cpp ../../test/build//boost_unit_test_framework  ]
   [ run test_poisson.cpp ../../test/build//boost_unit_test_framework
        : # command line
        : # input files
        : # requirements
          <define>TEST_FLOAT
          <toolset>intel:<pch>off
        : test_poisson_float  ]
   [ run test_poisson.cpp  ../../test/build//boost_unit_test_framework
        : # command line
        : # input files
        : # requirements
          <define>TEST_DOUBLE
          <toolset>intel:<pch>off
        : test_poisson_double  ]
   [ run test_poisson.cpp  ../../test/build//boost_unit_test_framework
        : # command line
        : # input files
        : # requirements
          <define>TEST_LDOUBLE
          <toolset>intel:<pch>off
        : test_poisson_long_double  ]
   [ run test_poisson.cpp  ../../test/build//boost_unit_test_framework
        : # command line
        : # input files
        : # requirements
          <define>TEST_REAL_CONCEPT
          <toolset>intel:<pch>off
        : test_poisson_real_concept  ]
   [ run test_rayleigh.cpp ../../test/build//boost_unit_test_framework  ]
   [ run test_students_t.cpp ../../test/build//boost_unit_test_framework  ]
   [ run test_skew_normal.cpp ../../test/build//boost_unit_test_framework  ]
   [ run test_trapezoidal.cpp ../../test/build//boost_unit_test_framework : : :
         release [ requires cxx11_lambdas cxx11_auto_declarations cxx11_decltype cxx11_unified_initialization_syntax cxx11_variadic_templates ]
         [ check-target-builds ../config//has_float128 "GCC libquadmath and __float128 support" : <linkflags>"-Bstatic -lquadmath -Bdynamic" ] ]
   [ run test_triangular.cpp pch ../../test/build//boost_unit_test_framework  ]
   [ run test_uniform.cpp pch ../../test/build//boost_unit_test_framework  ]
   [ run test_weibull.cpp ../../test/build//boost_unit_test_framework  ]

   [ run  compile_test/dist_bernoulli_incl_test.cpp compile_test_main : : : [ check-target-builds ../config//is_ci_sanitizer_run "Sanitizer CI run" : <build>no ]  ]
   [ run  compile_test/dist_beta_incl_test.cpp compile_test_main : : : [ check-target-builds ../config//is_ci_sanitizer_run "Sanitizer CI run" : <build>no ]  ]
   [ run  compile_test/dist_binomial_incl_test.cpp compile_test_main : : : [ check-target-builds ../config//is_ci_sanitizer_run "Sanitizer CI run" : <build>no ]  ]
   [ run  compile_test/dist_cauchy_incl_test.cpp compile_test_main : : : [ check-target-builds ../config//is_ci_sanitizer_run "Sanitizer CI run" : <build>no ]  ]
   [ run  compile_test/dist_chi_squared_incl_test.cpp compile_test_main : : : [ check-target-builds ../config//is_ci_sanitizer_run "Sanitizer CI run" : <build>no ]  ]
   [ run  compile_test/dist_complement_incl_test.cpp compile_test_main : : : [ check-target-builds ../config//is_ci_sanitizer_run "Sanitizer CI run" : <build>no ]  ]
   [ run  compile_test/dist_exponential_incl_test.cpp compile_test_main : : : [ check-target-builds ../config//is_ci_sanitizer_run "Sanitizer CI run" : <build>no ]  ]
   [ run  compile_test/dist_extreme_val_incl_test.cpp compile_test_main : : : [ check-target-builds ../config//is_ci_sanitizer_run "Sanitizer CI run" : <build>no ]  ]
   [ run  compile_test/dist_find_location_incl_test.cpp compile_test_main : : : [ check-target-builds ../config//is_ci_sanitizer_run "Sanitizer CI run" : <build>no ]  ]
   [ run  compile_test/dist_find_scale_incl_test.cpp compile_test_main : : : [ check-target-builds ../config//is_ci_sanitizer_run "Sanitizer CI run" : <build>no ]  ]
   [ run  compile_test/dist_fisher_f_incl_test.cpp compile_test_main : : : [ check-target-builds ../config//is_ci_sanitizer_run "Sanitizer CI run" : <build>no ]  ]
   [ run  compile_test/dist_gamma_incl_test.cpp compile_test_main : : : [ check-target-builds ../config//is_ci_sanitizer_run "Sanitizer CI run" : <build>no ]  ]
   [ run  compile_test/dist_inv_gamma_incl_test.cpp compile_test_main : : : [ check-target-builds ../config//is_ci_sanitizer_run "Sanitizer CI run" : <build>no ]  ]
   [ run  compile_test/dist_inv_chi_sq_incl_test.cpp compile_test_main : : : [ check-target-builds ../config//is_ci_sanitizer_run "Sanitizer CI run" : <build>no ]  ]
   [ run  compile_test/dist_hyperexponential_incl_test.cpp compile_test_main : : : [ check-target-builds ../config//is_ci_sanitizer_run "Sanitizer CI run" : <build>no ]  ]
   [ run  compile_test/dist_hypergeo_incl_test.cpp compile_test_main : : : [ check-target-builds ../config//is_ci_sanitizer_run "Sanitizer CI run" : <build>no ]  ]
   [ run  compile_test/dist_laplace_incl_test.cpp compile_test_main : : : [ check-target-builds ../config//is_ci_sanitizer_run "Sanitizer CI run" : <build>no ]  ]
   [ run  compile_test/dist_logistic_incl_test.cpp compile_test_main : : : [ check-target-builds ../config//is_ci_sanitizer_run "Sanitizer CI run" : <build>no ]  ]
   [ run  compile_test/dist_lognormal_incl_test.cpp compile_test_main : : : [ check-target-builds ../config//is_ci_sanitizer_run "Sanitizer CI run" : <build>no ]  ]
   [ run  compile_test/dist_neg_binom_incl_test.cpp compile_test_main : : : [ check-target-builds ../config//is_ci_sanitizer_run "Sanitizer CI run" : <build>no ]  ]
   [ run  compile_test/dist_nc_chi_squ_incl_test.cpp compile_test_main : : : [ check-target-builds ../config//is_ci_sanitizer_run "Sanitizer CI run" : <build>no ]  ]
   [ run  compile_test/dist_nc_beta_incl_test.cpp compile_test_main : : : [ check-target-builds ../config//is_ci_sanitizer_run "Sanitizer CI run" : <build>no ]  ]
   [ run  compile_test/dist_nc_f_incl_test.cpp compile_test_main : : : [ check-target-builds ../config//is_ci_sanitizer_run "Sanitizer CI run" : <build>no ]  ]
   [ run  compile_test/dist_nc_t_incl_test.cpp compile_test_main : : : [ check-target-builds ../config//is_ci_sanitizer_run "Sanitizer CI run" : <build>no ]  ]
   [ run  compile_test/dist_normal_incl_test.cpp compile_test_main : : : [ check-target-builds ../config//is_ci_sanitizer_run "Sanitizer CI run" : <build>no ]  ]
   [ run  compile_test/dist_poisson_incl_test.cpp compile_test_main : : : [ check-target-builds ../config//is_ci_sanitizer_run "Sanitizer CI run" : <build>no ]  ]
   [ run  compile_test/dist_students_t_incl_test.cpp compile_test_main : : : [ check-target-builds ../config//is_ci_sanitizer_run "Sanitizer CI run" : <build>no ]  ]
   [ run  compile_test/dist_triangular_incl_test.cpp compile_test_main : : : [ check-target-builds ../config//is_ci_sanitizer_run "Sanitizer CI run" : <build>no ]  ]
   [ run  compile_test/dist_uniform_incl_test.cpp compile_test_main : : : [ check-target-builds ../config//is_ci_sanitizer_run "Sanitizer CI run" : <build>no ]  ]
   [ run  compile_test/dist_weibull_incl_test.cpp compile_test_main : : : [ check-target-builds ../config//is_ci_sanitizer_run "Sanitizer CI run" : <build>no ]  ]
   [ run  compile_test/distribution_concept_check.cpp : : : [ check-target-builds ../config//is_ci_sanitizer_run "Sanitizer CI run" : <build>no ]  ]
   [ run  compile_test/dist_arcsine_incl_test.cpp compile_test_main : : : [ check-target-builds ../config//is_ci_sanitizer_run "Sanitizer CI run" : <build>no ]  ]
   [ compile  compile_test/dist_empirical_cumulative_dist_func_incl_test.cpp : [ requires cxx17_if_constexpr cxx17_std_apply ] [ check-target-builds ../config//is_ci_sanitizer_run "Sanitizer CI run" : <build>no ]  ]
   [ run  compile_test/dist_inv_gaussian_incl_test.cpp compile_test_main : : : [ check-target-builds ../config//is_ci_sanitizer_run "Sanitizer CI run" : <build>no ]  ]

   [ run test_legacy_nonfinite.cpp ../../test/build//boost_unit_test_framework ]
   [ run test_basic_nonfinite.cpp ../../test/build//boost_unit_test_framework  ]
   [ run test_lexical_cast.cpp ../../test/build//boost_unit_test_framework  ]
   [ run test_nonfinite_trap.cpp ../../test/build//boost_unit_test_framework : : : <exception-handling>off:<build>no  ]
   [ run test_signed_zero.cpp ../../test/build//boost_unit_test_framework  ]
   [ run complex_test.cpp ../../test/build//boost_unit_test_framework  ]

   [ compile test_dist_deduction_guides.cpp : [ requires cpp_deduction_guides cpp_variadic_templates ] ]

;

test-suite mp :

   [ run test_nc_t_quad.cpp  pch ../../test/build//boost_unit_test_framework : : : release [ check-target-builds ../config//has_float128 "GCC libquadmath and __float128 support" : <linkflags>-lquadmath ] ]
   [ run test_polynomial.cpp ../../test/build//boost_unit_test_framework : : : <define>TEST1 : test_polynomial_1  ]
   [ run test_polynomial.cpp ../../test/build//boost_unit_test_framework : : : <define>TEST2 : test_polynomial_2  ]
   [ run test_polynomial.cpp ../../test/build//boost_unit_test_framework : : : <define>TEST3 : test_polynomial_3  ]
   [ run polynomial_concept_check.cpp ]

   [ compile multiprc_concept_check_1.cpp : <debug-symbols>off <toolset>msvc:<cxxflags>/bigobj release <exception-handling>off:<build>no [ check-target-builds ../config//is_ci_sanitizer_run "Sanitizer CI run" : <build>no ]  ]
   [ compile multiprc_concept_check_2.cpp : <debug-symbols>off <toolset>msvc:<cxxflags>/bigobj release <exception-handling>off:<build>no [ check-target-builds ../config//is_ci_sanitizer_run "Sanitizer CI run" : <build>no ]  ]
   [ compile multiprc_concept_check_3.cpp : <debug-symbols>off <toolset>msvc:<cxxflags>/bigobj release <exception-handling>off:<build>no [ check-target-builds ../config//is_ci_sanitizer_run "Sanitizer CI run" : <build>no ]  ]
   [ compile multiprc_concept_check_4.cpp : <debug-symbols>off <toolset>msvc:<cxxflags>/bigobj release <exception-handling>off:<build>no [ check-target-builds ../config//is_ci_sanitizer_run "Sanitizer CI run" : <build>no ]  ]
   [ compile multiprc_concept_check_5.cpp : <debug-symbols>off <toolset>msvc:<cxxflags>/bigobj release <exception-handling>off:<build>no [ check-target-builds ../config//is_ci_sanitizer_run "Sanitizer CI run" : <build>no ]  ]
   [ compile multiprc_concept_check_6.cpp : <debug-symbols>off <toolset>msvc:<cxxflags>/bigobj release <exception-handling>off:<build>no [ check-target-builds ../config//is_ci_sanitizer_run "Sanitizer CI run" : <build>no ]  ]
   [ compile multiprc_concept_check_7.cpp : <debug-symbols>off <toolset>msvc:<cxxflags>/bigobj release <exception-handling>off:<build>no [ check-target-builds ../config//is_ci_sanitizer_run "Sanitizer CI run" : <build>no ]  ]
   [ compile multiprc_concept_check_8.cpp : <debug-symbols>off <toolset>msvc:<cxxflags>/bigobj release <exception-handling>off:<build>no [ check-target-builds ../config//is_ci_sanitizer_run "Sanitizer CI run" : <build>no ]  ]
   [ compile multiprc_concept_check_9.cpp : <debug-symbols>off <toolset>msvc:<cxxflags>/bigobj release <exception-handling>off:<build>no [ check-target-builds ../config//is_ci_sanitizer_run "Sanitizer CI run" : <build>no ]  ]
   [ compile multiprc_concept_check_10.cpp : <debug-symbols>off <toolset>msvc:<cxxflags>/bigobj release <exception-handling>off:<build>no [ check-target-builds ../config//is_ci_sanitizer_run "Sanitizer CI run" : <build>no ] ]
   [ compile ntl_concept_check.cpp : [ check-target-builds ../config//has_ntl_rr : : <build>no ] <debug-symbols>off [ check-target-builds ../config//is_ci_sanitizer_run "Sanitizer CI run" : <build>no ] ]
   [ compile mpfr_concept_check.cpp : [ check-target-builds ../config//has_mpfr_class : : <build>no ] <debug-symbols>off [ check-target-builds ../config//is_ci_sanitizer_run "Sanitizer CI run" : <build>no ] ]
   [ compile mpreal_concept_check.cpp : [ check-target-builds ../config//has_mpreal : : <build>no ] <debug-symbols>off [ check-target-builds ../config//is_ci_sanitizer_run "Sanitizer CI run" : <build>no ] ]
;

test-suite misc :
   [ run header_deprecated_test.cpp ]
   [ run threading_sanity_check.cpp ]
   [ run test_tr1.cpp
   ../build//boost_math_tr1
   ../build//boost_math_tr1f
   ../build//boost_math_c99
   ../build//boost_math_c99f
   ../../test/build//boost_unit_test_framework
     ]

   [ run test_tr1.cpp
      ../build//boost_math_tr1l
      ../build//boost_math_c99l
      ../../test/build//boost_unit_test_framework
      : : :
      <define>TEST_LD=1
      [ check-target-builds ../config//has_long_double_support "long double support" : : <build>no ] 
      :
      test_tr1_long_double
     ]

   [ run test_tr1.c
      ../build//boost_math_tr1
      ../build//boost_math_tr1f
      ../build//boost_math_c99
      ../build//boost_math_c99f
      ../../test/build//boost_unit_test_framework
      : : : #requirements
      :
      test_tr1_c
    ]

   [ run test_tr1.c
      ../build//boost_math_tr1l
      ../build//boost_math_c99l
      ../../test/build//boost_unit_test_framework
      : : :
      <define>TEST_LD=1
      [ check-target-builds ../config//has_long_double_support "long double support" : : <build>no ] 
      :
      test_tr1_c_long_double
    ]
   [ run test_constants.cpp : : : [ requires cxx17_if_constexpr cxx17_std_apply ] [ check-target-builds ../config//has_float128 "GCC libquadmath and __float128 support" : <linkflags>-lquadmath ] ]
   [ run simple_continued_fraction_test.cpp : : : [ requires cxx17_if_constexpr cxx17_std_apply ] [ check-target-builds ../config//has_float128 "GCC libquadmath and __float128 support" : <linkflags>-lquadmath ] ]
   [ run centered_continued_fraction_test.cpp : : : [ requires cxx17_if_constexpr cxx17_std_apply ] [ check-target-builds ../config//has_float128 "GCC libquadmath and __float128 support" : <linkflags>-lquadmath ] ]
   [ run luroth_expansion_test.cpp : : : [ requires cxx17_if_constexpr cxx17_std_apply ] [ check-target-builds ../config//has_float128 "GCC libquadmath and __float128 support" : <linkflags>-lquadmath ] ]
   [ run engel_expansion_test.cpp : : : [ requires cxx17_if_constexpr cxx17_std_apply ] [ check-target-builds ../config//has_float128 "GCC libquadmath and __float128 support" : <linkflags>-lquadmath ] ]
   [ run test_classify.cpp pch ../../test/build//boost_unit_test_framework  ]
   [ run test_error_handling.cpp ../../test/build//boost_unit_test_framework  ]
   [ run legendre_stieltjes_test.cpp ../../test/build//boost_unit_test_framework : : : [ requires cxx11_auto_declarations cxx11_range_based_for ] [ check-target-builds ../config//has_float128 "GCC libquadmath and __float128 support" : <linkflags>-lquadmath ]  ]
   [ run test_minima.cpp pch ../../test/build//boost_unit_test_framework  ]
   [ run test_rationals.cpp ../../test/build//boost_unit_test_framework
      test_rational_instances/test_rational_double1.cpp
      test_rational_instances/test_rational_double2.cpp
      test_rational_instances/test_rational_double3.cpp
      test_rational_instances/test_rational_double4.cpp
      test_rational_instances/test_rational_double5.cpp
      test_rational_instances/test_rational_float1.cpp
      test_rational_instances/test_rational_float2.cpp
      test_rational_instances/test_rational_float3.cpp
      test_rational_instances/test_rational_float4.cpp
      test_rational_instances/test_rational_ldouble1.cpp
      test_rational_instances/test_rational_ldouble2.cpp
      test_rational_instances/test_rational_ldouble3.cpp
      test_rational_instances/test_rational_ldouble4.cpp
      test_rational_instances/test_rational_ldouble5.cpp
      test_rational_instances/test_rational_real_concept1.cpp
      test_rational_instances/test_rational_real_concept2.cpp
      test_rational_instances/test_rational_real_concept3.cpp
      test_rational_instances/test_rational_real_concept4.cpp
      test_rational_instances/test_rational_real_concept5.cpp
   ]
   [ run test_policy.cpp ../../test/build//boost_unit_test_framework  ]
   [ run test_policy_2.cpp ../../test/build//boost_unit_test_framework  ]
   [ run test_policy_3.cpp ../../test/build//boost_unit_test_framework  ]
   [ run test_policy_4.cpp ../../test/build//boost_unit_test_framework  ]
   [ run test_policy_5.cpp ../../test/build//boost_unit_test_framework  ]
   [ run test_policy_6.cpp ../../test/build//boost_unit_test_framework  ]
   [ run test_policy_7.cpp ../../test/build//boost_unit_test_framework  ]
   [ run test_policy_8.cpp ../../test/build//boost_unit_test_framework  ]
   [ compile test_policy_9.cpp  ]
   [ run test_policy_10.cpp ../../test/build//boost_unit_test_framework  ]
   [ run test_policy_sf.cpp ../../test/build//boost_unit_test_framework  ]
   [ run test_long_double_support.cpp ../../test/build//boost_unit_test_framework
      : : : [ check-target-builds ../config//has_long_double_support "long double support" : : <build>no ] ]
   [ run test_recurrence.cpp : : : <define>TEST=1 [ requires cxx11_unified_initialization_syntax cxx11_hdr_tuple cxx11_auto_declarations cxx11_decltype ] <toolset>msvc:<cxxflags>/bigobj : test_recurrence_1 ]
   [ run test_recurrence.cpp : : : <define>TEST=2 release [ check-target-builds ../config//has_float128 "GCC libquadmath and __float128 support" : <define>BOOST_MATH_TEST_FLOAT128 <linkflags>"-Bstatic -lquadmath -Bdynamic" ] [ requires cxx11_unified_initialization_syntax cxx11_hdr_tuple cxx11_auto_declarations cxx11_decltype ]  : test_recurrence_2 ]
   [ run test_recurrence.cpp : : : <define>TEST=3 release [ check-target-builds ../config//has_float128 "GCC libquadmath and __float128 support" : <define>BOOST_MATH_TEST_FLOAT128 <linkflags>"-Bstatic -lquadmath -Bdynamic" ] [ requires cxx11_unified_initialization_syntax cxx11_hdr_tuple cxx11_auto_declarations cxx11_decltype ]  : test_recurrence_3 ]

   [ run test_print_info_on_type.cpp  ]
   [ run univariate_statistics_test.cpp ../../test/build//boost_unit_test_framework : : : <toolset>gcc-mingw:<cxxflags>-Wa,-mbig-obj <debug-symbols>off <toolset>msvc:<cxxflags>/bigobj [ check-target-builds ../config//is_cygwin_run "Cygwin CI run" : <build>no ] [ requires cxx17_if_constexpr cxx17_std_apply ] ]
   [ run univariate_statistics_backwards_compatible_test.cpp ../../test/build//boost_unit_test_framework : : : <toolset>gcc-mingw:<cxxflags>-Wa,-mbig-obj <debug-symbols>off <toolset>msvc:<cxxflags>/bigobj [ check-target-builds ../config//is_cygwin_run "Cygwin CI run" : <build>no ] [ requires cxx11_hdr_forward_list cxx11_hdr_atomic cxx11_hdr_thread cxx11_hdr_tuple cxx11_hdr_future cxx11_sfinae_expr ] ]
   [ run ooura_fourier_integral_test.cpp ../../test/build//boost_unit_test_framework : : : <toolset>gcc-mingw:<cxxflags>-Wa,-mbig-obj <debug-symbols>off <toolset>msvc:<cxxflags>/bigobj [ check-target-builds ../config//is_cygwin_run "Cygwin CI run" : <build>no ] [ check-target-builds ../config//has_float128 "GCC libquadmath and __float128 support" : <linkflags>"-Bstatic -lquadmath -Bdynamic" ] [ requires cxx17_if_constexpr cxx17_std_apply ] ]
   [ run empirical_cumulative_distribution_test.cpp  : : :  [ requires cxx17_if_constexpr cxx17_std_apply ] ]
   [ run norms_test.cpp ../../test/build//boost_unit_test_framework : : :  [ requires cxx17_if_constexpr cxx17_std_apply ] ]
   [ run signal_statistics_test.cpp : : : [ requires cxx17_if_constexpr cxx17_std_apply ] ]
   [ run anderson_darling_test.cpp : : : [ requires cxx17_if_constexpr cxx17_std_apply ] ]
   [ run ljung_box_test.cpp : : : [ requires cxx17_if_constexpr cxx17_std_apply ] ]
   [ run cubic_roots_test.cpp : : : [ requires cxx17_if_constexpr cxx17_std_apply ] ]
   [ run quartic_roots_test.cpp : : : [ requires cxx17_if_constexpr cxx17_std_apply ] ]
   [ run test_t_test.cpp : : : [ check-target-builds ../config//has_float128 "GCC libquadmath and __float128 support" : <define>BOOST_MATH_TEST_FLOAT128 <linkflags>"-Bstatic -lquadmath -Bdynamic" ] [ requires cxx11_hdr_forward_list cxx11_hdr_atomic cxx11_hdr_thread cxx11_hdr_tuple cxx11_hdr_future cxx11_sfinae_expr ]  ]
   [ run test_z_test.cpp : : : [ check-target-builds ../config//has_float128 "GCC libquadmath and __float128 support" : <define>BOOST_MATH_TEST_FLOAT128 <linkflags>"-Bstatic -lquadmath -Bdynamic" ] [ requires cxx11_hdr_forward_list cxx11_hdr_atomic cxx11_hdr_thread cxx11_hdr_tuple cxx11_hdr_future cxx11_sfinae_expr ]  ]
   [ run bivariate_statistics_test.cpp : : : [ requires cxx11_hdr_forward_list cxx11_hdr_atomic cxx11_hdr_thread cxx11_hdr_tuple cxx11_hdr_future cxx11_sfinae_expr ] [ check-target-builds ../config//is_cygwin_run "Cygwin CI run" : <build>no ] ]
   [ run linear_regression_test.cpp : : : [ requires cxx11_hdr_forward_list cxx11_hdr_atomic cxx11_hdr_thread cxx11_hdr_tuple cxx11_hdr_future cxx11_sfinae_expr ]  ]
   [ run test_runs_test.cpp : : : [ requires cxx17_if_constexpr cxx17_std_apply ] ]
   [ run test_chatterjee_correlation.cpp ../../test/build//boost_unit_test_framework ]
   [ run test_rank.cpp ../../test/build//boost_unit_test_framework ]
   [ run lanczos_smoothing_test.cpp ../../test/build//boost_unit_test_framework : : : [ requires cxx17_if_constexpr cxx17_std_apply ] ]
   [ run condition_number_test.cpp ../../test/build//boost_unit_test_framework : : :  [ check-target-builds ../config//has_float128 "GCC libquadmath and __float128 support" : <linkflags>"-Bstatic -lquadmath -Bdynamic" ] [ requires cxx17_if_constexpr cxx17_std_apply ] ]
   [ run test_real_concept.cpp ../../test/build//boost_unit_test_framework  ]
   [ run test_remez.cpp pch ../../test/build//boost_unit_test_framework  ]
   [ run test_roots.cpp pch ../../test/build//boost_unit_test_framework  ]
   [ run test_root_iterations.cpp pch ../../test/build//boost_unit_test_framework : : : [ requires cxx11_hdr_tuple ]  ]
   [ run test_root_finding_concepts.cpp ../../test/build//boost_unit_test_framework  ]
   [ run test_toms748_solve.cpp pch ../../test/build//boost_unit_test_framework  ]
   [ run  compile_test/interpolators_cubic_spline_incl_test.cpp compile_test_main : : :  [ requires cxx11_smart_ptr cxx11_defaulted_functions cxx11_auto_declarations ] [ check-target-builds ../config//is_ci_sanitizer_run "Sanitizer CI run" : <build>no ] ]
   [ run  compile_test/interpolators_barycentric_rational_incl_test.cpp compile_test_main : : :  [ requires cxx11_smart_ptr cxx11_defaulted_functions cxx11_auto_declarations cxx11_unified_initialization_syntax ] [ check-target-builds ../config//is_ci_sanitizer_run "Sanitizer CI run" : <build>no ] ]
   [ compile  compile_test/interpolators_cubic_hermite_incl_test.cpp :  [ requires cxx11_smart_ptr cxx11_defaulted_functions cxx11_auto_declarations ] [ check-target-builds ../config//is_ci_sanitizer_run "Sanitizer CI run" : <build>no ] ]
   [ compile  compile_test/interpolators_makima_incl_test.cpp compile_test_main :  [ requires cxx11_smart_ptr cxx11_defaulted_functions cxx11_auto_declarations ] [ check-target-builds ../config//is_ci_sanitizer_run "Sanitizer CI run" : <build>no ] ]
   [ compile  compile_test/interpolators_pchip_incl_test.cpp compile_test_main :  [ requires cxx11_smart_ptr cxx11_defaulted_functions cxx11_auto_declarations ] [ check-target-builds ../config//is_ci_sanitizer_run "Sanitizer CI run" : <build>no ] ]
   [ compile  compile_test/interpolators_quintic_hermite_incl_test.cpp :  [ requires cxx11_smart_ptr cxx11_defaulted_functions cxx11_auto_declarations ] [ check-target-builds ../config//is_ci_sanitizer_run "Sanitizer CI run" : <build>no ] ]
   [ compile  compile_test/interpolators_septic_hermite_incl_test.cpp :  [ requires cxx11_smart_ptr cxx11_defaulted_functions cxx11_auto_declarations ] [ check-target-builds ../config//is_ci_sanitizer_run "Sanitizer CI run" : <build>no ] ]
   [ compile  compile_test/interpolators_vector_barycentric_rational_incl_test.cpp :  [ requires cxx11_smart_ptr cxx11_defaulted_functions cxx11_auto_declarations ] [ check-target-builds ../config//is_ci_sanitizer_run "Sanitizer CI run" : <build>no ] ]
   [ compile  compile_test/interpolators_whittaker_shannon_incl_test.cpp :  [ requires cxx11_smart_ptr cxx11_defaulted_functions cxx11_auto_declarations ] [ check-target-builds ../config//is_ci_sanitizer_run "Sanitizer CI run" : <build>no ] ]
   [ run  compile_test/compl_abs_incl_test.cpp compile_test_main  : : : [ check-target-builds ../config//is_ci_sanitizer_run "Sanitizer CI run" : <build>no ] ]
   [ run  compile_test/compl_acos_incl_test.cpp compile_test_main  : : : [ check-target-builds ../config//is_ci_sanitizer_run "Sanitizer CI run" : <build>no ] ]
   [ run  compile_test/compl_acosh_incl_test.cpp compile_test_main  : : : [ check-target-builds ../config//is_ci_sanitizer_run "Sanitizer CI run" : <build>no ] ]
   [ run  compile_test/compl_asin_incl_test.cpp compile_test_main  : : : [ check-target-builds ../config//is_ci_sanitizer_run "Sanitizer CI run" : <build>no ] ]
   [ run  compile_test/compl_asinh_incl_test.cpp compile_test_main  : : : [ check-target-builds ../config//is_ci_sanitizer_run "Sanitizer CI run" : <build>no ] ]
   [ run  compile_test/compl_atan_incl_test.cpp compile_test_main  : : : [ check-target-builds ../config//is_ci_sanitizer_run "Sanitizer CI run" : <build>no ] ]
   [ run  compile_test/compl_atanh_incl_test.cpp compile_test_main  : : : [ check-target-builds ../config//is_ci_sanitizer_run "Sanitizer CI run" : <build>no ] ]
   [ run  compile_test/sf_acosh_incl_test.cpp compile_test_main  : : : [ check-target-builds ../config//is_ci_sanitizer_run "Sanitizer CI run" : <build>no ] ]
   [ run  compile_test/sf_asinh_incl_test.cpp compile_test_main  : : : [ check-target-builds ../config//is_ci_sanitizer_run "Sanitizer CI run" : <build>no ] ]
   [ run  compile_test/sf_atanh_incl_test.cpp compile_test_main  : : : [ check-target-builds ../config//is_ci_sanitizer_run "Sanitizer CI run" : <build>no ] ]
   [ run  compile_test/sf_beta_incl_test.cpp compile_test_main  : : : [ check-target-builds ../config//is_ci_sanitizer_run "Sanitizer CI run" : <build>no ] ]
   [ run  compile_test/sf_bernoulli_incl_test.cpp compile_test_main  : : : [ check-target-builds ../config//is_ci_sanitizer_run "Sanitizer CI run" : <build>no ] ]
   [ run  compile_test/sf_bessel_incl_test.cpp compile_test_main  : : : [ check-target-builds ../config//is_ci_sanitizer_run "Sanitizer CI run" : <build>no ] ]
   [ run  compile_test/sf_bessel_deriv_incl_test.cpp compile_test_main  : : : [ check-target-builds ../config//is_ci_sanitizer_run "Sanitizer CI run" : <build>no ] ]
   [ run  compile_test/sf_binomial_incl_test.cpp compile_test_main  : : : [ check-target-builds ../config//is_ci_sanitizer_run "Sanitizer CI run" : <build>no ] ]
   [ run  compile_test/sf_cbrt_incl_test.cpp compile_test_main  : : : [ check-target-builds ../config//is_ci_sanitizer_run "Sanitizer CI run" : <build>no ] ]
   [ run  compile_test/sf_cos_pi_incl_test.cpp compile_test_main  : : : [ check-target-builds ../config//is_ci_sanitizer_run "Sanitizer CI run" : <build>no ] ]
   [ run  compile_test/sf_digamma_incl_test.cpp compile_test_main  : : : [ check-target-builds ../config//is_ci_sanitizer_run "Sanitizer CI run" : <build>no ] ]
   [ run  compile_test/sf_polygamma_incl_test.cpp compile_test_main  : : : [ check-target-builds ../config//is_ci_sanitizer_run "Sanitizer CI run" : <build>no ] ]
   [ run  compile_test/sf_ellint_1_incl_test.cpp compile_test_main  : : : [ check-target-builds ../config//is_ci_sanitizer_run "Sanitizer CI run" : <build>no ] ]
   [ run  compile_test/sf_ellint_2_incl_test.cpp compile_test_main  : : : [ check-target-builds ../config//is_ci_sanitizer_run "Sanitizer CI run" : <build>no ] ]
   [ run  compile_test/sf_ellint_3_incl_test.cpp compile_test_main  : : : [ check-target-builds ../config//is_ci_sanitizer_run "Sanitizer CI run" : <build>no ] ]
   [ run  compile_test/sf_ellint_d_incl_test.cpp compile_test_main  : : : [ check-target-builds ../config//is_ci_sanitizer_run "Sanitizer CI run" : <build>no ] ]
   [ run  compile_test/sf_jacobi_theta_incl_test.cpp compile_test_main  : : : [ check-target-builds ../config//is_ci_sanitizer_run "Sanitizer CI run" : <build>no ] ]
   [ run  compile_test/sf_jacobi_zeta_incl_test.cpp compile_test_main  : : : [ check-target-builds ../config//is_ci_sanitizer_run "Sanitizer CI run" : <build>no ] ]
   [ run  compile_test/sf_heuman_lambda_incl_test.cpp compile_test_main  : : : [ check-target-builds ../config//is_ci_sanitizer_run "Sanitizer CI run" : <build>no ] ]
   [ run  compile_test/sf_ellint_rc_incl_test.cpp compile_test_main  : : : [ check-target-builds ../config//is_ci_sanitizer_run "Sanitizer CI run" : <build>no ] ]
   [ run  compile_test/sf_ellint_rd_incl_test.cpp compile_test_main  : : : [ check-target-builds ../config//is_ci_sanitizer_run "Sanitizer CI run" : <build>no ] ]
   [ run  compile_test/sf_ellint_rf_incl_test.cpp compile_test_main  : : : [ check-target-builds ../config//is_ci_sanitizer_run "Sanitizer CI run" : <build>no ] ]
   [ run  compile_test/sf_ellint_rj_incl_test.cpp compile_test_main  : : : [ check-target-builds ../config//is_ci_sanitizer_run "Sanitizer CI run" : <build>no ] ]
   [ run  compile_test/sf_ellint_rg_incl_test.cpp compile_test_main  : : : [ check-target-builds ../config//is_ci_sanitizer_run "Sanitizer CI run" : <build>no ] ]
   [ run  compile_test/sf_erf_incl_test.cpp compile_test_main  : : : [ check-target-builds ../config//is_ci_sanitizer_run "Sanitizer CI run" : <build>no ] ]
   [ run  compile_test/sf_expint_incl_test.cpp compile_test_main  : : : [ check-target-builds ../config//is_ci_sanitizer_run "Sanitizer CI run" : <build>no ] ]
   [ run  compile_test/sf_expm1_incl_test.cpp compile_test_main  : : : [ check-target-builds ../config//is_ci_sanitizer_run "Sanitizer CI run" : <build>no ] ]
   [ run  compile_test/sf_factorials_incl_test.cpp compile_test_main  : : : [ check-target-builds ../config//is_ci_sanitizer_run "Sanitizer CI run" : <build>no ] ]
   [ run  compile_test/sf_fpclassify_incl_test.cpp compile_test_main  : : : [ check-target-builds ../config//is_ci_sanitizer_run "Sanitizer CI run" : <build>no ] ]
   [ run  compile_test/sf_gamma_incl_test.cpp compile_test_main  : : : [ check-target-builds ../config//is_ci_sanitizer_run "Sanitizer CI run" : <build>no ] ]
   [ run  compile_test/sf_hermite_incl_test.cpp compile_test_main  : : : [ check-target-builds ../config//is_ci_sanitizer_run "Sanitizer CI run" : <build>no ] ]
   [ run  compile_test/sf_hypot_incl_test.cpp compile_test_main  : : : [ check-target-builds ../config//is_ci_sanitizer_run "Sanitizer CI run" : <build>no ] ]
   [ run  compile_test/sf_laguerre_incl_test.cpp compile_test_main  : : : [ check-target-builds ../config//is_ci_sanitizer_run "Sanitizer CI run" : <build>no ] ]
   [ compile  compile_test/sf_lanczos_incl_test.cpp : [ check-target-builds ../config//is_ci_sanitizer_run "Sanitizer CI run" : <build>no ] ]
   [ run  compile_test/sf_legendre_incl_test.cpp compile_test_main : : : [ check-target-builds ../config//is_ci_sanitizer_run "Sanitizer CI run" : <build>no ] ]
   [ run  compile_test/sf_legendre_stieltjes_incl_test.cpp compile_test_main : : : [ requires cxx11_auto_declarations ] [ check-target-builds ../config//is_ci_sanitizer_run "Sanitizer CI run" : <build>no ] ]
   [ run  compile_test/sf_log1p_incl_test.cpp compile_test_main : : : [ check-target-builds ../config//is_ci_sanitizer_run "Sanitizer CI run" : <build>no ] ]
   [ compile  compile_test/sf_math_fwd_incl_test.cpp : [ check-target-builds ../config//is_ci_sanitizer_run "Sanitizer CI run" : <build>no ] ]
   [ run  compile_test/sf_modf_incl_test.cpp compile_test_main  : : : [ check-target-builds ../config//is_ci_sanitizer_run "Sanitizer CI run" : <build>no ] ]
   [ run  compile_test/sf_next_incl_test.cpp compile_test_main  : : : [ check-target-builds ../config//is_ci_sanitizer_run "Sanitizer CI run" : <build>no ] ]
   [ run  compile_test/sf_powm1_incl_test.cpp compile_test_main  : : : [ check-target-builds ../config//is_ci_sanitizer_run "Sanitizer CI run" : <build>no ] ]
   [ run  compile_test/sf_prime_incl_test.cpp compile_test_main  : : : [ check-target-builds ../config//is_ci_sanitizer_run "Sanitizer CI run" : <build>no ] ]
   [ run  compile_test/sf_relative_distance_incl_test.cpp compile_test_main  : : : [ check-target-builds ../config//is_ci_sanitizer_run "Sanitizer CI run" : <build>no ] ]
   [ run  compile_test/sf_round_incl_test.cpp compile_test_main  : : : [ check-target-builds ../config//is_ci_sanitizer_run "Sanitizer CI run" : <build>no ] ]
   [ run  compile_test/sf_sign_incl_test.cpp compile_test_main  : : : [ check-target-builds ../config//is_ci_sanitizer_run "Sanitizer CI run" : <build>no ] ]
   [ run  compile_test/sf_sin_pi_incl_test.cpp compile_test_main  : : : [ check-target-builds ../config//is_ci_sanitizer_run "Sanitizer CI run" : <build>no ] ]
   [ run  compile_test/sf_sinc_incl_test.cpp compile_test_main  : : : [ check-target-builds ../config//is_ci_sanitizer_run "Sanitizer CI run" : <build>no ] ]
   [ run  compile_test/sf_sinhc_incl_test.cpp compile_test_main  : : : [ check-target-builds ../config//is_ci_sanitizer_run "Sanitizer CI run" : <build>no ] ]
   [ run  compile_test/sf_sph_harm_incl_test.cpp compile_test_main  : : : [ check-target-builds ../config//is_ci_sanitizer_run "Sanitizer CI run" : <build>no ] ]
   [ run  compile_test/sf_sqrt1pm1_incl_test.cpp compile_test_main  : : : [ check-target-builds ../config//is_ci_sanitizer_run "Sanitizer CI run" : <build>no ] ]
   [ run  compile_test/sf_trunc_incl_test.cpp compile_test_main  : : : [ check-target-builds ../config//is_ci_sanitizer_run "Sanitizer CI run" : <build>no ] ]
   [ run  compile_test/sf_ulp_incl_test.cpp compile_test_main  : : : [ check-target-builds ../config//is_ci_sanitizer_run "Sanitizer CI run" : <build>no ] ]
   [ run  compile_test/sf_zeta_incl_test.cpp compile_test_main  : : : [ check-target-builds ../config//is_ci_sanitizer_run "Sanitizer CI run" : <build>no ] ]
   [ compile  compile_test/sf_chebyshev_incl_test.cpp ../config//fftw3 : [ check-target-builds ../config//is_ci_sanitizer_run "Sanitizer CI run" : <build>no ] ]
   [ compile  compile_test/sf_chebyshev_transform_incl_test.cpp ../config//fftw3 : [ check-target-builds ../config//is_ci_sanitizer_run "Sanitizer CI run" : <build>no ] [ check-target-builds ../config//has_fftw3 "libfftw3" : : <build>no ] ]
   [ run  compile_test/sf_fibonacci_incl_test.cpp compile_test_main  : : : [ requires cxx17_std_apply cxx17_if_constexpr ] [ check-target-builds ../config//is_ci_sanitizer_run "Sanitizer CI run" : <build>no ] ]
   [ run  compile_test/sf_gegenbauer_incl_test.cpp compile_test_main  : : : [ check-target-builds ../config//is_ci_sanitizer_run "Sanitizer CI run" : <build>no ] ]
   [ run  compile_test/sf_lambert_w_incl_test.cpp compile_test_main  : : : [ check-target-builds ../config//is_ci_sanitizer_run "Sanitizer CI run" : <build>no ] ]
   [ compile  compile_test/sf_nonfinite_num_facets_incl_test.cpp : [ check-target-builds ../config//is_ci_sanitizer_run "Sanitizer CI run" : <build>no ] ]
   [ run  compile_test/std_real_concept_check.cpp  : : : [ check-target-builds ../config//is_ci_sanitizer_run "Sanitizer CI run" : <build>no ] ]
   [ compile compile_test/std_real_concept_check.cpp  : <define>EMULATE32 [ check-target-builds ../config//is_ci_sanitizer_run "Sanitizer CI run" : <build>no ] : std_real_concept_check_32 ]
   [ compile compile_test/std_real_concept_check.cpp  : <define>EMULATE64 [ check-target-builds ../config//is_ci_sanitizer_run "Sanitizer CI run" : <build>no ] : std_real_concept_check_64 ]
   [ compile compile_test/std_real_concept_check.cpp  : <define>EMULATE80 [ check-target-builds ../config//is_ci_sanitizer_run "Sanitizer CI run" : <build>no ] : std_real_concept_check_80 ]
   [ compile compile_test/std_real_concept_check.cpp  : <define>EMULATE128 [ check-target-builds ../config//is_ci_sanitizer_run "Sanitizer CI run" : <build>no ] : std_real_concept_check_128 ]
   [ run  compile_test/cstdfloat_concept_check_1.cpp
      : : : [ check-target-builds ../config//has_intel_quad "Intel _Quad datatype support" : <cxxflags>-Qoption,cpp,--extended_float_type ]
            [ check-target-builds ../config//has_float128 "GCC libquadmath and __float128 support" : <linkflags>-lquadmath ] [ check-target-builds ../config//is_ci_sanitizer_run "Sanitizer CI run" : <build>no ] ]
   [ run  compile_test/cstdfloat_concept_check_2.cpp  : : : [ check-target-builds ../config//is_ci_sanitizer_run "Sanitizer CI run" : <build>no ] ]
   [ run  compile_test/cstdfloat_concept_check_3.cpp  : : : [ check-target-builds ../config//is_ci_sanitizer_run "Sanitizer CI run" : <build>no ] ]
   [ run  compile_test/cstdfloat_concept_check_4.cpp  : : : [ check-target-builds ../config//is_ci_sanitizer_run "Sanitizer CI run" : <build>no ] ]
   [ compile  compile_test/cstdfloat_cmath_incl_test.cpp : [ check-target-builds ../config//is_ci_sanitizer_run "Sanitizer CI run" : <build>no ] ]
   [ compile  compile_test/cstdfloat_complex_incl_test.cpp : [ check-target-builds ../config//is_ci_sanitizer_run "Sanitizer CI run" : <build>no ] ]
   [ compile  compile_test/cstdfloat_iostream_incl_test.cpp : [ check-target-builds ../config//is_ci_sanitizer_run "Sanitizer CI run" : <build>no ] ]
   [ compile  compile_test/cstdfloat_limits_incl_test.cpp : [ check-target-builds ../config//is_ci_sanitizer_run "Sanitizer CI run" : <build>no ] ]
   [ compile  compile_test/cstdfloat_types_incl_test.cpp : [ check-target-builds ../config//is_ci_sanitizer_run "Sanitizer CI run" : <build>no ] ]
   [ run  test_cstdfloat.cpp ../../test/build//boost_unit_test_framework  : : : [ check-target-builds ../config//has_float128 "GCC libquadmath and __float128 support" : <linkflags>-lquadmath ] [ check-target-builds ../config//is_ci_sanitizer_run "Sanitizer CI run" : <build>no ] ]
   [ run  compile_test/sf_airy_incl_test.cpp compile_test_main  : : : [ check-target-builds ../config//is_ci_sanitizer_run "Sanitizer CI run" : <build>no ] ]
   [ run  compile_test/sf_hankel_incl_test.cpp compile_test_main  : : : [ check-target-builds ../config//is_ci_sanitizer_run "Sanitizer CI run" : <build>no ] ]
   [ run  compile_test/sf_jacobi_incl_test.cpp compile_test_main  : : : [ check-target-builds ../config//is_ci_sanitizer_run "Sanitizer CI run" : <build>no ] ]
   [ run  compile_test/sf_owens_t_incl_test.cpp compile_test_main  : : : [ check-target-builds ../config//is_ci_sanitizer_run "Sanitizer CI run" : <build>no ] ]
   [ run  compile_test/dist_skew_norm_incl_test.cpp compile_test_main  : : : [ check-target-builds ../config//is_ci_sanitizer_run "Sanitizer CI run" : <build>no ] ]
   [ run  compile_test/constants_incl_test.cpp compile_test_main  : : : [ check-target-builds ../config//is_ci_sanitizer_run "Sanitizer CI run" : <build>no ] ]
   [ run  compile_test/quad_trapezoidal_incl_test.cpp compile_test_main  : : : [ requires cxx11_auto_declarations cxx11_lambdas cxx11_decltype cxx11_unified_initialization_syntax cxx11_variadic_templates ] [ check-target-builds ../config//is_ci_sanitizer_run "Sanitizer CI run" : <build>no ] ]
   [ compile  compile_test/test_traits.cpp   : [ check-target-builds ../config//is_ci_sanitizer_run "Sanitizer CI run" : <build>no ] ]
   [ compile  compile_test/tools_config_inc_test.cpp   : [ check-target-builds ../config//is_ci_sanitizer_run "Sanitizer CI run" : <build>no ] ]
   [ compile  compile_test/tools_fraction_inc_test.cpp   : [ check-target-builds ../config//is_ci_sanitizer_run "Sanitizer CI run" : <build>no ] ]
   [ compile  compile_test/tools_minima_inc_test.cpp   : [ check-target-builds ../config//is_ci_sanitizer_run "Sanitizer CI run" : <build>no ] ]
   [ compile  compile_test/tools_polynomial_inc_test.cpp   : [ check-target-builds ../config//is_ci_sanitizer_run "Sanitizer CI run" : <build>no ] ]
   [ compile  compile_test/tools_precision_inc_test.cpp   : [ check-target-builds ../config//is_ci_sanitizer_run "Sanitizer CI run" : <build>no ] ]
   [ compile  compile_test/tools_rational_inc_test.cpp   : [ check-target-builds ../config//is_ci_sanitizer_run "Sanitizer CI run" : <build>no ] ]
   [ compile  compile_test/tools_real_cast_inc_test.cpp   : [ check-target-builds ../config//is_ci_sanitizer_run "Sanitizer CI run" : <build>no ] ]
   [ compile  compile_test/tools_remez_inc_test.cpp   : [ check-target-builds ../config//is_ci_sanitizer_run "Sanitizer CI run" : <build>no ] ]
   [ compile  compile_test/tools_roots_inc_test.cpp   : [ check-target-builds ../config//is_ci_sanitizer_run "Sanitizer CI run" : <build>no ] ]
   [ compile  compile_test/tools_series_inc_test.cpp   : [ check-target-builds ../config//is_ci_sanitizer_run "Sanitizer CI run" : <build>no ] ]
   [ compile  compile_test/tools_solve_inc_test.cpp   : [ check-target-builds ../config//is_ci_sanitizer_run "Sanitizer CI run" : <build>no ] ]
   [ compile  compile_test/tools_stats_inc_test.cpp   : [ check-target-builds ../config//is_ci_sanitizer_run "Sanitizer CI run" : <build>no ] ]
   [ compile  compile_test/tools_test_data_inc_test.cpp   : [ check-target-builds ../config//is_ci_sanitizer_run "Sanitizer CI run" : <build>no ] ]
   [ compile  compile_test/tools_test_inc_test.cpp   : [ check-target-builds ../config//is_ci_sanitizer_run "Sanitizer CI run" : <build>no ] ]
   [ compile  compile_test/tools_toms748_inc_test.cpp   : [ check-target-builds ../config//is_ci_sanitizer_run "Sanitizer CI run" : <build>no ] ]
   [ compile  compile_test/tools_agm_incl_test.cpp   : [ check-target-builds ../config//is_ci_sanitizer_run "Sanitizer CI run" : <build>no ] ]
   [ compile  compile_test/tools_assert_incl_test.cpp   : [ check-target-builds ../config//is_ci_sanitizer_run "Sanitizer CI run" : <build>no ] ]
   [ compile  compile_test/tools_atomic_incl_test.cpp   : [ check-target-builds ../config//is_ci_sanitizer_run "Sanitizer CI run" : <build>no ] ]
   [ compile  compile_test/tools_big_constant_incl_test.cpp   : [ check-target-builds ../config//is_ci_sanitizer_run "Sanitizer CI run" : <build>no ] ]
   [ compile  compile_test/tools_centered_continued_fraction_incl_test.cpp   : [ requires cxx17_if_constexpr cxx17_std_apply ] [ check-target-builds ../config//is_ci_sanitizer_run "Sanitizer CI run" : <build>no ] ]
   [ compile  compile_test/tools_cohen_acceleration_incl_test.cpp   : [ requires cxx17_std_apply ] [ check-target-builds ../config//is_ci_sanitizer_run "Sanitizer CI run" : <build>no ] ]
   [ compile  compile_test/tools_complex_incl_test.cpp   : [ check-target-builds ../config//is_ci_sanitizer_run "Sanitizer CI run" : <build>no ] ]
   [ compile  compile_test/tools_condition_numbers_incl_test.cpp   : [ requires cxx17_std_apply cxx17_if_constexpr ] [ check-target-builds ../config//is_ci_sanitizer_run "Sanitizer CI run" : <build>no ] ]
   [ compile  compile_test/tools_convert_from_string_incl_test.cpp   : [ check-target-builds ../config//is_ci_sanitizer_run "Sanitizer CI run" : <build>no ] ]
   [ compile  compile_test/tools_cxx03_warn_incl_test.cpp   : [ check-target-builds ../config//is_ci_sanitizer_run "Sanitizer CI run" : <build>no ] ]
   [ compile  compile_test/tools_engel_expansion_incl_test.cpp   : [ requires cxx17_std_apply cxx17_if_constexpr ] [ check-target-builds ../config//is_ci_sanitizer_run "Sanitizer CI run" : <build>no ] ]
   [ compile  compile_test/tools_header_deprecated_incl_test.cpp   : [ check-target-builds ../config//is_ci_sanitizer_run "Sanitizer CI run" : <build>no ] ]
   [ compile  compile_test/tools_is_detected_incl_test.cpp   : [ check-target-builds ../config//is_ci_sanitizer_run "Sanitizer CI run" : <build>no ] ]
   [ compile  compile_test/tools_luroth_expansion_incl_test.cpp   : [ requires cxx17_std_apply cxx17_if_constexpr ] [ check-target-builds ../config//is_ci_sanitizer_run "Sanitizer CI run" : <build>no ] ]
   [ compile  compile_test/tools_mp_incl_test.cpp   : [ check-target-builds ../config//is_ci_sanitizer_run "Sanitizer CI run" : <build>no ] ]
   [ compile  compile_test/tools_norms_incl_test.cpp   : [ requires cxx17_std_apply cxx17_if_constexpr ] [ check-target-builds ../config//is_ci_sanitizer_run "Sanitizer CI run" : <build>no ] ]
   [ compile  compile_test/tools_polynomial_gcd_incl_test.cpp   : [ check-target-builds ../config//is_ci_sanitizer_run "Sanitizer CI run" : <build>no ] ]
   [ compile  compile_test/tools_promotion_incl_test.cpp   : [ check-target-builds ../config//is_ci_sanitizer_run "Sanitizer CI run" : <build>no ] ]
   [ compile  compile_test/tools_random_vector_incl_test.cpp   : [ check-target-builds ../config//is_ci_sanitizer_run "Sanitizer CI run" : <build>no ] ]
   [ compile  compile_test/tools_simple_continued_fraction_incl_test.cpp   : [ requires cxx17_if_constexpr cxx17_std_apply ] [ check-target-builds ../config//is_ci_sanitizer_run "Sanitizer CI run" : <build>no ] ]
   [ compile  compile_test/tools_test_value_incl_test.cpp   : [ check-target-builds ../config//is_ci_sanitizer_run "Sanitizer CI run" : <build>no ] ]
   [ compile  compile_test/tools_throw_exception_incl_test.cpp   : [ check-target-builds ../config//is_ci_sanitizer_run "Sanitizer CI run" : <build>no ] ]
   [ compile  compile_test/tools_traits_incl_test.cpp   : [ check-target-builds ../config//is_ci_sanitizer_run "Sanitizer CI run" : <build>no ] ]
   [ compile  compile_test/tools_ulps_plot_incl_test.cpp   : [ requires cxx17_if_constexpr cxx17_std_apply ] [ check-target-builds ../config//is_ci_sanitizer_run "Sanitizer CI run" : <build>no ] ]
   [ compile  compile_test/tools_workaround_incl_test.cpp   : [ check-target-builds ../config//is_ci_sanitizer_run "Sanitizer CI run" : <build>no ] ]
   [ compile  compile_test/interpolators_cubic_spline_concept_test.cpp :  [ requires cxx11_smart_ptr cxx11_defaulted_functions ] [ check-target-builds ../config//is_ci_sanitizer_run "Sanitizer CI run" : <build>no ] ]
   [ compile  compile_test/interpolators_barycentric_rational_concept_test.cpp :  [ requires cxx11_smart_ptr cxx11_defaulted_functions cxx11_unified_initialization_syntax ] [ check-target-builds ../config//is_ci_sanitizer_run "Sanitizer CI run" : <build>no ] ]
   [ compile  compile_test/sf_legendre_stieltjes_concept_test.cpp : [ requires cxx11_auto_declarations cxx11_defaulted_functions cxx11_lambdas ] [ check-target-builds ../config//is_ci_sanitizer_run "Sanitizer CI run" : <build>no ]  ]
   [ compile  compile_test/quad_trapezoidal_concept_test.cpp : [ requires cxx11_auto_declarations cxx11_lambdas cxx11_decltype cxx11_unified_initialization_syntax cxx11_variadic_templates ] [ check-target-builds ../config//is_ci_sanitizer_run "Sanitizer CI run" : <build>no ] ]
   [ run octonion_test.cpp
       ../../test/build//boost_unit_test_framework ]
   [ run quaternion_constexpr_test.cpp ]
   [ run quaternion_test.cpp
       ../../test/build//boost_unit_test_framework : : : [ check-target-builds ../config//has_float128 "GCC libquadmath and __float128 support" : <linkflags>-lquadmath ] ]
   [ run quaternion_mult_incl_test.cpp
       quaternion_mi1.cpp
       quaternion_mi2.cpp
       ../../test/build//boost_unit_test_framework ]

#   [ run __temporary_test.cpp test_instances//test_instances : : : <test-info>always_show_run_output <pch>off ]
   [ compile test_no_long_double_policy.cpp ]
   [ compile bernoulli_no_atomic_d.cpp ]
   [ compile bernoulli_no_atomic_mp.cpp ]
   [ compile-fail bernoulli_no_atomic_fail.cpp ]
;

test-suite interpolators :
   [ run test_barycentric_rational.cpp ../../test/build//boost_unit_test_framework : : :  [ requires cxx11_smart_ptr cxx11_defaulted_functions cxx11_auto_declarations cxx11_unified_initialization_syntax ] [ check-target-builds ../config//has_float128 "GCC libquadmath and __float128 support" : <linkflags>-lquadmath ]  ]
   [ run test_vector_barycentric_rational.cpp ../../test/build//boost_unit_test_framework : : :  [ requires cxx11_smart_ptr cxx11_defaulted_functions cxx11_auto_declarations cxx11_unified_initialization_syntax ]  [ check-target-builds ../../multiprecision/config//has_eigen : : <build>no ] ]
   [ run cardinal_cubic_b_spline_test.cpp ../../test/build//boost_unit_test_framework : : :  [ requires cxx11_smart_ptr cxx11_defaulted_functions ] <debug-symbols>off <toolset>msvc:<cxxflags>/bigobj release ]
   [ run cardinal_b_spline_test.cpp : : :  [ requires cxx11_auto_declarations cxx11_constexpr cxx11_smart_ptr cxx11_defaulted_functions ] [ check-target-builds ../config//has_float128 "GCC libquadmath and __float128 support" : <linkflags>-lquadmath ] ]
   [ run jacobi_test.cpp : : :  [ requires cxx11_auto_declarations cxx11_constexpr cxx11_smart_ptr cxx11_defaulted_functions ] [ check-target-builds ../config//has_float128 "GCC libquadmath and __float128 support" : <linkflags>-lquadmath ] ]
   [ run gegenbauer_test.cpp : : :  [ requires cxx11_auto_declarations cxx11_constexpr cxx11_smart_ptr cxx11_defaulted_functions ] [ check-target-builds ../config//has_float128 "GCC libquadmath and __float128 support" : <linkflags>-lquadmath ] ]
   [ run daubechies_scaling_test.cpp  : : : <toolset>gcc-mingw:<cxxflags>-Wa,-mbig-obj <debug-symbols>off <toolset>msvc:<cxxflags>/bigobj [ requires cxx17_if_constexpr cxx17_std_apply ]  [ check-target-builds ../config//has_float128 "GCC libquadmath and __float128 support" : <linkflags>-lquadmath ] [ check-target-builds ../config//is_ci_sanitizer_run "Sanitizer CI run" : <build>no ] [ check-target-builds ../config//is_cygwin_run "Cygwin CI run" : <build>no ] ]
   [ run daubechies_wavelet_test.cpp  : : : <toolset>gcc-mingw:<cxxflags>-Wa,-mbig-obj <debug-symbols>off <toolset>msvc:<cxxflags>/bigobj [ requires cxx17_if_constexpr cxx17_std_apply ]  [ check-target-builds ../config//has_float128 "GCC libquadmath and __float128 support" : <linkflags>-lquadmath ] [ check-target-builds ../config//is_ci_sanitizer_run "Sanitizer CI run" : <build>no ] [ check-target-builds ../config//is_cygwin_run "Cygwin CI run" : <build>no ] ]
   [ run wavelet_transform_test.cpp  : : : <toolset>msvc:<cxxflags>/bigobj [ requires cxx17_if_constexpr cxx17_std_apply ]  [ check-target-builds ../config//has_float128 "GCC libquadmath and __float128 support" : <linkflags>-lquadmath ] [ check-target-builds ../config//is_ci_sanitizer_run "Sanitizer CI run" : <build>no ] ]
   [ run agm_test.cpp  : : : <toolset>msvc:<cxxflags>/bigobj [ requires cxx17_if_constexpr cxx17_std_apply ]  [ check-target-builds ../config//has_float128 "GCC libquadmath and __float128 support" : <linkflags>-lquadmath ] ]
   [ run rsqrt_test.cpp  : : : <toolset>msvc:<cxxflags>/bigobj [ requires cxx17_if_constexpr cxx17_std_apply ]  [ check-target-builds ../config//has_float128 "GCC libquadmath and __float128 support" : <linkflags>-lquadmath ] ]
   [ run cohen_acceleration_test.cpp  : : : <toolset>msvc:<cxxflags>/bigobj [ requires cxx17_if_constexpr cxx17_std_apply ]  [ check-target-builds ../config//has_float128 "GCC libquadmath and __float128 support" : <linkflags>-lquadmath ] ]
   [ compile compile_test/filters_daubechies_incl_test.cpp : [ requires cxx17_if_constexpr cxx17_std_apply ]  ]
   [ compile compile_test/sf_daubechies_scaling_incl_test.cpp : [ requires cxx17_if_constexpr cxx17_std_apply ]  ]
   [ run whittaker_shannon_test.cpp : : :  [ requires cxx11_auto_declarations cxx11_constexpr cxx11_smart_ptr cxx11_defaulted_functions ] ]
   [ run cardinal_quadratic_b_spline_test.cpp : : :  [ requires cxx11_auto_declarations cxx11_constexpr cxx11_smart_ptr cxx11_defaulted_functions ] ]
   [ run cardinal_quintic_b_spline_test.cpp : : :  [ requires cxx11_auto_declarations cxx11_constexpr cxx11_smart_ptr cxx11_defaulted_functions ] [ check-target-builds ../config//has_float128 "GCC libquadmath and __float128 support" : <linkflags>-lquadmath ] ]
   [ run makima_test.cpp  : : :  [ requires cxx17_if_constexpr cxx17_std_apply ]  [ check-target-builds ../config//has_float128 "GCC libquadmath and __float128 support" : <linkflags>-lquadmath ] ]
   [ run pchip_test.cpp  : : :  [ requires cxx17_if_constexpr cxx17_std_apply ]  [ check-target-builds ../config//has_float128 "GCC libquadmath and __float128 support" : <linkflags>-lquadmath ] ]
   [ run septic_hermite_test.cpp  : : :  [ requires cxx17_if_constexpr cxx17_std_apply ]  [ check-target-builds ../config//has_float128 "GCC libquadmath and __float128 support" : <linkflags>-lquadmath ] ]
   [ run quintic_hermite_test.cpp  : : :  [ requires cxx17_if_constexpr cxx17_std_apply ]  [ check-target-builds ../config//has_float128 "GCC libquadmath and __float128 support" : <linkflags>-lquadmath ] ]
   [ run cubic_hermite_test.cpp  : : :  [ requires cxx17_if_constexpr cxx17_std_apply ]  [ check-target-builds ../config//has_float128 "GCC libquadmath and __float128 support" : <linkflags>-lquadmath ] ]
   [ run bilinear_uniform_test.cpp  : : : [ requires cxx17_if_constexpr cxx17_std_apply ]  ]
   [ run bezier_polynomial_test.cpp  : : : [ requires cxx17_if_constexpr cxx17_std_apply ]  [ check-target-builds ../config//has_float128 "GCC libquadmath and __float128 support" : <linkflags>-lquadmath ] ]
   [ run catmull_rom_test.cpp ../../test/build//boost_unit_test_framework : : : <define>TEST=1 [ requires cxx11_hdr_array cxx11_hdr_initializer_list ] : catmull_rom_test_1 ]
   [ run catmull_rom_test.cpp ../../test/build//boost_unit_test_framework : : : <define>TEST=2 [ requires cxx11_hdr_array cxx11_hdr_initializer_list ] : catmull_rom_test_2 ]
   [ run catmull_rom_test.cpp ../../test/build//boost_unit_test_framework : : : <define>TEST=3 [ requires cxx11_hdr_array cxx11_hdr_initializer_list ] : catmull_rom_test_3 ]
   [ run compile_test/interpolators_catmull_rom_incl_test.cpp compile_test_main  : : : [ requires cxx11_hdr_array cxx11_hdr_initializer_list ] ]
   [ run compile_test/interpolators_catmull_rom_concept_test.cpp compile_test_main   : : : [ requires cxx11_hdr_array cxx11_hdr_initializer_list ] ]
   [ run test_standalone_asserts.cpp ]
;

test-suite quadrature :
   [ run  tanh_sinh_quadrature_test.cpp ../../test/build//boost_unit_test_framework
     : : : <toolset>msvc:<cxxflags>/bigobj <define>TEST1 [ check-target-builds ../config//has_float128 "GCC libquadmath and __float128 support" : <linkflags>-lquadmath ]
     [ requires cxx11_auto_declarations cxx11_lambdas cxx11_smart_ptr cxx11_unified_initialization_syntax sfinae_expr ] :
   tanh_sinh_quadrature_test_1 ]
   [ run  tanh_sinh_quadrature_test.cpp ../../test/build//boost_unit_test_framework
     : : : <toolset>msvc:<cxxflags>/bigobj <define>TEST1A [ check-target-builds ../config//has_float128 "GCC libquadmath and __float128 support" : <linkflags>-lquadmath ]
     [ requires cxx11_auto_declarations cxx11_lambdas cxx11_smart_ptr cxx11_unified_initialization_syntax sfinae_expr ] :
   tanh_sinh_quadrature_test_1a ]
   [ run  tanh_sinh_quadrature_test.cpp ../../test/build//boost_unit_test_framework
     : : : release <toolset>msvc:<cxxflags>/bigobj <define>TEST1B [ check-target-builds ../config//has_float128 "GCC libquadmath and __float128 support" : <linkflags>-lquadmath ]
     [ requires cxx11_auto_declarations cxx11_lambdas cxx11_smart_ptr cxx11_unified_initialization_syntax sfinae_expr ] :
   tanh_sinh_quadrature_test_1b ]
   [ run  tanh_sinh_quadrature_test.cpp ../../test/build//boost_unit_test_framework
     : : : <toolset>msvc:<cxxflags>/bigobj <define>TEST2 [ check-target-builds ../config//has_float128 "GCC libquadmath and __float128 support" : <linkflags>-lquadmath ]
     [ requires cxx11_auto_declarations cxx11_lambdas cxx11_smart_ptr cxx11_unified_initialization_syntax sfinae_expr ] :
   tanh_sinh_quadrature_test_2 ]
   [ run  tanh_sinh_quadrature_test.cpp ../../test/build//boost_unit_test_framework
     : : : release <toolset>msvc:<cxxflags>/bigobj <define>TEST2A [ check-target-builds ../config//has_float128 "GCC libquadmath and __float128 support" : <linkflags>-lquadmath ]
     [ requires cxx11_auto_declarations cxx11_lambdas cxx11_smart_ptr cxx11_unified_initialization_syntax sfinae_expr ] :
   tanh_sinh_quadrature_test_2a ]
   [ run  tanh_sinh_quadrature_test.cpp ../../test/build//boost_unit_test_framework
     : : : <toolset>msvc:<cxxflags>/bigobj <define>TEST3 [ check-target-builds ../config//has_float128 "GCC libquadmath and __float128 support" : <linkflags>-lquadmath ]
     [ requires cxx11_auto_declarations cxx11_lambdas cxx11_smart_ptr cxx11_unified_initialization_syntax sfinae_expr ] [ check-target-builds ../config//is_ci_sanitizer_run "Sanitizer CI run" : <build>no ] :
   tanh_sinh_quadrature_test_3 ]
   [ run  tanh_sinh_quadrature_test.cpp ../../test/build//boost_unit_test_framework
     : : : release <toolset>msvc:<cxxflags>/bigobj <define>TEST3A [ check-target-builds ../config//has_float128 "GCC libquadmath and __float128 support" : <linkflags>-lquadmath ]
     [ requires cxx11_auto_declarations cxx11_lambdas cxx11_smart_ptr cxx11_unified_initialization_syntax sfinae_expr ] [ check-target-builds ../config//is_ci_sanitizer_run "Sanitizer CI run" : <build>no ] :
   tanh_sinh_quadrature_test_3a ]
   [ run  tanh_sinh_quadrature_test.cpp ../../test/build//boost_unit_test_framework
     : : : release <toolset>msvc:<cxxflags>/bigobj <define>TEST4 [ check-target-builds ../config//has_float128 "GCC libquadmath and __float128 support" : <linkflags>-lquadmath ]
     [ requires cxx11_auto_declarations cxx11_lambdas cxx11_smart_ptr cxx11_unified_initialization_syntax sfinae_expr ] [ check-target-builds ../config//is_ci_sanitizer_run "Sanitizer CI run" : <build>no ] :
   tanh_sinh_quadrature_test_4 ]
   [ run  tanh_sinh_quadrature_test.cpp ../../test/build//boost_unit_test_framework
     : : : release <toolset>msvc:<cxxflags>/bigobj <define>TEST5 [ check-target-builds ../config//has_float128 "GCC libquadmath and __float128 support" : <linkflags>-lquadmath ]
     [ requires cxx11_auto_declarations cxx11_lambdas cxx11_smart_ptr cxx11_unified_initialization_syntax sfinae_expr ] [ check-target-builds ../config//is_ci_sanitizer_run "Sanitizer CI run" : <build>no ] :
   tanh_sinh_quadrature_test_5 ]
   [ run  tanh_sinh_quadrature_test.cpp ../../test/build//boost_unit_test_framework
     : : : <toolset>msvc:<cxxflags>/bigobj <define>TEST6 [ check-target-builds ../config//has_float128 "GCC libquadmath and __float128 support" : <linkflags>-lquadmath ]
     [ requires cxx11_auto_declarations cxx11_lambdas cxx11_smart_ptr cxx11_unified_initialization_syntax sfinae_expr ] [ check-target-builds ../config//is_ci_sanitizer_run "Sanitizer CI run" : <build>no ] :
   tanh_sinh_quadrature_test_6 ]
   [ run  tanh_sinh_quadrature_test.cpp ../../test/build//boost_unit_test_framework
     : : : release <toolset>msvc:<cxxflags>/bigobj <define>TEST6A [ check-target-builds ../config//has_float128 "GCC libquadmath and __float128 support" : <linkflags>-lquadmath ]
     [ requires cxx11_auto_declarations cxx11_lambdas cxx11_smart_ptr cxx11_unified_initialization_syntax sfinae_expr ] [ check-target-builds ../config//is_ci_sanitizer_run "Sanitizer CI run" : <build>no ] :
   tanh_sinh_quadrature_test_6a ]
   [ run  tanh_sinh_quadrature_test.cpp ../../test/build//boost_unit_test_framework
     : : : release <toolset>msvc:<cxxflags>/bigobj <define>TEST7 [ check-target-builds ../config//has_float128 "GCC libquadmath and __float128 support" : <linkflags>-lquadmath ]
     [ requires cxx11_auto_declarations cxx11_lambdas cxx11_smart_ptr cxx11_unified_initialization_syntax sfinae_expr ] [ check-target-builds ../config//is_ci_sanitizer_run "Sanitizer CI run" : <build>no ] :
   tanh_sinh_quadrature_test_7 ]
   [ run  tanh_sinh_quadrature_test.cpp ../../test/build//boost_unit_test_framework
     : : : release <toolset>msvc:<cxxflags>/bigobj <define>TEST8 [ check-target-builds ../config//has_float128 "GCC libquadmath and __float128 support" : <linkflags>-lquadmath ]
     [ requires cxx11_auto_declarations cxx11_lambdas cxx11_smart_ptr cxx11_unified_initialization_syntax sfinae_expr ] [ check-target-builds ../config//is_ci_sanitizer_run "Sanitizer CI run" : <build>no ] :
   tanh_sinh_quadrature_test_8 ]
   [ run  tanh_sinh_quadrature_test.cpp ../../test/build//boost_unit_test_framework
     : : : release <toolset>msvc:<cxxflags>/bigobj <define>TEST9
     [ requires cxx11_auto_declarations cxx11_lambdas cxx11_smart_ptr cxx11_unified_initialization_syntax sfinae_expr ] [ check-target-builds ../config//is_ci_sanitizer_run "Sanitizer CI run" : <build>no ] :
   tanh_sinh_quadrature_test_9 ]

   [ run tanh_sinh_mpfr.cpp ../tools//mpfr ../tools//gmp : : : [ check-target-builds ../config//has_mpfr : : <build>no ] [ check-target-builds ../config//has_gmp : : <build>no ] [ check-target-builds ../config//is_cygwin_run "Cygwin CI run" : <build>no ] [ requires cxx11_hdr_initializer_list cxx11_auto_declarations cxx11_lambdas cxx11_unified_initialization_syntax cxx11_smart_ptr ] release <toolset>clang:<cxxflags>-Wno-literal-range [ check-target-builds ../config//is_ci_sanitizer_run "Sanitizer CI run" : <build>no ] ] 
   [ run sinh_sinh_quadrature_test.cpp ../../test/build//boost_unit_test_framework
     : : : release [ check-target-builds ../config//has_float128 "GCC libquadmath and __float128 support" : <linkflags>-lquadmath ] [ requires cxx11_auto_declarations cxx11_lambdas cxx11_smart_ptr cxx11_unified_initialization_syntax ] ]
   [ run exp_sinh_quadrature_test.cpp ../../test/build//boost_unit_test_framework
     : : : <define>TEST1 [ check-target-builds ../config//has_float128 "GCC libquadmath and __float128 support" : <linkflags>-lquadmath ] [ requires cxx11_auto_declarations cxx11_lambdas cxx11_smart_ptr cxx11_unified_initialization_syntax ] : exp_sinh_quadrature_test_1 ]

   [ run exp_sinh_quadrature_test.cpp ../../test/build//boost_unit_test_framework
     : : : release <define>TEST2 [ check-target-builds ../config//has_float128 "GCC libquadmath and __float128 support" : <linkflags>-lquadmath ]
     [ requires cxx11_auto_declarations cxx11_lambdas cxx11_smart_ptr cxx11_unified_initialization_syntax ] : exp_sinh_quadrature_test_2 ]
   [ run exp_sinh_quadrature_test.cpp ../../test/build//boost_unit_test_framework
     : : : <define>TEST3 [ check-target-builds ../config//has_float128 "GCC libquadmath and __float128 support" : <linkflags>-lquadmath ]
     [ requires cxx11_auto_declarations cxx11_lambdas cxx11_smart_ptr cxx11_unified_initialization_syntax ] [ check-target-builds ../config//is_ci_sanitizer_run "Sanitizer CI run" : <build>no ] : exp_sinh_quadrature_test_3 ]
   [ run exp_sinh_quadrature_test.cpp ../../test/build//boost_unit_test_framework
     : : : release <define>TEST4 [ check-target-builds ../config//has_float128 "GCC libquadmath and __float128 support" : <linkflags>-lquadmath ]
     [ requires cxx11_auto_declarations cxx11_lambdas cxx11_smart_ptr cxx11_unified_initialization_syntax ] [ check-target-builds ../config//is_ci_sanitizer_run "Sanitizer CI run" : <build>no ] : exp_sinh_quadrature_test_4 ]
   [ run exp_sinh_quadrature_test.cpp ../../test/build//boost_unit_test_framework
     : : : release <define>TEST5 [ check-target-builds ../config//has_float128 "GCC libquadmath and __float128 support" : <linkflags>-lquadmath ]
     [ requires cxx11_auto_declarations cxx11_lambdas cxx11_smart_ptr cxx11_unified_initialization_syntax ] [ check-target-builds ../config//is_ci_sanitizer_run "Sanitizer CI run" : <build>no ] : exp_sinh_quadrature_test_5 ]
   [ run exp_sinh_quadrature_test.cpp ../../test/build//boost_unit_test_framework
     : : : release <define>TEST6 [ check-target-builds ../config//has_float128 "GCC libquadmath and __float128 support" : <linkflags>-lquadmath ]
     [ requires cxx11_auto_declarations cxx11_lambdas cxx11_smart_ptr cxx11_unified_initialization_syntax ] [ check-target-builds ../config//is_ci_sanitizer_run "Sanitizer CI run" : <build>no ] : exp_sinh_quadrature_test_6 ]
   [ run exp_sinh_quadrature_test.cpp ../../test/build//boost_unit_test_framework
     : : : release <define>TEST7 [ check-target-builds ../config//has_float128 "GCC libquadmath and __float128 support" : <linkflags>-lquadmath ]
     [ requires cxx11_auto_declarations cxx11_lambdas cxx11_smart_ptr cxx11_unified_initialization_syntax ] [ check-target-builds ../config//is_ci_sanitizer_run "Sanitizer CI run" : <build>no ] : exp_sinh_quadrature_test_7 ]
   [ run exp_sinh_quadrature_test.cpp ../../test/build//boost_unit_test_framework
     : : : release <define>TEST8 [ check-target-builds ../config//has_float128 "GCC libquadmath and __float128 support" : <linkflags>-lquadmath ]
     [ requires cxx11_auto_declarations cxx11_lambdas cxx11_smart_ptr cxx11_unified_initialization_syntax ] [ check-target-builds ../config//is_ci_sanitizer_run "Sanitizer CI run" : <build>no ] : exp_sinh_quadrature_test_8 ]
   [ run exp_sinh_quadrature_test.cpp ../../test/build//boost_unit_test_framework
     : : : release <define>TEST9 [ check-target-builds ../config//has_float128 "GCC libquadmath and __float128 support" : <linkflags>-lquadmath ]
     [ requires cxx11_auto_declarations cxx11_lambdas cxx11_smart_ptr cxx11_unified_initialization_syntax ] [ check-target-builds ../config//is_ci_sanitizer_run "Sanitizer CI run" : <build>no ] : exp_sinh_quadrature_test_9 ]
   [ run exp_sinh_quadrature_test.cpp ../../test/build//boost_unit_test_framework
     : : : release <define>TEST10 [ check-target-builds ../config//has_float128 "GCC libquadmath and __float128 support" : <linkflags>-lquadmath ]
     [ requires cxx11_auto_declarations cxx11_lambdas cxx11_smart_ptr cxx11_unified_initialization_syntax ] [ check-target-builds ../config//is_ci_sanitizer_run "Sanitizer CI run" : <build>no ] : exp_sinh_quadrature_test_10 ]

   [ run  compile_test/quad_exp_sinh_incl_test.cpp compile_test_main : : : [ requires cxx11_auto_declarations cxx11_lambdas cxx11_smart_ptr cxx11_unified_initialization_syntax ] [ check-target-builds ../config//is_ci_sanitizer_run "Sanitizer CI run" : <build>no ] ]
   [ run  compile_test/quad_sinh_sinh_incl_test.cpp compile_test_main : : : [ requires cxx11_auto_declarations cxx11_lambdas cxx11_smart_ptr cxx11_unified_initialization_syntax ] [ check-target-builds ../config//is_ci_sanitizer_run "Sanitizer CI run" : <build>no ] ]
   [ run  compile_test/quad_tanh_sinh_incl_test.cpp compile_test_main : : : [ requires cxx11_auto_declarations cxx11_lambdas cxx11_smart_ptr cxx11_unified_initialization_syntax sfinae_expr ] [ check-target-builds ../config//is_ci_sanitizer_run "Sanitizer CI run" : <build>no ] ]
   [ compile  compile_test/quad_gauss_incl_test.cpp : [ requires cxx11_auto_declarations cxx11_lambdas cxx11_smart_ptr cxx11_unified_initialization_syntax sfinae_expr ] [ check-target-builds ../config//is_ci_sanitizer_run "Sanitizer CI run" : <build>no ] ]
   [ compile  compile_test/quad_gauss_kronrod_incl_test.cpp : [ requires cxx11_auto_declarations cxx11_lambdas cxx11_smart_ptr cxx11_unified_initialization_syntax sfinae_expr ] [ check-target-builds ../config//is_ci_sanitizer_run "Sanitizer CI run" : <build>no ] ]
   [ compile  compile_test/quad_ooura_fourier_integrals_incl_test.cpp : [ requires cxx11_auto_declarations cxx11_lambdas cxx11_smart_ptr cxx11_unified_initialization_syntax sfinae_expr ] [ check-target-builds ../config//is_ci_sanitizer_run "Sanitizer CI run" : <build>no ] ]
   [ compile  compile_test/quad_wavelet_transforms_incl_test.cpp : [ requires cxx17_std_apply cxx17_if_constexpr ] [ check-target-builds ../config//is_ci_sanitizer_run "Sanitizer CI run" : <build>no ] ]
   [ compile  compile_test/quad_exp_sinh_concept_test.cpp : [ requires cxx11_auto_declarations cxx11_lambdas cxx11_smart_ptr cxx11_unified_initialization_syntax ] [ check-target-builds ../config//is_ci_sanitizer_run "Sanitizer CI run" : <build>no ] ]
   [ compile  compile_test/quad_sinh_sinh_concept_test.cpp : [ requires cxx11_auto_declarations cxx11_lambdas cxx11_smart_ptr cxx11_unified_initialization_syntax ] [ check-target-builds ../config//is_ci_sanitizer_run "Sanitizer CI run" : <build>no ] ]
   [ compile  compile_test/quad_tanh_sinh_concept_test.cpp : [ requires cxx11_auto_declarations cxx11_lambdas cxx11_smart_ptr cxx11_unified_initialization_syntax sfinae_expr ] [ check-target-builds ../config//is_ci_sanitizer_run "Sanitizer CI run" : <build>no ] ]

   [ run gauss_quadrature_test.cpp : : : <define>TEST1 [ check-target-builds ../config//has_float128 "GCC libquadmath and __float128 support" : <linkflags>-lquadmath ]
     [ requires cxx11_auto_declarations cxx11_lambdas cxx11_smart_ptr cxx11_unified_initialization_syntax ] <debug-symbols>off <toolset>msvc:<cxxflags>/bigobj release : gauss_quadrature_test_1 ]
   [ run gauss_quadrature_test.cpp : : : <define>TEST2 [ check-target-builds ../config//has_float128 "GCC libquadmath and __float128 support" : <linkflags>-lquadmath ]
     [ requires cxx11_auto_declarations cxx11_lambdas cxx11_smart_ptr cxx11_unified_initialization_syntax ] <debug-symbols>off <toolset>msvc:<cxxflags>/bigobj release [ check-target-builds ../config//is_ci_sanitizer_run "Sanitizer CI run" : <build>no ] : gauss_quadrature_test_2 ]
   [ run gauss_quadrature_test.cpp : : : <define>TEST3 [ check-target-builds ../config//has_float128 "GCC libquadmath and __float128 support" : <linkflags>-lquadmath ]
     [ requires cxx11_auto_declarations cxx11_lambdas cxx11_smart_ptr cxx11_unified_initialization_syntax ] <debug-symbols>off <toolset>msvc:<cxxflags>/bigobj release [ check-target-builds ../config//is_ci_sanitizer_run "Sanitizer CI run" : <build>no ] : gauss_quadrature_test_3 ]
   [ run gauss_kronrod_quadrature_test.cpp : : : <define>TEST1 [ check-target-builds ../config//has_float128 "GCC libquadmath and __float128 support" : <linkflags>-lquadmath ]
     [ requires cxx11_auto_declarations cxx11_lambdas cxx11_smart_ptr cxx11_unified_initialization_syntax ] <debug-symbols>off <toolset>msvc:<cxxflags>/bigobj release : gauss_kronrod_quadrature_test_1 ]
   [ run gauss_kronrod_quadrature_test.cpp : : : <define>TEST1A [ check-target-builds ../config//has_float128 "GCC libquadmath and __float128 support" : <linkflags>-lquadmath ]
     [ requires cxx11_auto_declarations cxx11_lambdas cxx11_smart_ptr cxx11_unified_initialization_syntax ] <debug-symbols>off <toolset>msvc:<cxxflags>/bigobj release [ check-target-builds ../config//is_ci_sanitizer_run "Sanitizer CI run" : <build>no ] : gauss_kronrod_quadrature_test_1a ]
   [ run gauss_kronrod_quadrature_test.cpp : : : <define>TEST2 [ check-target-builds ../config//has_float128 "GCC libquadmath and __float128 support" : <linkflags>-lquadmath ]
     [ requires cxx11_auto_declarations cxx11_lambdas cxx11_smart_ptr cxx11_unified_initialization_syntax ] <debug-symbols>off <toolset>msvc:<cxxflags>/bigobj release [ check-target-builds ../config//is_ci_sanitizer_run "Sanitizer CI run" : <build>no ] : gauss_kronrod_quadrature_test_2 ]
   [ run gauss_kronrod_quadrature_test.cpp : : : <define>TEST3 [ check-target-builds ../config//has_float128 "GCC libquadmath and __float128 support" : <linkflags>-lquadmath ]
     [ requires cxx11_auto_declarations cxx11_lambdas cxx11_smart_ptr cxx11_unified_initialization_syntax ] <debug-symbols>off <toolset>msvc:<cxxflags>/bigobj release [ check-target-builds ../config//is_ci_sanitizer_run "Sanitizer CI run" : <build>no ] : gauss_kronrod_quadrature_test_3 ]
   [ run adaptive_gauss_kronrod_quadrature_test.cpp : : : <define>TEST1 [ check-target-builds ../config//has_float128 "GCC libquadmath and __float128 support" : <linkflags>-lquadmath ]
     [ requires cxx11_auto_declarations cxx11_lambdas cxx11_smart_ptr cxx11_unified_initialization_syntax ] <debug-symbols>off <toolset>msvc:<cxxflags>/bigobj release : adaptive_gauss_quadrature_test_1 ]
   [ run adaptive_gauss_kronrod_quadrature_test.cpp : : : <define>TEST1A [ check-target-builds ../config//has_float128 "GCC libquadmath and __float128 support" : <linkflags>-lquadmath ]
     [ requires cxx11_auto_declarations cxx11_lambdas cxx11_smart_ptr cxx11_unified_initialization_syntax ] <debug-symbols>off <toolset>msvc:<cxxflags>/bigobj release [ check-target-builds ../config//is_ci_sanitizer_run "Sanitizer CI run" : <build>no ] : adaptive_gauss_quadrature_test_1a ]
   [ run adaptive_gauss_kronrod_quadrature_test.cpp : : : <define>TEST2 [ check-target-builds ../config//has_float128 "GCC libquadmath and __float128 support" : <linkflags>-lquadmath ]
     [ requires cxx11_auto_declarations cxx11_lambdas cxx11_smart_ptr cxx11_unified_initialization_syntax ] <debug-symbols>off <toolset>msvc:<cxxflags>/bigobj release [ check-target-builds ../config//is_ci_sanitizer_run "Sanitizer CI run" : <build>no ] : adaptive_gauss_quadrature_test_2 ]
   [ run adaptive_gauss_kronrod_quadrature_test.cpp : : : <define>TEST3 [ check-target-builds ../config//has_float128 "GCC libquadmath and __float128 support" : <linkflags>-lquadmath ]
     [ requires cxx11_auto_declarations cxx11_lambdas cxx11_smart_ptr cxx11_unified_initialization_syntax ] <debug-symbols>off <toolset>msvc:<cxxflags>/bigobj release [ check-target-builds ../config//is_ci_sanitizer_run "Sanitizer CI run" : <build>no ] : adaptive_gauss_quadrature_test_3 ]

   [ run naive_monte_carlo_test.cpp : : :
     <toolset>msvc:<cxxflags>/bigobj <define>TEST=1  [ requires cxx11_auto_declarations cxx11_lambdas cxx11_unified_initialization_syntax cxx11_hdr_thread cxx11_hdr_atomic cxx11_decltype cxx11_hdr_future cxx11_hdr_chrono cxx11_hdr_random cxx11_allocator ]
     <target-os>linux:<linkflags>"-pthread" : naive_monte_carlo_test_1
   ]
   [ run naive_monte_carlo_test.cpp : : :
     <toolset>msvc:<cxxflags>/bigobj <define>TEST=2  [ requires cxx11_auto_declarations cxx11_lambdas cxx11_unified_initialization_syntax cxx11_hdr_thread cxx11_hdr_atomic cxx11_decltype cxx11_hdr_future cxx11_hdr_chrono cxx11_hdr_random cxx11_allocator ]
     <target-os>linux:<linkflags>"-pthread" : naive_monte_carlo_test_2
   ]
   [ run naive_monte_carlo_test.cpp : : :
     <toolset>msvc:<cxxflags>/bigobj <define>TEST=3  [ requires cxx11_auto_declarations cxx11_lambdas cxx11_unified_initialization_syntax cxx11_hdr_thread cxx11_hdr_atomic cxx11_decltype cxx11_hdr_future cxx11_hdr_chrono cxx11_hdr_random cxx11_allocator ]
     <target-os>linux:<linkflags>"-pthread" : naive_monte_carlo_test_3
   ]
   [ run naive_monte_carlo_test.cpp : : :
     <toolset>msvc:<cxxflags>/bigobj <define>TEST=4  [ requires cxx11_auto_declarations cxx11_lambdas cxx11_unified_initialization_syntax cxx11_hdr_thread cxx11_hdr_atomic cxx11_decltype cxx11_hdr_future cxx11_hdr_chrono cxx11_hdr_random cxx11_allocator ]
     <target-os>linux:<linkflags>"-pthread" : naive_monte_carlo_test_4
   ]
   [ run naive_monte_carlo_test.cpp : : :
     <toolset>msvc:<cxxflags>/bigobj <define>TEST=5  [ requires cxx11_auto_declarations cxx11_lambdas cxx11_unified_initialization_syntax cxx11_hdr_thread cxx11_hdr_atomic cxx11_decltype cxx11_hdr_future cxx11_hdr_chrono cxx11_hdr_random cxx11_allocator ]
     <target-os>linux:<linkflags>"-pthread" : naive_monte_carlo_test_5
   ]
   [ run naive_monte_carlo_test.cpp : : :
     <toolset>msvc:<cxxflags>/bigobj <define>TEST=6  [ requires cxx11_auto_declarations cxx11_lambdas cxx11_unified_initialization_syntax cxx11_hdr_thread cxx11_hdr_atomic cxx11_decltype cxx11_hdr_future cxx11_hdr_chrono cxx11_hdr_random cxx11_allocator ]
     <target-os>linux:<linkflags>"-pthread" : naive_monte_carlo_test_6
   ]
   [ run naive_monte_carlo_test.cpp : : :
     <toolset>msvc:<cxxflags>/bigobj <define>TEST=7  [ requires cxx11_auto_declarations cxx11_lambdas cxx11_unified_initialization_syntax cxx11_hdr_thread cxx11_hdr_atomic cxx11_decltype cxx11_hdr_future cxx11_hdr_chrono cxx11_hdr_random cxx11_allocator ]
     <target-os>linux:<linkflags>"-pthread" : naive_monte_carlo_test_7
   ]
   [ run naive_monte_carlo_test.cpp : : :
     <toolset>msvc:<cxxflags>/bigobj <define>TEST=8  [ requires cxx11_auto_declarations cxx11_lambdas cxx11_unified_initialization_syntax cxx11_hdr_thread cxx11_hdr_atomic cxx11_decltype cxx11_hdr_future cxx11_hdr_chrono cxx11_hdr_random cxx11_allocator ]
     <target-os>linux:<linkflags>"-pthread" : naive_monte_carlo_test_8
   ]
   [ run naive_monte_carlo_test.cpp : : :
     <toolset>msvc:<cxxflags>/bigobj <define>TEST=9  [ requires cxx11_auto_declarations cxx11_lambdas cxx11_unified_initialization_syntax cxx11_hdr_thread cxx11_hdr_atomic cxx11_decltype cxx11_hdr_future cxx11_hdr_chrono cxx11_hdr_random cxx11_allocator ]
     <target-os>linux:<linkflags>"-pthread" : naive_monte_carlo_test_9
   ]
   [ run naive_monte_carlo_test.cpp : : :
     <toolset>msvc:<cxxflags>/bigobj <define>TEST=10  [ requires cxx11_auto_declarations cxx11_lambdas cxx11_unified_initialization_syntax cxx11_hdr_thread cxx11_hdr_atomic cxx11_decltype cxx11_hdr_future cxx11_hdr_chrono cxx11_hdr_random cxx11_allocator ]
     <target-os>linux:<linkflags>"-pthread" : naive_monte_carlo_test_10
   ]
   [ run naive_monte_carlo_test.cpp : : :
     <toolset>msvc:<cxxflags>/bigobj <define>TEST=11  [ requires cxx11_auto_declarations cxx11_lambdas cxx11_unified_initialization_syntax cxx11_hdr_thread cxx11_hdr_atomic cxx11_decltype cxx11_hdr_future cxx11_hdr_chrono cxx11_hdr_random cxx11_allocator ]
     <target-os>linux:<linkflags>"-pthread" : naive_monte_carlo_test_11
   ]
   [ run naive_monte_carlo_test.cpp : : :
     <toolset>msvc:<cxxflags>/bigobj <define>TEST=12  [ requires cxx11_auto_declarations cxx11_lambdas cxx11_unified_initialization_syntax cxx11_hdr_thread cxx11_hdr_atomic cxx11_decltype cxx11_hdr_future cxx11_hdr_chrono cxx11_hdr_random cxx11_allocator ]
     <target-os>linux:<linkflags>"-pthread" : naive_monte_carlo_test_12
   ]
   [ run naive_monte_carlo_test.cpp : : :
     <toolset>msvc:<cxxflags>/bigobj <define>TEST=13  [ requires cxx11_auto_declarations cxx11_lambdas cxx11_unified_initialization_syntax cxx11_hdr_thread cxx11_hdr_atomic cxx11_decltype cxx11_hdr_future cxx11_hdr_chrono cxx11_hdr_random cxx11_allocator ]
     <target-os>linux:<linkflags>"-pthread" : naive_monte_carlo_test_13
   ]
   [ run naive_monte_carlo_test.cpp : : :
     <toolset>msvc:<cxxflags>/bigobj <define>TEST=14  [ requires cxx11_auto_declarations cxx11_lambdas cxx11_unified_initialization_syntax cxx11_hdr_thread cxx11_hdr_atomic cxx11_decltype cxx11_hdr_future cxx11_hdr_chrono cxx11_hdr_random cxx11_allocator ]
     <target-os>linux:<linkflags>"-pthread" : naive_monte_carlo_test_14
   ]
   [ run naive_monte_carlo_test.cpp : : :
     <toolset>msvc:<cxxflags>/bigobj <define>TEST=15  [ requires cxx11_auto_declarations cxx11_lambdas cxx11_unified_initialization_syntax cxx11_hdr_thread cxx11_hdr_atomic cxx11_decltype cxx11_hdr_future cxx11_hdr_chrono cxx11_hdr_random cxx11_allocator ]
     <target-os>linux:<linkflags>"-pthread" : naive_monte_carlo_test_15
   ]
   [ run naive_monte_carlo_test.cpp : : :
     <toolset>msvc:<cxxflags>/bigobj <define>TEST=16  [ requires cxx11_auto_declarations cxx11_lambdas cxx11_unified_initialization_syntax cxx11_hdr_thread cxx11_hdr_atomic cxx11_decltype cxx11_hdr_future cxx11_hdr_chrono cxx11_hdr_random cxx11_allocator ]
     <target-os>linux:<linkflags>"-pthread" : naive_monte_carlo_test_16
   ]
   [ run naive_monte_carlo_test.cpp : : :
     <toolset>msvc:<cxxflags>/bigobj <define>TEST=17  [ requires cxx11_auto_declarations cxx11_lambdas cxx11_unified_initialization_syntax cxx11_hdr_thread cxx11_hdr_atomic cxx11_decltype cxx11_hdr_future cxx11_hdr_chrono cxx11_hdr_random cxx11_allocator ]
     <target-os>linux:<linkflags>"-pthread" : naive_monte_carlo_test_17
   ]
   [ run naive_monte_carlo_test.cpp : : :
     <toolset>msvc:<cxxflags>/bigobj <define>TEST=18  [ requires cxx11_auto_declarations cxx11_lambdas cxx11_unified_initialization_syntax cxx11_hdr_thread cxx11_hdr_atomic cxx11_decltype cxx11_hdr_future cxx11_hdr_chrono cxx11_hdr_random cxx11_allocator ]
     <target-os>linux:<linkflags>"-pthread" : naive_monte_carlo_test_18
   ]
   [ run naive_monte_carlo_test.cpp : : :
     <toolset>msvc:<cxxflags>/bigobj <define>TEST=19  [ requires cxx11_auto_declarations cxx11_lambdas cxx11_unified_initialization_syntax cxx11_hdr_thread cxx11_hdr_atomic cxx11_decltype cxx11_hdr_future cxx11_hdr_chrono cxx11_hdr_random cxx11_allocator ]
     <target-os>linux:<linkflags>"-pthread" : naive_monte_carlo_test_19
   ]
   [ run naive_monte_carlo_test.cpp : : :
     <toolset>msvc:<cxxflags>/bigobj <define>TEST=20  [ requires cxx11_auto_declarations cxx11_lambdas cxx11_unified_initialization_syntax cxx11_hdr_thread cxx11_hdr_atomic cxx11_decltype cxx11_hdr_future cxx11_hdr_chrono cxx11_hdr_random cxx11_allocator ]
     <target-os>linux:<linkflags>"-pthread" : naive_monte_carlo_test_20
   ]
   [ run naive_monte_carlo_test.cpp : : :
     <toolset>msvc:<cxxflags>/bigobj <define>TEST=21  [ requires cxx11_auto_declarations cxx11_lambdas cxx11_unified_initialization_syntax cxx11_hdr_thread cxx11_hdr_atomic cxx11_decltype cxx11_hdr_future cxx11_hdr_chrono cxx11_hdr_random cxx11_allocator ]
     <target-os>linux:<linkflags>"-pthread" : naive_monte_carlo_test_21
   ]
   [ run naive_monte_carlo_test.cpp : : :
     <toolset>msvc:<cxxflags>/bigobj <define>TEST=22  [ requires cxx11_auto_declarations cxx11_lambdas cxx11_unified_initialization_syntax cxx11_hdr_thread cxx11_hdr_atomic cxx11_decltype cxx11_hdr_future cxx11_hdr_chrono cxx11_hdr_random cxx11_allocator ]
     <target-os>linux:<linkflags>"-pthread" : naive_monte_carlo_test_22
   ]
   [ run naive_monte_carlo_test.cpp : : :
     <toolset>msvc:<cxxflags>/bigobj <define>TEST=23  [ requires cxx11_auto_declarations cxx11_lambdas cxx11_unified_initialization_syntax cxx11_hdr_thread cxx11_hdr_atomic cxx11_decltype cxx11_hdr_future cxx11_hdr_chrono cxx11_hdr_random cxx11_allocator ]
     <target-os>linux:<linkflags>"-pthread" : naive_monte_carlo_test_23
   ]
   [ compile compile_test/quad_naive_monte_carlo_incl_test.cpp :
     [ requires cxx11_auto_declarations cxx11_lambdas cxx11_unified_initialization_syntax cxx11_hdr_thread cxx11_hdr_atomic cxx11_decltype cxx11_hdr_future cxx11_hdr_chrono cxx11_hdr_random cxx11_allocator ]
     <target-os>linux:<linkflags>"-pthread" [ check-target-builds ../config//is_ci_sanitizer_run "Sanitizer CI run" : <build>no ] 
   ]

   [ compile compile_test/gauss_concept_test.cpp : [ requires cxx11_auto_declarations cxx11_lambdas cxx11_smart_ptr cxx11_unified_initialization_syntax ] [ check-target-builds ../config//is_ci_sanitizer_run "Sanitizer CI run" : <build>no ] ]
   [ compile compile_test/gauss_kronrod_concept_test.cpp : [ requires cxx11_auto_declarations cxx11_lambdas cxx11_smart_ptr cxx11_unified_initialization_syntax ] [ check-target-builds ../config//is_ci_sanitizer_run "Sanitizer CI run" : <build>no ] ]

;

test-suite autodiff :
   [ run test_numerical_differentiation.cpp ../../test/build//boost_unit_test_framework  : : : <toolset>msvc:<cxxflags>/bigobj [ requires cxx11_auto_declarations cxx11_constexpr ] ]
   [ run  compile_test/diff_numerical_differentiation_incl_test.cpp compile_test_main  : : : [ requires cxx11_auto_declarations cxx11_constexpr ] ]
   [ compile  compile_test/diff_numerical_differentiation_concept_test.cpp  : [ requires cxx11_auto_declarations cxx11_constexpr ] ]
   [ run test_autodiff_1.cpp ../../test/build//boost_unit_test_framework : : : <toolset>gcc-mingw:<cxxflags>-Wa,-mbig-obj <debug-symbols>off <toolset>msvc:<cxxflags>/bigobj release [ check-target-builds ../config//has_float128 "GCC libquadmath and __float128 support" : <linkflags>-lquadmath ] [ check-target-builds ../config//is_cygwin_run "Cygwin CI run" : <build>no ] [ requires cxx11_inline_namespaces ] ]
   [ run test_autodiff_2.cpp ../../test/build//boost_unit_test_framework : : : <toolset>gcc-mingw:<cxxflags>-Wa,-mbig-obj <debug-symbols>off <toolset>msvc:<cxxflags>/bigobj release [ check-target-builds ../config//has_float128 "GCC libquadmath and __float128 support" : <linkflags>-lquadmath ] [ check-target-builds ../config//is_cygwin_run "Cygwin CI run" : <build>no ] [ requires cxx11_inline_namespaces ] ]
   [ run test_autodiff_3.cpp ../../test/build//boost_unit_test_framework : : : <toolset>gcc-mingw:<cxxflags>-Wa,-mbig-obj <debug-symbols>off <toolset>msvc:<cxxflags>/bigobj release [ check-target-builds ../config//has_float128 "GCC libquadmath and __float128 support" : <linkflags>-lquadmath ] [ check-target-builds ../config//is_cygwin_run "Cygwin CI run" : <build>no ] [ requires cxx11_inline_namespaces ] ]
   [ run test_autodiff_4.cpp ../../test/build//boost_unit_test_framework : : : <toolset>gcc-mingw:<cxxflags>-Wa,-mbig-obj <debug-symbols>off <toolset>msvc:<cxxflags>/bigobj release [ check-target-builds ../config//has_float128 "GCC libquadmath and __float128 support" : <linkflags>-lquadmath ] [ check-target-builds ../config//is_cygwin_run "Cygwin CI run" : <build>no ] [ requires cxx11_inline_namespaces ] ]
   [ run test_autodiff_5.cpp ../../test/build//boost_unit_test_framework : : : <toolset>gcc-mingw:<cxxflags>-Wa,-mbig-obj <debug-symbols>off <toolset>msvc:<cxxflags>/bigobj release [ check-target-builds ../config//has_float128 "GCC libquadmath and __float128 support" : <linkflags>-lquadmath ] [ check-target-builds ../config//is_cygwin_run "Cygwin CI run" : <build>no ] [ requires cxx11_inline_namespaces ] ]
   [ run test_autodiff_6.cpp ../../test/build//boost_unit_test_framework : : : <toolset>gcc-mingw:<cxxflags>-Wa,-mbig-obj <debug-symbols>off <toolset>msvc:<cxxflags>/bigobj release [ check-target-builds ../config//has_float128 "GCC libquadmath and __float128 support" : <linkflags>-lquadmath ] [ check-target-builds ../config//is_cygwin_run "Cygwin CI run" : <build>no ] [ requires cxx11_inline_namespaces ] ]
   [ run test_autodiff_7.cpp ../../test/build//boost_unit_test_framework : : : <toolset>gcc-mingw:<cxxflags>-Wa,-mbig-obj <debug-symbols>off <toolset>msvc:<cxxflags>/bigobj release [ check-target-builds ../config//has_float128 "GCC libquadmath and __float128 support" : <linkflags>-lquadmath ] [ check-target-builds ../config//is_cygwin_run "Cygwin CI run" : <build>no ] [ requires cxx11_inline_namespaces ] ]
   [ run test_autodiff_8.cpp ../../test/build//boost_unit_test_framework : : : <toolset>gcc-mingw:<cxxflags>-Wa,-mbig-obj <debug-symbols>off <toolset>msvc:<cxxflags>/bigobj release [ check-target-builds ../config//has_float128 "GCC libquadmath and __float128 support" : <linkflags>-lquadmath ] [ check-target-builds ../config//is_cygwin_run "Cygwin CI run" : <build>no ] [ check-target-builds ../config//is_ci_standalone_run "Standalone CI run" : <build>no ] [ requires cxx11_inline_namespaces ] ]
   [ compile compile_test/diff_autodiff_incl_test.cpp : <toolset>gcc-mingw:<cxxflags>-Wa,-mbig-obj <debug-symbols>off <toolset>msvc:<cxxflags>/bigobj release [ check-target-builds ../config//has_float128 "GCC libquadmath and __float128 support" : <linkflags>-lquadmath ] [ check-target-builds ../config//is_cygwin_run "Cygwin CI run" : <build>no ] [ requires cxx11_inline_namespaces ] ]
   [ compile compile_test/diff_finite_difference_incl_test.cpp : <toolset>gcc-mingw:<cxxflags>-Wa,-mbig-obj <debug-symbols>off <toolset>msvc:<cxxflags>/bigobj release [ check-target-builds ../config//has_float128 "GCC libquadmath and __float128 support" : <linkflags>-lquadmath ] [ check-target-builds ../config//is_cygwin_run "Cygwin CI run" : <build>no ] [ requires cxx11_inline_namespaces ] ]
   [ compile compile_test/diff_lanczos_smoothing_incl_test.cpp : <toolset>gcc-mingw:<cxxflags>-Wa,-mbig-obj <debug-symbols>off <toolset>msvc:<cxxflags>/bigobj release [ requires cxx17_if_constexpr cxx17_std_apply ] [ check-target-builds ../config//has_float128 "GCC libquadmath and __float128 support" : <linkflags>-lquadmath ] [ check-target-builds ../config//is_cygwin_run "Cygwin CI run" : <build>no ] [ requires cxx11_inline_namespaces ] ]
;

#
#  These tests are run by default when you invoke the Jamfile, but
#  they are deliberately NOT run from the CI scripts as they soak up
#  too much time:
#
test-suite long-running-tests :
   [ run test_0F1.cpp ../../test/build//boost_unit_test_framework : : : [ requires cxx11_auto_declarations cxx11_lambdas cxx11_unified_initialization_syntax cxx11_smart_ptr ] <define>TEST=3 release [ check-target-builds ../config//has_float128 "GCC libquadmath and __float128 support" : <define>BOOST_MATH_TEST_FLOAT128 <linkflags>"-Bstatic -lquadmath -Bdynamic" ] : test_0F1_3 ]
   [ run test_0F1.cpp ../../test/build//boost_unit_test_framework : : : [ requires cxx11_auto_declarations cxx11_lambdas cxx11_unified_initialization_syntax cxx11_smart_ptr ] <define>TEST=4 release : test_0F1_4 ]
   [ run test_1F1.cpp ../../test/build//boost_unit_test_framework : : : [ requires cxx11_auto_declarations cxx11_lambdas cxx11_unified_initialization_syntax cxx11_smart_ptr ] <define>TEST=5 <toolset>clang:<cxxflags>-Wno-literal-range [ check-target-builds ../config//is_ci_sanitizer_run "Sanitizer CI run" : <build>no ] : test_1F1_real_concept ]
   [ run test_1F1.cpp ../../test/build//boost_unit_test_framework : : : [ requires cxx11_auto_declarations cxx11_lambdas cxx11_unified_initialization_syntax cxx11_smart_ptr ] <define>TEST=6 release [ check-target-builds ../config//has_float128 "GCC libquadmath and __float128 support" : <define>BOOST_MATH_TEST_FLOAT128 <linkflags>"-Bstatic -lquadmath -Bdynamic" ] [ check-target-builds ../config//is_ci_sanitizer_run "Sanitizer CI run" : <build>no ] <toolset>clang:<cxxflags>-Wno-literal-range : test_1F1_quad ]
   [ run test_1F1.cpp ../../test/build//boost_unit_test_framework : : : [ requires cxx11_auto_declarations cxx11_lambdas cxx11_unified_initialization_syntax cxx11_smart_ptr ] <define>TEST=7 release <toolset>clang:<cxxflags>-Wno-literal-range [ check-target-builds ../config//is_ci_sanitizer_run "Sanitizer CI run" : <build>no ] : test_1F1_dec_40 ]
   [ run test_1F1_regularized.cpp ../../test/build//boost_unit_test_framework : : : [ requires cxx11_auto_declarations cxx11_lambdas cxx11_unified_initialization_syntax cxx11_smart_ptr ] <define>TEST=6 release [ check-target-builds ../config//has_float128 "GCC libquadmath and __float128 support" : <define>BOOST_MATH_TEST_FLOAT128 <linkflags>"-Bstatic -lquadmath -Bdynamic" ] [ check-target-builds ../config//is_ci_sanitizer_run "Sanitizer CI run" : <build>no ] <toolset>clang:<cxxflags>-Wno-literal-range : test_1F1_regularized_quad ]
   [ run test_1F1_regularized.cpp ../../test/build//boost_unit_test_framework : : : [ requires cxx11_auto_declarations cxx11_lambdas cxx11_unified_initialization_syntax cxx11_smart_ptr ] <define>TEST=7 release <toolset>clang:<cxxflags>-Wno-literal-range [ check-target-builds ../config//is_ci_sanitizer_run "Sanitizer CI run" : <build>no ] : test_1F1_regularized_dec_40 ]
   [ run test_1F1_log.cpp ../../test/build//boost_unit_test_framework : : : release [ requires cxx11_auto_declarations cxx11_lambdas cxx11_unified_initialization_syntax cxx11_smart_ptr ] <define>TEST=6 release [ check-target-builds ../config//has_float128 "GCC libquadmath and __float128 support" : <define>BOOST_MATH_TEST_FLOAT128 <linkflags>"-Bstatic -lquadmath -Bdynamic" ] <toolset>clang:<cxxflags>-Wno-literal-range [ check-target-builds ../config//is_ci_sanitizer_run "Sanitizer CI run" : <build>no ] : test_1F1_log_quad ]
   [ run test_1F1_log.cpp ../../test/build//boost_unit_test_framework : : : release [ requires cxx11_auto_declarations cxx11_lambdas cxx11_unified_initialization_syntax cxx11_smart_ptr ] <define>TEST=7 release <toolset>clang:<cxxflags>-Wno-literal-range [ check-target-builds ../config//is_ci_sanitizer_run "Sanitizer CI run" : <build>no ] : test_1F1_log_dec_40 ]
   [ run test_pFq.cpp ../../test/build//boost_unit_test_framework : : : [ requires cxx11_hdr_initializer_list cxx11_auto_declarations cxx11_lambdas cxx11_unified_initialization_syntax cxx11_smart_ptr ] <define>TEST=6 release [ check-target-builds ../config//has_float128 "GCC libquadmath and __float128 support" : <define>BOOST_MATH_TEST_FLOAT128 <linkflags>"-Bstatic -lquadmath -Bdynamic" ] <toolset>clang:<cxxflags>-Wno-literal-range [ check-target-builds ../config//is_ci_sanitizer_run "Sanitizer CI run" : <build>no ] : test_pFq_quad ]
   [ run test_pFq.cpp ../../test/build//boost_unit_test_framework : : : [ requires cxx11_hdr_initializer_list cxx11_auto_declarations cxx11_lambdas cxx11_unified_initialization_syntax cxx11_smart_ptr ] <define>TEST=7 release <toolset>clang:<cxxflags>-Wno-literal-range [ check-target-builds ../config//is_ci_sanitizer_run "Sanitizer CI run" : <build>no ] : test_pFq_dec_40 ]
   [ run test_pFq_precision.cpp ../tools//mpfr ../tools//gmp ../../test/build//boost_unit_test_framework /boost/system//boost_system /boost/chrono//boost_chrono : : : [ check-target-builds ../config//has_mpfr : : <build>no ] [ requires cxx11_hdr_initializer_list cxx11_auto_declarations cxx11_lambdas cxx11_unified_initialization_syntax cxx11_smart_ptr ] release <toolset>clang:<cxxflags>-Wno-literal-range ]
   [ run test_constant_generate.cpp : : : release <define>USE_CPP_FLOAT=1 <exception-handling>off:<build>no  ]
;

build-project ../example ;
# Expect policy_ref_snips13 to fail (message about no Cauchy Mean).


rule get_float128_tests
{
     local result ;
     for local source in [ glob float128/*.cpp ]
     {
         result += [ run $(source)
            /boost/test//boost_unit_test_framework/<link>static
           : # command line
           : # input files
           : # requirements
            [ check-target-builds ../config//has_intel_quad "Intel _Quad datatype support" : <cxxflags>-Qoption,cpp,--extended_float_type <define>BOOST_MATH_USE_FLOAT128 ]
            [ check-target-builds ../config//has_float128 "GCC libquadmath and __float128 support" : <linkflags>-lquadmath ]
            [ check-target-builds ../config//has_128bit_floatmax_t "128-bit floatmax_t" : : <build>no ]
            <define>BOOST_ALL_NO_LIB
           : $(source:B)_floatmax_t ] ;
     }
     return $(result) ;
}

test-suite float128_tests : [ get_float128_tests ] ;

#
# Things that we can test with exceptions and RTTI turned off:
#
alias no_eh_tests : 
   compl_abs_incl_test
   compl_acos_incl_test
   compl_acosh_incl_test
   compl_asin_incl_test
   compl_asinh_incl_test
   compl_atan_incl_test
   compl_atanh_incl_test
   sf_acosh_incl_test
   sf_asinh_incl_test
   sf_atanh_incl_test
   sf_beta_incl_test
   sf_bernoulli_incl_test
   sf_bessel_incl_test
   sf_bessel_deriv_incl_test
   sf_binomial_incl_test
   sf_cbrt_incl_test
   sf_cos_pi_incl_test
   sf_digamma_incl_test
   sf_polygamma_incl_test
   sf_ellint_1_incl_test
   sf_ellint_2_incl_test
   sf_ellint_3_incl_test
   sf_ellint_d_incl_test
   sf_jacobi_theta_incl_test
   sf_jacobi_zeta_incl_test
   sf_heuman_lambda_incl_test
   sf_ellint_rc_incl_test
   sf_ellint_rd_incl_test
   sf_ellint_rf_incl_test
   sf_ellint_rj_incl_test
   sf_ellint_rg_incl_test
   sf_erf_incl_test
   sf_expint_incl_test
   sf_expm1_incl_test
   sf_factorials_incl_test
   sf_fpclassify_incl_test
   sf_gamma_incl_test
   sf_hermite_incl_test
   sf_hypot_incl_test
   sf_laguerre_incl_test
   sf_lanczos_incl_test
   sf_legendre_incl_test
   #sf_legendre_stieltjes_incl_test
   sf_log1p_incl_test
   sf_math_fwd_incl_test
   sf_modf_incl_test
   sf_next_incl_test
   sf_powm1_incl_test
   sf_prime_incl_test
   sf_relative_distance_incl_test
   sf_round_incl_test
   sf_sign_incl_test
   sf_sin_pi_incl_test
   sf_sinc_incl_test
   sf_sinhc_incl_test
   sf_sph_harm_incl_test
   sf_sqrt1pm1_incl_test
   sf_trunc_incl_test
   sf_ulp_incl_test
   sf_zeta_incl_test
   sf_chebyshev_incl_test
   #sf_chebyshev_transform_incl_test
   sf_fibonacci_incl_test
   #sf_gegenbauer_incl_test
   sf_lambert_w_incl_test
   sf_nonfinite_num_facets_incl_test
   sf_airy_incl_test
   sf_hankel_incl_test
   sf_jacobi_incl_test
   sf_owens_t_incl_test
   dist_skew_norm_incl_test
   constants_incl_test
   quad_trapezoidal_incl_test
   test_traits
   tools_config_inc_test
   tools_fraction_inc_test
   tools_minima_inc_test
   tools_polynomial_inc_test
   tools_precision_inc_test
   tools_rational_inc_test
   tools_real_cast_inc_test
   tools_remez_inc_test
   tools_roots_inc_test
   tools_series_inc_test
   tools_solve_inc_test
   tools_stats_inc_test
   tools_test_data_inc_test
   #tools_test_inc_test
   tools_toms748_inc_test
   tools_agm_incl_test
   tools_assert_incl_test
   tools_atomic_incl_test
   tools_big_constant_incl_test
   #tools_centered_continued_fraction_incl_test
   tools_cohen_acceleration_incl_test
   tools_complex_incl_test
   tools_condition_numbers_incl_test
   tools_convert_from_string_incl_test
   tools_cxx03_warn_incl_test
   #tools_engel_expansion_incl_test
   tools_header_deprecated_incl_test
   tools_is_detected_incl_test
   #tools_luroth_expansion_incl_test
   tools_mp_incl_test
   tools_norms_incl_test
   tools_polynomial_gcd_incl_test
   tools_promotion_incl_test
   tools_random_vector_incl_test
   #tools_simple_continued_fraction_incl_test
   tools_test_value_incl_test
   tools_throw_exception_incl_test
   tools_traits_incl_test
   #tools_ulps_plot_incl_test
   tools_workaround_incl_test
;

explicit no_eh_tests ;<|MERGE_RESOLUTION|>--- conflicted
+++ resolved
@@ -159,11 +159,8 @@
    [ run ccmath_isless_test.cpp ../../test/build//boost_unit_test_framework : : : [ requires cxx17_if_constexpr ] ]
    [ run ccmath_islessequal_test.cpp ../../test/build//boost_unit_test_framework : : : [ requires cxx17_if_constexpr ] ]
    [ run ccmath_isunordered_test.cpp ../../test/build//boost_unit_test_framework : : : [ requires cxx17_if_constexpr ] ]
-<<<<<<< HEAD
    [ run ccmath_next_test.cpp ../../test/build//boost_unit_test_framework : : : [ requires cxx17_if_constexpr ] ]
-=======
    [ run ccmath_fma_test.cpp ../../test/build//boost_unit_test_framework : : : [ requires cxx17_if_constexpr ] ]
->>>>>>> 54032b33
    [ run log1p_expm1_test.cpp test_instances//test_instances pch_light ../../test/build//boost_unit_test_framework  ]
    [ run powm1_sqrtp1m1_test.cpp test_instances//test_instances pch_light ../../test/build//boost_unit_test_framework  ]
    [ run git_issue_705.cpp ../../test/build//boost_unit_test_framework  ]
