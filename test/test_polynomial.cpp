//  (C) Copyright Jeremy Murphy 2015.
//  Use, modification and distribution are subject to the
//  Boost Software License, Version 1.0. (See accompanying file
//  LICENSE_1_0.txt or copy at http://www.boost.org/LICENSE_1_0.txt)

#include <boost/config.hpp>
#define BOOST_TEST_MAIN
#include <boost/array.hpp>
#include <boost/math/tools/polynomial.hpp>
#include <boost/math/common_factor_rt.hpp>
#include <boost/mpl/list.hpp>
#include <boost/mpl/joint_view.hpp>
#include <boost/test/test_case_template.hpp>
#include <boost/test/unit_test.hpp>
#include <boost/multiprecision/cpp_int.hpp>
#include <boost/multiprecision/cpp_bin_float.hpp>
#include <boost/multiprecision/cpp_dec_float.hpp>
#include <utility>

using namespace boost::math::tools;
using namespace std;

template <typename T>
struct answer
{
    answer(std::pair< polynomial<T>, polynomial<T> > const &x) :
    quotient(x.first), remainder(x.second) {}
    
    polynomial<T> quotient;
    polynomial<T> remainder;
};

boost::array<double, 4> const d3a = {{10, -6, -4, 3}};
boost::array<double, 4> const d3b = {{-7, 5, 6, 1}};
boost::array<double, 4> const d3c = {{10.0/3.0, -2.0, -4.0/3.0, 1.0}};
boost::array<double, 2> const d1a = {{-2, 1}};
boost::array<double, 3> const d2a = {{-2, 2, 3}};
boost::array<double, 3> const d2b = {{-7, 5, 6}};
boost::array<double, 3> const d2c = {{31, -21, -22}};
boost::array<double, 1> const d0a = {{6}};
boost::array<double, 2> const d0a1 = {{0, 6}};
boost::array<double, 6> const d0a5 = {{0, 0, 0, 0, 0, 6}};
boost::array<double, 1> const d0b = {{3}};

boost::array<int, 9> const d8 = {{-5, 2, 8, -3, -3, 0, 1, 0, 1}};
boost::array<int, 9> const d8b = {{0, 2, 8, -3, -3, 0, 1, 0, 1}};
boost::array<int, 7> const d6 = {{21, -9, -4, 0, 5, 0, 3}};
boost::array<int, 3> const d2 = {{-6, 0, 9}};
boost::array<int, 6> const d5 = {{-9, 0, 3, 0, -15}};


BOOST_AUTO_TEST_CASE( test_construction )
{
    polynomial<double> const a(d3a.begin(), d3a.end());
    polynomial<double> const b(d3a.begin(), 3);
    BOOST_CHECK_EQUAL(a, b);
}


#ifndef BOOST_NO_CXX11_HDR_INITIALIZER_LIST
BOOST_AUTO_TEST_CASE( test_initializer_list_construction )
{
    polynomial<double> a(begin(d3a), end(d3a));
    polynomial<double> b = {10, -6, -4, 3};
    polynomial<double> c{{10, -6, -4, 3}};
    polynomial<double> d{{10, -6, -4, 3, 0, 0}};
    BOOST_CHECK_EQUAL(a, b);
    BOOST_CHECK_EQUAL(b, c);
    BOOST_CHECK_EQUAL(d.degree(), 3u);
}

BOOST_AUTO_TEST_CASE( test_initializer_list_assignment )
{
    polynomial<double> a(begin(d3a), end(d3a));
    polynomial<double> b;
    b = {10, -6, -4, 3, 0, 0};
    BOOST_CHECK_EQUAL(b.degree(), 3u);
    BOOST_CHECK_EQUAL(a, b);
}
#endif


BOOST_AUTO_TEST_CASE( test_degree )
{
    polynomial<double> const zero;
    polynomial<double> const a(d3a.begin(), d3a.end());
    BOOST_CHECK_THROW(zero.degree(), std::logic_error);
    BOOST_CHECK_EQUAL(a.degree(), 3u);
}


BOOST_AUTO_TEST_CASE( test_division_over_field )
{
    polynomial<double> const a(d3a.begin(), d3a.end());
    polynomial<double> const b(d1a.begin(), d1a.end());
    polynomial<double> const q(d2a.begin(), d2a.end());
    polynomial<double> const r(d0a.begin(), d0a.end());
    polynomial<double> const c(d3b.begin(), d3b.end());
    polynomial<double> const d(d2b.begin(), d2b.end());
    polynomial<double> const e(d2c.begin(), d2c.end());
    polynomial<double> const f(d0b.begin(), d0b.end());
    polynomial<double> const g(d3c.begin(), d3c.end());
    polynomial<double> const zero;
    polynomial<double> const one(1.0);

    answer<double> result = quotient_remainder(a, b);
    BOOST_CHECK_EQUAL(result.quotient, q);
    BOOST_CHECK_EQUAL(result.remainder, r);
    BOOST_CHECK_EQUAL(a, q * b + r); // Sanity check.
    
    result = quotient_remainder(a, c);
    BOOST_CHECK_EQUAL(result.quotient, f);
    BOOST_CHECK_EQUAL(result.remainder, e);
    BOOST_CHECK_EQUAL(a, f * c + e); // Sanity check.
    
    result = quotient_remainder(a, f);
    BOOST_CHECK_EQUAL(result.quotient, g);
    BOOST_CHECK_EQUAL(result.remainder, zero);
    BOOST_CHECK_EQUAL(a, g * f + zero); // Sanity check.
    // Check that division by a regular number gives the same result.
    BOOST_CHECK_EQUAL(a / 3.0, g);
    BOOST_CHECK_EQUAL(a % 3.0, zero);

    // Sanity checks.
    BOOST_CHECK_EQUAL(a / a, one);
    BOOST_CHECK_EQUAL(a % a, zero);
    // BOOST_CHECK_EQUAL(zero / zero, zero); // TODO
}

BOOST_AUTO_TEST_CASE( test_division_over_ufd )
{
    polynomial<int> const zero;
    polynomial<int> const one(1);
    polynomial<int> const aa(d8.begin(), d8.end());
    polynomial<int> const bb(d6.begin(), d6.end());
    polynomial<int> const q(d2.begin(), d2.end());
    polynomial<int> const r(d5.begin(), d5.end());
    
    answer<int> result = quotient_remainder(aa, bb);
    BOOST_CHECK_EQUAL(result.quotient, q);
    BOOST_CHECK_EQUAL(result.remainder, r);

    // Sanity checks.
    BOOST_CHECK_EQUAL(aa / aa, one);
    BOOST_CHECK_EQUAL(aa % aa, zero);
}


BOOST_AUTO_TEST_CASE( test_gcd )
{
    /* NOTE: Euclidean gcd is not yet customized to return THE greatest 
     * common polynomial divisor. If d is THE greatest common divisior of u and
     * v, then gcd(u, v) will return d or -d according to the algorithm.
     * By convention, it should return d, as for example Maxima and Wolfram 
     * Alpha do.
     * This test is an example of the fact that it returns -d.
     */
    boost::array<double, 9> const d8 = {{105, 278, -88, -56, 16}};
    boost::array<double, 7> const d6 = {{70, 232, -44, -64, 16}};
    boost::array<double, 7> const d2 = {{-35, 24, -4}};
    polynomial<double> const u(d8.begin(), d8.end());
    polynomial<double> const v(d6.begin(), d6.end());
    polynomial<double> const w(d2.begin(), d2.end());
    polynomial<double> const d = boost::math::gcd(u, v);
    BOOST_CHECK_EQUAL(w, d);
}

// Sanity checks to make sure I didn't break it.
typedef boost::mpl::list<int, long, boost::multiprecision::cpp_int> integral_test_types;
typedef boost::mpl::list<double, boost::multiprecision::cpp_rational, boost::multiprecision::cpp_bin_float_single, boost::multiprecision::cpp_dec_float_50> non_integral_test_types;
typedef boost::mpl::joint_view<integral_test_types, non_integral_test_types> all_test_types;

BOOST_AUTO_TEST_CASE_TEMPLATE( test_addition, T, all_test_types )
{
    polynomial<T> const a(d3a.begin(), d3a.end());
    polynomial<T> const b(d1a.begin(), d1a.end());
    polynomial<T> const zero;
    
    polynomial<T> result = a + b; // different degree
    boost::array<T, 4> tmp = {{8, -5, -4, 3}};
    polynomial<T> expected(tmp.begin(), tmp.end());
    BOOST_CHECK_EQUAL(result, expected);
    BOOST_CHECK_EQUAL(a + zero, a);
    BOOST_CHECK_EQUAL(a + b, b + a);
}

BOOST_AUTO_TEST_CASE_TEMPLATE( test_subtraction, T, all_test_types )
{
    polynomial<T> const a(d3a.begin(), d3a.end());
    polynomial<T> const zero;

    BOOST_CHECK_EQUAL(a - T(0), a);
    BOOST_CHECK_EQUAL(T(0) - a, -a);
    BOOST_CHECK_EQUAL(a - zero, a);
    BOOST_CHECK_EQUAL(zero - a, -a);
    BOOST_CHECK_EQUAL(a - a, zero);
}

BOOST_AUTO_TEST_CASE_TEMPLATE( test_multiplication, T, all_test_types )
{
    polynomial<T> const a(d3a.begin(), d3a.end());
    polynomial<T> const b(d1a.begin(), d1a.end());
    polynomial<T> const zero;
    boost::array<T, 7> const d3a_sq = {{100, -120, -44, 108, -20, -24, 9}};
    polynomial<T> const a_sq(d3a_sq.begin(), d3a_sq.end());
    
    BOOST_CHECK_EQUAL(a * T(0), zero);
    BOOST_CHECK_EQUAL(a * zero, zero);
    BOOST_CHECK_EQUAL(zero * T(0), zero);
    BOOST_CHECK_EQUAL(zero * zero, zero);
    BOOST_CHECK_EQUAL(a * b, b * a);
    polynomial<T> aa(a);
    aa *= aa;
    BOOST_CHECK_EQUAL(aa, a_sq);
    BOOST_CHECK_EQUAL(aa, a * a);
}

BOOST_AUTO_TEST_CASE_TEMPLATE( test_arithmetic_relations, T, all_test_types )
{
    polynomial<T> const a(d8b.begin(), d8b.end());
    polynomial<T> const b(d1a.begin(), d1a.end());

    BOOST_CHECK_EQUAL(a * T(2), a + a);
    BOOST_CHECK_EQUAL(a - b, -b + a);
    BOOST_CHECK_EQUAL(a, (a * a) / a);
    BOOST_CHECK_EQUAL(a, (a / a) * a);
}


BOOST_AUTO_TEST_CASE_TEMPLATE(test_non_integral_arithmetic_relations, T, non_integral_test_types )
{
    polynomial<T> const a(d8b.begin(), d8b.end());
    polynomial<T> const b(d1a.begin(), d1a.end());
    
    BOOST_CHECK_EQUAL(a * T(0.5), a / T(2));
}

BOOST_AUTO_TEST_CASE_TEMPLATE( test_self_multiply_assign, T, all_test_types )
{
    polynomial<T> a(d3a.begin(), d3a.end());
    polynomial<T> const b(a);
    boost::array<double, 7> const d3a_sq = {{100, -120, -44, 108, -20, -24, 9}};
    polynomial<T> const asq(d3a_sq.begin(), d3a_sq.end());

    a *= a;

    BOOST_CHECK_EQUAL(a, b*b);
    BOOST_CHECK_EQUAL(a, asq);

    a *= a;

    BOOST_CHECK_EQUAL(a, b*b*b*b);
}

BOOST_AUTO_TEST_CASE_TEMPLATE(test_right_shift, T, all_test_types )
{
    polynomial<T> a(d8b.begin(), d8b.end());
    polynomial<T> const aa(a);
    polynomial<T> const b(d8b.begin() + 1, d8b.end());
    polynomial<T> const c(d8b.begin() + 5, d8b.end());
    a >>= 0u;
    BOOST_CHECK_EQUAL(a, aa);
    a >>= 1u;
    BOOST_CHECK_EQUAL(a, b);
    a = a >> 4u;
    BOOST_CHECK_EQUAL(a, c);
}


BOOST_AUTO_TEST_CASE_TEMPLATE(test_left_shift, T, all_test_types )
{
    polynomial<T> a(d0a.begin(), d0a.end());
    polynomial<T> const aa(a);
    polynomial<T> const b(d0a1.begin(), d0a1.end());
    polynomial<T> const c(d0a5.begin(), d0a5.end());
    a <<= 0u;
    BOOST_CHECK_EQUAL(a, aa);    
    a <<= 1u;
    BOOST_CHECK_EQUAL(a, b);
    a = a << 4u;
    BOOST_CHECK_EQUAL(a, c);
    polynomial<T> zero;
    // Multiplying zero by x should still be zero.
    zero <<= 1u;
    BOOST_CHECK_EQUAL(zero, zero_element(multiplies< polynomial<T> >()));
}


BOOST_AUTO_TEST_CASE_TEMPLATE(test_odd_even, T, all_test_types)
{
    polynomial<T> const zero;
    BOOST_CHECK_EQUAL(odd(zero), false);
    BOOST_CHECK_EQUAL(even(zero), true);
    polynomial<T> const a(d0a.begin(), d0a.end());
    BOOST_CHECK_EQUAL(odd(a), true);
    BOOST_CHECK_EQUAL(even(a), false);
    polynomial<T> const b(d0a1.begin(), d0a1.end());
    BOOST_CHECK_EQUAL(odd(b), false);
    BOOST_CHECK_EQUAL(even(b), true);
}


BOOST_AUTO_TEST_CASE_TEMPLATE( test_pow, T, all_test_types )
{
    polynomial<T> a(d3a.begin(), d3a.end());
    polynomial<T> const one(T(1));
    boost::array<double, 7> const d3a_sqr = {{100, -120, -44, 108, -20, -24, 9}};
    boost::array<double, 10> const d3a_cub =
        {{1000, -1800, -120, 2124, -1032, -684, 638, -18, -108, 27}};
    polynomial<T> const asqr(d3a_sqr.begin(), d3a_sqr.end());
    polynomial<T> const acub(d3a_cub.begin(), d3a_cub.end());

    BOOST_CHECK_EQUAL(pow(a, 0), one);
    BOOST_CHECK_EQUAL(pow(a, 1), a);
    BOOST_CHECK_EQUAL(pow(a, 2), asqr);
    BOOST_CHECK_EQUAL(pow(a, 3), acub);
    BOOST_CHECK_EQUAL(pow(a, 4), pow(asqr, 2));
    BOOST_CHECK_EQUAL(pow(a, 5), asqr * acub);
    BOOST_CHECK_EQUAL(pow(a, 6), pow(acub, 2));
    BOOST_CHECK_EQUAL(pow(a, 7), acub * acub * a);

    BOOST_CHECK_THROW(pow(a, -1), std::domain_error);
    BOOST_CHECK_EQUAL(pow(one, 137), one);
}

<<<<<<< HEAD
BOOST_AUTO_TEST_CASE( test_mixed_consistency )
{
    polynomial<int> const a(d3a.begin(), d3a.end()); //3x^3 - 4x^2 - 6x + 10

    BOOST_CHECK_EQUAL(a * 0.66667, a / 1.5);

    polynomial<int> b(a);
    b /= 1.5;
    BOOST_CHECK_EQUAL(b, a / 1.5);

}

BOOST_AUTO_TEST_CASE( test_int_remainder )
{
    polynomial<int> const a(d3a.begin(), d3a.end()); //3x^3 - 4x^2 - 6x + 10
    boost::array<int, 4> const x3c = {{0,0,0,1}};
    boost::array<int, 4> const rem3c = {{1, 0, -1, 0}};
    polynomial<int> x3(x3c.begin(), x3c.end());
    polynomial<int> rem3(rem3c.begin(), rem3c.end());

    BOOST_CHECK_EQUAL(a, 2*(a / 2) + (a % 2));
    BOOST_CHECK_EQUAL(a, 3*(a / 3) + (a % 3));

    BOOST_CHECK_EQUAL(a % 2, x3);
    BOOST_CHECK_EQUAL(a % 3, rem3);
}

BOOST_AUTO_TEST_CASE( test_ordering )
{
    boost::array<double, 3> const g2c = {{-6, 1, 9}};
    boost::array<polynomial<double>, 7> polys = {{
      polynomial<double>(d2.begin(), d2.end()),   // 9x^2 - 6
      polynomial<double>(g2c.begin(), g2c.end()), // 9x^2 + x - 6
      polynomial<double>(d3b.begin(), d3b.end()), //  x^3 + 6x^2 + 5x - 7
      polynomial<double>(d3a.begin(), d3a.end()), // 3x^3 - 4x^2 - 6x + 10
      polynomial<double>(d6.begin(), d6.end()),   // 3x^6 + 5x^4 - 4x^2 - 9x + 21
      polynomial<double>(d8.begin(), d8.end()), // x^8 + x^6 - 3x^4 - 3x^3 + 8x^2 + 2x - 5
      polynomial<double>(d8b.begin(), d8b.end()) // x^8 + x^6 - 3x^4 - 3x^3 + 8x^2 + 2x
    }};

    for (unsigned i = 0; i < polys.size(); ++i)
    {
        BOOST_CHECK(!(polys[i] < polys[i]));
        BOOST_CHECK(polys[i] <= polys[i]);
        BOOST_CHECK(polys[i] >= polys[i]);
        BOOST_CHECK(!(polys[i] > polys[i]));
        for (unsigned j = i + 1; j < polys.size(); ++j)
        {
            BOOST_CHECK(polys[i] <= polys[j]);
            BOOST_CHECK(!(polys[i] >= polys[j]));
            BOOST_CHECK(polys[i] < polys[j]);
            BOOST_CHECK(polys[j] > polys[i]);
            BOOST_CHECK(polys[j] >= polys[i]);
            BOOST_CHECK(!(polys[j] <= polys[i]));
        }
    }
}
=======

BOOST_AUTO_TEST_CASE_TEMPLATE(test_bool, T, all_test_types)
{
    polynomial<T> const zero;
    polynomial<T> const a(d0a.begin(), d0a.end());
    BOOST_CHECK_EQUAL(bool(zero), false);
    BOOST_CHECK_EQUAL(bool(a), true);
}


BOOST_AUTO_TEST_CASE_TEMPLATE(test_set_zero, T, all_test_types)
{
    polynomial<T> const zero;
    polynomial<T> a(d0a.begin(), d0a.end());
    a.set_zero();
    BOOST_CHECK_EQUAL(a, zero);
    a.set_zero(); // Ensure that setting zero to zero is a no-op.
    BOOST_CHECK_EQUAL(a, zero);
}
>>>>>>> 281e6d8b
<|MERGE_RESOLUTION|>--- conflicted
+++ resolved
@@ -323,7 +323,6 @@
     BOOST_CHECK_EQUAL(pow(one, 137), one);
 }
 
-<<<<<<< HEAD
 BOOST_AUTO_TEST_CASE( test_mixed_consistency )
 {
     polynomial<int> const a(d3a.begin(), d3a.end()); //3x^3 - 4x^2 - 6x + 10
@@ -381,7 +380,6 @@
         }
     }
 }
-=======
 
 BOOST_AUTO_TEST_CASE_TEMPLATE(test_bool, T, all_test_types)
 {
@@ -400,5 +398,4 @@
     BOOST_CHECK_EQUAL(a, zero);
     a.set_zero(); // Ensure that setting zero to zero is a no-op.
     BOOST_CHECK_EQUAL(a, zero);
-}
->>>>>>> 281e6d8b
+}