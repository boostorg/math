//  (C) Copyright Jeremy Murphy 2015.
//  Use, modification and distribution are subject to the
//  Boost Software License, Version 1.0. (See accompanying file
//  LICENSE_1_0.txt or copy at http://www.boost.org/LICENSE_1_0.txt)

#include <boost/config.hpp>
#define BOOST_TEST_MAIN
#include <boost/array.hpp>
#include <boost/math/tools/polynomial.hpp>
#include <boost/math/common_factor_rt.hpp>
#include <boost/mpl/list.hpp>
#include <boost/mpl/joint_view.hpp>
#include <boost/test/test_case_template.hpp>
#include <boost/test/unit_test.hpp>
#include <boost/multiprecision/cpp_int.hpp>
#include <boost/multiprecision/cpp_bin_float.hpp>
#include <boost/multiprecision/cpp_dec_float.hpp>
#include <utility>

using namespace boost::math::tools;
using namespace std;

template <typename T>
struct answer
{
    answer(std::pair< polynomial<T>, polynomial<T> > const &x) :
    quotient(x.first), remainder(x.second) {}
    
    polynomial<T> quotient;
    polynomial<T> remainder;
};

boost::array<double, 4> const d3a = {{10, -6, -4, 3}};
boost::array<double, 4> const d3b = {{-7, 5, 6, 1}};
boost::array<double, 4> const d3c = {{10.0/3.0, -2.0, -4.0/3.0, 1.0}};
boost::array<double, 2> const d1a = {{-2, 1}};
boost::array<double, 3> const d2a = {{-2, 2, 3}};
boost::array<double, 3> const d2b = {{-7, 5, 6}};
boost::array<double, 3> const d2c = {{31, -21, -22}};
boost::array<double, 1> const d0a = {{6}};
boost::array<double, 1> const d0b = {{3}};

boost::array<int, 9> const d8 = {{-5, 2, 8, -3, -3, 0, 1, 0, 1}};
boost::array<int, 9> const d8b = {{0, 2, 8, -3, -3, 0, 1, 0, 1}};
boost::array<int, 7> const d6 = {{21, -9, -4, 0, 5, 0, 3}};
boost::array<int, 3> const d2 = {{-6, 0, 9}};
boost::array<int, 6> const d5 = {{-9, 0, 3, 0, -15}};


BOOST_AUTO_TEST_CASE( test_construction )
{
    polynomial<double> const a(d3a.begin(), d3a.end());
    polynomial<double> const b(d3a.begin(), 3);
    BOOST_CHECK_EQUAL(a, b);
}


#ifndef BOOST_NO_CXX11_HDR_INITIALIZER_LIST
BOOST_AUTO_TEST_CASE( test_initializer_list_construction )
{
    polynomial<double> a(begin(d3a), end(d3a));
    polynomial<double> b = {10, -6, -4, 3};
    polynomial<double> c{{10, -6, -4, 3}};
    polynomial<double> d{{10, -6, -4, 3, 0, 0}};
    BOOST_CHECK_EQUAL(a, b);
    BOOST_CHECK_EQUAL(b, c);
    BOOST_CHECK_EQUAL(d.degree(), 3u);
}

BOOST_AUTO_TEST_CASE( test_initializer_list_assignment )
{
    polynomial<double> a(begin(d3a), end(d3a));
    polynomial<double> b;
    b = {10, -6, -4, 3, 0, 0};
    BOOST_CHECK_EQUAL(b.degree(), 3u);
    BOOST_CHECK_EQUAL(a, b);
}
#endif


BOOST_AUTO_TEST_CASE( test_degree )
{
    polynomial<double> const zero = zero_element(std::multiplies< polynomial<double> >());
    polynomial<double> const a(d3a.begin(), d3a.end());
    BOOST_CHECK_THROW(zero.degree(), std::logic_error);
    BOOST_CHECK_EQUAL(a.degree(), 3u);
}


BOOST_AUTO_TEST_CASE( test_division_over_field )
{
    polynomial<double> const a(d3a.begin(), d3a.end());
    polynomial<double> const b(d1a.begin(), d1a.end());
    polynomial<double> const q(d2a.begin(), d2a.end());
    polynomial<double> const r(d0a.begin(), d0a.end());
    polynomial<double> const c(d3b.begin(), d3b.end());
    polynomial<double> const d(d2b.begin(), d2b.end());
    polynomial<double> const e(d2c.begin(), d2c.end());
    polynomial<double> const f(d0b.begin(), d0b.end());
    polynomial<double> const g(d3c.begin(), d3c.end());
    polynomial<double> const zero = zero_element(std::multiplies< polynomial<double> >());
    polynomial<double> const one = identity_element(std::multiplies< polynomial<double> >());

    answer<double> result = quotient_remainder(a, b);
    BOOST_CHECK_EQUAL(result.quotient, q);
    BOOST_CHECK_EQUAL(result.remainder, r);
    BOOST_CHECK_EQUAL(a, q * b + r); // Sanity check.
    
    result = quotient_remainder(a, c);
    BOOST_CHECK_EQUAL(result.quotient, f);
    BOOST_CHECK_EQUAL(result.remainder, e);
    BOOST_CHECK_EQUAL(a, f * c + e); // Sanity check.
    
    result = quotient_remainder(a, f);
    BOOST_CHECK_EQUAL(result.quotient, g);
    BOOST_CHECK_EQUAL(result.remainder, zero);
    BOOST_CHECK_EQUAL(a, g * f + zero); // Sanity check.
    // Check that division by a regular number gives the same result.
    BOOST_CHECK_EQUAL(a / 3.0, g);
    BOOST_CHECK_EQUAL(a % 3.0, zero);

    // Sanity checks.
    BOOST_CHECK_EQUAL(a / a, one);
    BOOST_CHECK_EQUAL(a % a, zero);
    // BOOST_CHECK_EQUAL(zero / zero, zero); // TODO
}

BOOST_AUTO_TEST_CASE( test_division_over_ufd )
{
    polynomial<int> const zero = zero_element(std::multiplies< polynomial<int> >());
    polynomial<int> const one = identity_element(std::multiplies< polynomial<int> >());
    polynomial<int> const aa(d8.begin(), d8.end());
    polynomial<int> const bb(d6.begin(), d6.end());
    polynomial<int> const q(d2.begin(), d2.end());
    polynomial<int> const r(d5.begin(), d5.end());
    
    answer<int> result = quotient_remainder(aa, bb);
    BOOST_CHECK_EQUAL(result.quotient, q);
    BOOST_CHECK_EQUAL(result.remainder, r);

    // Sanity checks.
    BOOST_CHECK_EQUAL(aa / aa, one);
    BOOST_CHECK_EQUAL(aa % aa, zero);
}


BOOST_AUTO_TEST_CASE( test_gcd )
{
    /* NOTE: Euclidean gcd is not yet customized to return THE greatest 
     * common polynomial divisor. If d is THE greatest common divisior of u and
     * v, then gcd(u, v) will return d or -d according to the algorithm.
     * By convention, it should return d, as for example Maxima and Wolfram 
     * Alpha do.
     * This test is an example of the fact that it returns -d.
     */
    boost::array<double, 9> const d8 = {{105, 278, -88, -56, 16}};
    boost::array<double, 7> const d6 = {{70, 232, -44, -64, 16}};
    boost::array<double, 7> const d2 = {{-35, 24, -4}};
    polynomial<double> const u(d8.begin(), d8.end());
    polynomial<double> const v(d6.begin(), d6.end());
    polynomial<double> const w(d2.begin(), d2.end());
    polynomial<double> const d = boost::math::gcd(u, v);
    BOOST_CHECK_EQUAL(w, d);
}

// Sanity checks to make sure I didn't break it.
typedef boost::mpl::list<short, int, long> sp_integral_test_types;
typedef boost::mpl::list<boost::multiprecision::cpp_int> mp_integral_test_types;
typedef boost::mpl::joint_view<sp_integral_test_types, mp_integral_test_types> integral_test_types;
typedef boost::mpl::list<double, boost::multiprecision::cpp_rational, boost::multiprecision::cpp_bin_float_single, boost::multiprecision::cpp_dec_float_50> non_integral_test_types;
typedef boost::mpl::joint_view<integral_test_types, non_integral_test_types> all_test_types;

BOOST_AUTO_TEST_CASE_TEMPLATE( test_addition, T, all_test_types )
{
    polynomial<T> const a(d3a.begin(), d3a.end());
    polynomial<T> const b(d1a.begin(), d1a.end());
    polynomial<T> const zero = zero_element(multiplies< polynomial<T> >());
    
    polynomial<T> result = a + b; // different degree
    boost::array<T, 4> tmp = {{8, -5, -4, 3}};
    polynomial<T> expected(tmp.begin(), tmp.end());
    BOOST_CHECK_EQUAL(result, expected);
    BOOST_CHECK_EQUAL(a + zero, a);
    BOOST_CHECK_EQUAL(a + b, b + a);
}

BOOST_AUTO_TEST_CASE_TEMPLATE( test_subtraction, T, all_test_types )
{
    polynomial<T> const a(d3a.begin(), d3a.end());
    polynomial<T> const zero = zero_element(multiplies< polynomial<T> >());

    BOOST_CHECK_EQUAL(a - T(0), a);
    BOOST_CHECK_EQUAL(T(0) - a, -a);
    BOOST_CHECK_EQUAL(a - zero, a);
    BOOST_CHECK_EQUAL(zero - a, -a);
    BOOST_CHECK_EQUAL(a - a, zero);
}

BOOST_AUTO_TEST_CASE_TEMPLATE( test_multiplication, T, all_test_types )
{
    polynomial<T> const a(d3a.begin(), d3a.end());
    polynomial<T> const b(d1a.begin(), d1a.end());
    polynomial<T> const zero = zero_element(multiplies< polynomial<T> >());
    
    BOOST_CHECK_EQUAL(a * T(0), zero);
    BOOST_CHECK_EQUAL(a * zero, zero);
    BOOST_CHECK_EQUAL(zero * T(0), zero);
    BOOST_CHECK_EQUAL(zero * zero, zero);
    BOOST_CHECK_EQUAL(a * b, b * a);
}

BOOST_AUTO_TEST_CASE_TEMPLATE( test_arithmetic_relations, T, all_test_types )
{
    polynomial<T> const a(d8b.begin(), d8b.end());
    polynomial<T> const b(d1a.begin(), d1a.end());

    BOOST_CHECK_EQUAL(a * T(2), a + a);
    BOOST_CHECK_EQUAL(a - b, -b + a);
    BOOST_CHECK_EQUAL(a, (a * a) / a);
    BOOST_CHECK_EQUAL(a, (a / a) * a);
}


BOOST_AUTO_TEST_CASE_TEMPLATE(test_non_integral_arithmetic_relations, T, non_integral_test_types )
{
    polynomial<T> const a(d8b.begin(), d8b.end());
    polynomial<T> const b(d1a.begin(), d1a.end());
    
    BOOST_CHECK_EQUAL(a * T(0.5), a / T(2));
}

<<<<<<< HEAD
BOOST_AUTO_TEST_CASE_TEMPLATE(test_cont_and_pp, T, integral_test_types)
{
    polynomial<T> const a(d8b.begin(), d8b.end());
    BOOST_CHECK_EQUAL(a, content(a) * primitive_part(a));
}


typedef boost::mpl::list<short, int> sp_integral_gcd_test_types;
typedef boost::mpl::joint_view<sp_integral_gcd_test_types, mp_integral_test_types> integral_gcd_test_types;


BOOST_AUTO_TEST_CASE_TEMPLATE(test_gcd_ufd, T, sp_integral_gcd_test_types)
{
    polynomial<T> const a(d8.begin(), d8.end());
    polynomial<T> const b(d6.begin(), d6.end());
    polynomial<T> d = gcd_ufd(a, b);
    BOOST_CHECK_EQUAL(d, polynomial<T>(1));
    
    boost::array<T, 5> const i4a = {{105, 278, -88, -56, 16}};
    boost::array<T, 5> const i4b = {{70, 232, -44, -64, 16}};
    boost::array<T, 3> const i2 = {{-35, 24, -4}};
    polynomial<T> const u(i4a.begin(), i4a.end());
    polynomial<T> const v(i4b.begin(), i4b.end());
    polynomial<T> const w(i2.begin(), i2.end());
    d = gcd_ufd(u, v);
    BOOST_CHECK_EQUAL(d, w);
}
=======
BOOST_AUTO_TEST_CASE_TEMPLATE( test_self_multiply_assign, T, all_test_types )
{
    polynomial<T> a(d3a.begin(), d3a.end());
    polynomial<T> const b(a);
    boost::array<double, 7> const d3a_sq = {{100, -120, -44, 108, -20, -24, 9}};
    polynomial<T> const asq(d3a_sq.begin(), d3a_sq.end());

    a *= a;

    BOOST_CHECK_EQUAL(a, b*b);
    BOOST_CHECK_EQUAL(a, asq);

    a *= a;

    BOOST_CHECK_EQUAL(a, b*b*b*b);
}
>>>>>>> 5ef92180
<|MERGE_RESOLUTION|>--- conflicted
+++ resolved
@@ -229,7 +229,6 @@
     BOOST_CHECK_EQUAL(a * T(0.5), a / T(2));
 }
 
-<<<<<<< HEAD
 BOOST_AUTO_TEST_CASE_TEMPLATE(test_cont_and_pp, T, integral_test_types)
 {
     polynomial<T> const a(d8b.begin(), d8b.end());
@@ -257,7 +256,8 @@
     d = gcd_ufd(u, v);
     BOOST_CHECK_EQUAL(d, w);
 }
-=======
+
+
 BOOST_AUTO_TEST_CASE_TEMPLATE( test_self_multiply_assign, T, all_test_types )
 {
     polynomial<T> a(d3a.begin(), d3a.end());
@@ -273,5 +273,4 @@
     a *= a;
 
     BOOST_CHECK_EQUAL(a, b*b*b*b);
-}
->>>>>>> 5ef92180
+}