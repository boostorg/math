//  Copyright John Maddock 2008.
//  Use, modification and distribution are subject to the
//  Boost Software License, Version 1.0.  (See accompanying file
//  LICENSE_1_0.txt or copy at http://www.boost.org/LICENSE_1_0.txt)
//
#  include <pch.hpp>
#ifndef BOOST_MATH_TR1_SOURCE
#  define BOOST_MATH_TR1_SOURCE
#endif
#include <boost/math/tr1.hpp>
#include <boost/math/special_functions/legendre.hpp>
#include "c_policy.hpp"

extern "C" double BOOST_MATH_TR1_DECL assoc_legendre BOOST_PREVENT_MACRO_SUBSTITUTION(unsigned l, unsigned m, double x)
{
   return (m&1 ? -1 : 1) * c_policies::legendre_p BOOST_PREVENT_MACRO_SUBSTITUTION(l, m, x);
<<<<<<< HEAD
}
=======
}

>>>>>>> 62744fed
<|MERGE_RESOLUTION|>--- conflicted
+++ resolved
@@ -14,9 +14,5 @@
 extern "C" double BOOST_MATH_TR1_DECL assoc_legendre BOOST_PREVENT_MACRO_SUBSTITUTION(unsigned l, unsigned m, double x)
 {
    return (m&1 ? -1 : 1) * c_policies::legendre_p BOOST_PREVENT_MACRO_SUBSTITUTION(l, m, x);
-<<<<<<< HEAD
-}
-=======
 }
 
->>>>>>> 62744fed
