//  Copyright John Maddock 2008.
//  Use, modification and distribution are subject to the
//  Boost Software License, Version 1.0.  (See accompanying file
//  LICENSE_1_0.txt or copy at http://www.boost.org/LICENSE_1_0.txt)
//
#  include <pch.hpp>
#ifndef BOOST_MATH_TR1_SOURCE
#  define BOOST_MATH_TR1_SOURCE
#endif
#include <boost/math/tr1.hpp>
#include <boost/math/special_functions/sign.hpp>
#include "c_policy.hpp"

#if !(defined(__HP_aCC) && (__HP_aCC >= 61400))

extern "C" float BOOST_MATH_TR1_DECL copysignf BOOST_PREVENT_MACRO_SUBSTITUTION(float x, float y)
{
   return boost::math::copysign BOOST_PREVENT_MACRO_SUBSTITUTION(x, y);
}

<<<<<<< HEAD
#endif
=======
#endif

>>>>>>> 62744fed
<|MERGE_RESOLUTION|>--- conflicted
+++ resolved
@@ -18,9 +18,5 @@
    return boost::math::copysign BOOST_PREVENT_MACRO_SUBSTITUTION(x, y);
 }
 
-<<<<<<< HEAD
-#endif
-=======
 #endif
 
->>>>>>> 62744fed
