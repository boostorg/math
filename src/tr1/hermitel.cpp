--- conflicted
+++ resolved
@@ -14,9 +14,5 @@
 extern "C" long double BOOST_MATH_TR1_DECL hermitel BOOST_PREVENT_MACRO_SUBSTITUTION(unsigned n, long double x)
 {
    return c_policies::hermite BOOST_PREVENT_MACRO_SUBSTITUTION(n, x);
-<<<<<<< HEAD
-}
-=======
 }
 
->>>>>>> 62744fed
