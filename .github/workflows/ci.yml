--- conflicted
+++ resolved
@@ -232,18 +232,6 @@
       - name: Test
         run: ..\..\..\b2 --hash %ARGS% define=CI_SUPPRESS_KNOWN_ISSUES ${{ matrix.suite }}
         working-directory: ../boost-root/libs/math/test
-<<<<<<< HEAD
-  cygwin:
-    runs-on: windows-latest
-    strategy:
-      fail-fast: false
-      matrix:
-        compiler: [ g++-11 ]
-        standard: [ c++17 ]
-        suite: [ float128_tests, special_fun, distribution_tests, misc, quadrature, mp, interpolators, autodiff, ../example//examples, ../tools ]
-    env:
-      TOOLSET: gcc
-=======
   MSVC2022:
     runs-on: windows-2022
     defaults:
@@ -256,7 +244,6 @@
       matrix:
         standard: [ 14, 17, 20 ]
         suite: [ float128_tests, special_fun, distribution_tests, misc, quadrature, mp, interpolators, autodiff, ../example//examples, ../tools ]
->>>>>>> 57cd5cae
     steps:
       - uses: actions/checkout@v2
         with:
@@ -266,7 +253,51 @@
           commit-filter: '[skip ci];[ci skip];[CI SKIP];[SKIP CI];***CI SKIP***;***SKIP CI***;[apple];[Apple];[APPLE];[linux];[Linux];[LINUX];[standalone];[STANDALONE]'
           commit-filter-separator: ';'
           fail-fast: true
-<<<<<<< HEAD
+      - name: Checkout main boost
+        run: git clone -b develop --depth 1 https://github.com/boostorg/boost.git ../boost-root
+      - name: Update tools/boostdep
+        run: git submodule update --init tools/boostdep
+        working-directory: ../boost-root
+      - name: Copy files
+        run: xcopy /s /e /q %GITHUB_WORKSPACE% libs\math
+        working-directory: ../boost-root
+      - name: Install deps
+        run: python tools/boostdep/depinst/depinst.py math
+        working-directory: ../boost-root
+      - name: Bootstrap
+        run: bootstrap
+        working-directory: ../boost-root
+      - name: Generate headers
+        run: b2 headers
+        working-directory: ../boost-root
+      - name: Config info install
+        run: ..\..\..\b2 config_info_travis_install %ARGS%
+        working-directory: ../boost-root/libs/config/test
+      - name: Config info
+        run: config_info_travis
+        working-directory: ../boost-root/libs/config/test
+      - name: Test
+        run: ..\..\..\b2 --hash %ARGS% define=CI_SUPPRESS_KNOWN_ISSUES ${{ matrix.suite }}
+        working-directory: ../boost-root/libs/math/test
+  cygwin:
+    runs-on: windows-latest
+    strategy:
+      fail-fast: false
+      matrix:
+        compiler: [ g++-11 ]
+        standard: [ c++17 ]
+        suite: [ float128_tests, special_fun, distribution_tests, misc, quadrature, mp, interpolators, autodiff, ../example//examples, ../tools ]
+    env:
+      TOOLSET: gcc
+    steps:
+      - uses: actions/checkout@v2
+        with:
+          fetch-depth: '0'
+      - uses: mstachniuk/ci-skip@v1
+        with:
+          commit-filter: '[skip ci];[ci skip];[CI SKIP];[SKIP CI];***CI SKIP***;***SKIP CI***;[apple];[Apple];[APPLE];[linux];[Linux];[LINUX];[standalone];[STANDALONE]'
+          commit-filter-separator: ';'
+          fail-fast: true
       - name: Install Cygwin
         run: |
           choco install git gcc-core gcc-g++ python39 libgmp-devel libmpfr-devel libfftw3-devel --source cygwin
@@ -288,34 +319,6 @@
         run: C:\\tools\\cygwin\\bin\\bash -l -c 'cd $(cygpath -u "$GITHUB_WORKSPACE")/../boost-root/libs/config/test && ./config_info_travis'
       - name: Test
         run: C:\\tools\\cygwin\\bin\\bash -l -c 'cd $(cygpath -u "$GITHUB_WORKSPACE")/../boost-root/libs/math/test && ../../../b2 toolset=$TOOLSET ${{ matrix.suite }} define=CI_SUPPRESS_KNOWN_ISSUES define=SLOW_COMPILER'
-=======
-      - name: Checkout main boost
-        run: git clone -b develop --depth 1 https://github.com/boostorg/boost.git ../boost-root
-      - name: Update tools/boostdep
-        run: git submodule update --init tools/boostdep
-        working-directory: ../boost-root
-      - name: Copy files
-        run: xcopy /s /e /q %GITHUB_WORKSPACE% libs\math
-        working-directory: ../boost-root
-      - name: Install deps
-        run: python tools/boostdep/depinst/depinst.py math
-        working-directory: ../boost-root
-      - name: Bootstrap
-        run: bootstrap
-        working-directory: ../boost-root
-      - name: Generate headers
-        run: b2 headers
-        working-directory: ../boost-root
-      - name: Config info install
-        run: ..\..\..\b2 config_info_travis_install %ARGS%
-        working-directory: ../boost-root/libs/config/test
-      - name: Config info
-        run: config_info_travis
-        working-directory: ../boost-root/libs/config/test
-      - name: Test
-        run: ..\..\..\b2 --hash %ARGS% define=CI_SUPPRESS_KNOWN_ISSUES ${{ matrix.suite }}
-        working-directory: ../boost-root/libs/math/test
->>>>>>> 57cd5cae
   standalone-compile-tests-gcc:
     runs-on: ubuntu-20.04
     strategy:
