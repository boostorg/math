--- conflicted
+++ resolved
@@ -147,7 +147,7 @@
       fail-fast: false
       matrix:
         compiler: [ g++-9, g++-11, clang++-10 ]
-        standard: [ c++14, c++17, c++2a ]
+        standard: [ c++11, c++14, c++17, c++2a ]
     steps:
       - uses: actions/checkout@v2
         with:
@@ -204,81 +204,13 @@
       - name: Test
         run: ../../../b2 toolset=$TOOLSET no_eh_tests exception-handling=off rtti=off define=CI_SUPPRESS_KNOWN_ISSUES define=SLOW_COMPILER
         working-directory: ../boost-root/libs/math/test
-  ubuntu-bionic:
-    runs-on: ubuntu-18.04
-    strategy:
-      fail-fast: false
-      matrix:
-<<<<<<< HEAD
-        compiler: [ clang++-6.0, g++-7, g++-8, clang++-7, clang++-8 ]
-=======
-        compiler: [ g++-6, clang++-6.0, g++-7, g++-8, clang++-7, clang++-8 ]
->>>>>>> 5fa7797e
-        standard: [ c++14, c++17 ]
-        suite: [ float128_tests, special_fun, distribution_tests, misc, quadrature, mp, interpolators, autodiff, ../example//examples, ../tools ]
-    steps:
-      - uses: actions/checkout@v2
-        with:
-          fetch-depth: '0'
-      - uses: mstachniuk/ci-skip@v1
-        with:
-          commit-filter: '[skip ci];[ci skip];[CI SKIP];[SKIP CI];***CI SKIP***;***SKIP CI***;[windows];[Windows];[WINDOWS];[apple];[Apple];[APPLE];[standalone];[STANDALONE];[cygwin];[CYGWIN]'
-          commit-filter-separator: ';'
-          fail-fast: true
-      - name: Set TOOLSET
-        run: echo ${{ matrix.compiler }} | awk '/^g/ { print "TOOLSET=gcc" } /^clang/ { print "TOOLSET=clang" }' >> $GITHUB_ENV
-      - name: Add repository
-        continue-on-error: true
-        id: addrepo
-        run: sudo apt-add-repository -y "ppa:ubuntu-toolchain-r/test"
-      - name: Retry Add Repo
-        continue-on-error: true
-        id: retry1
-        if: steps.addrepo.outcome=='failure'
-        run: sudo apt-add-repository -y "ppa:ubuntu-toolchain-r/test"
-      - name: Retry Add Repo 2
-        continue-on-error: true
-        id: retry2
-        if: steps.retry1.outcome=='failure'
-        run: sudo apt-add-repository -y "ppa:ubuntu-toolchain-r/test"
-      - name: Install packages
-        run: sudo apt install g++-6 g++-7 g++-8 clang-6.0 clang-7 clang-8 libgmp-dev libmpfr-dev libfftw3-dev
-      - name: Checkout main boost
-        run: git clone -b develop --depth 1 https://github.com/boostorg/boost.git ../boost-root
-      - name: Update tools/boostdep
-        run: git submodule update --init tools/boostdep
-        working-directory: ../boost-root
-      - name: Copy files
-        run: cp -r $GITHUB_WORKSPACE/* libs/math
-        working-directory: ../boost-root
-      - name: Install deps
-        run: python tools/boostdep/depinst/depinst.py math
-        working-directory: ../boost-root
-      - name: Bootstrap
-        run: ./bootstrap.sh
-        working-directory: ../boost-root
-      - name: Generate headers
-        run: ./b2 headers
-        working-directory: ../boost-root
-      - name: Generate user config
-        run: 'echo "using $TOOLSET : : ${{ matrix.compiler }} : <cxxflags>-std=${{ matrix.standard }} ;" > ~/user-config.jam'
-        working-directory: ../boost-root
-      - name: Config info install
-        run: ../../../b2 config_info_travis_install toolset=$TOOLSET
-        working-directory: ../boost-root/libs/config/test
-      - name: Config info
-        run: ./config_info_travis
-        working-directory: ../boost-root/libs/config/test
-      - name: Test
-        run: ../../../b2 toolset=$TOOLSET ${{ matrix.suite }} define=CI_SUPPRESS_KNOWN_ISSUES define=SLOW_COMPILER
-        working-directory: ../boost-root/libs/math/test
   macos:
     runs-on: macos-latest
     strategy:
       fail-fast: false
       matrix:
         toolset: [ clang ]
-        standard: [ 14, 17, 20 ]
+        standard: [ 11, 14, 17, 20 ]
         suite: [ float128_tests, special_fun, distribution_tests, misc, quadrature, mp, interpolators, autodiff, ../example//examples, ../tools ]
     steps:
       - uses: actions/checkout@v2
@@ -416,7 +348,7 @@
       fail-fast: false
       matrix:
         compiler: [ g++-11 ]
-        standard: [ c++14, c++17 ]
+        standard: [ c++17 ]
         suite: [ float128_tests, special_fun, distribution_tests, misc, quadrature, mp, interpolators, autodiff, ../example//examples, ../tools ]
     env:
       TOOLSET: gcc
@@ -546,11 +478,7 @@
       fail-fast: false
       matrix:
         compiler: [ g++-10 ]
-<<<<<<< HEAD
-        standard: [ c++14, c++17, c++2a ]
-=======
         standard: [ c++14, c++17, c++20 ]
->>>>>>> 5fa7797e
         suite: [ float128_tests, special_fun, distribution_tests, misc, quadrature, interpolators, autodiff, ../example//examples, ../tools ]
     steps:
       - uses: actions/checkout@v2
