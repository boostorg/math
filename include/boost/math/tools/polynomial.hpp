--- conflicted
+++ resolved
@@ -452,10 +452,7 @@
    polynomial& operator <<=(U const &n)
    {
        m_data.insert(m_data.begin(), n, static_cast<T>(0));
-<<<<<<< HEAD
-=======
        normalize();
->>>>>>> a8224003
        return *this;
    }
     
