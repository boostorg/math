--- conflicted
+++ resolved
@@ -389,7 +389,6 @@
    template <class U>
    polynomial& operator %=(const U& value)
    {
-<<<<<<< HEAD
        // In the case that T is integral, this preserves the semantics
        // p == r*(p/r) + (p % r), for polynomial<T> p and U r.
        if (std::numeric_limits<T>::is_integer)
@@ -399,12 +398,8 @@
        }
        else
        {
-           m_data.clear();
+           set_zero();
        }
-=======
-       // We can always divide by a scalar, so there is no remainder:
-       this->set_zero();
->>>>>>> 281e6d8b
        return *this;
    }
 
