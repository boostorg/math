--- conflicted
+++ resolved
@@ -26,17 +26,6 @@
 
 #include <boost/math/tools/config.hpp>
 #include <type_traits>
-
-<<<<<<< HEAD
-=======
-#if defined __has_include
-#  if __cplusplus > 202002L || _MSVC_LANG > 202002L 
-#    if __has_include (<stdfloat>)
-#    include <stdfloat>
-#    endif
-#  endif
-#endif
->>>>>>> 0d941f0d
 
 namespace boost
 {
