--- conflicted
+++ resolved
@@ -382,7 +382,4 @@
 #endif // BOOST_MATH_STD_REAL_CONCEPT_HPP
 
 
-<<<<<<< HEAD
-=======
-
->>>>>>> 62744fed
+
