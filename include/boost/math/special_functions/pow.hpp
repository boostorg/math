//   Boost pow.hpp header file
//   Computes a power with exponent known at compile-time

//  (C) Copyright Bruno Lalande 2008.
//  Distributed under the Boost Software License, Version 1.0.
//  (See accompanying file LICENSE_1_0.txt or copy at
//  http://www.boost.org/LICENSE_1_0.txt)

//  See http://www.boost.org for updates, documentation, and revision history.


#ifndef BOOST_MATH_POW_HPP
#define BOOST_MATH_POW_HPP

#ifndef BOOST_MATH_AS_MODULE
#include <boost/math/special_functions/math_fwd.hpp>
#include <boost/math/policies/policy.hpp>
#include <boost/math/policies/error_handling.hpp>
#include <boost/math/tools/promotion.hpp>
#endif

namespace boost {
namespace math {

#ifdef _MSC_VER
#pragma warning(push)
#pragma warning(disable:4702) // Unreachable code, only triggered in release mode and /W4
#endif

namespace detail {


template <int N, int M = N%2>
struct positive_power
{
    template <typename T>
    static BOOST_MATH_CXX14_CONSTEXPR T result(T base)
    {
        T power = positive_power<N/2>::result(base);
        return power * power;
    }
};

template <int N>
struct positive_power<N, 1>
{
    template <typename T>
    static BOOST_MATH_CXX14_CONSTEXPR T result(T base)
    {
        T power = positive_power<N/2>::result(base);
        return base * power * power;
    }
};

template <>
struct positive_power<1, 1>
{
    template <typename T>
    static BOOST_MATH_CXX14_CONSTEXPR T result(T base){ return base; }
};


template <int N, bool>
struct power_if_positive
{
    template <typename T, class Policy>
    static BOOST_MATH_CXX14_CONSTEXPR T result(T base, const Policy&)
    { return positive_power<N>::result(base); }
};

template <int N>
struct power_if_positive<N, false>
{
    template <typename T, class Policy>
    static BOOST_MATH_CXX14_CONSTEXPR T result(T base, const Policy& policy)
    {
        if (base == 0)
        {
            return policies::raise_overflow_error<T>(
                       "boost::math::pow(%1%)",
                       "Attempted to compute a negative power of 0",
                       policy
                   );
        }

        return T(1) / positive_power<-N>::result(base);
    }
};

template <>
struct power_if_positive<0, true>
{
    template <typename T, class Policy>
    static BOOST_MATH_CXX14_CONSTEXPR T result(T base, const Policy& policy)
    {
        if (base == 0)
        {
            return policies::raise_indeterminate_result_error<T>(
                       "boost::math::pow(%1%)",
                       "The result of pow<0>(%1%) is undetermined",
                       base,
                       T(1),
                       policy
                   );
        }

        return T(1);
    }
};


template <int N>
struct select_power_if_positive
{
    using type = power_if_positive<N, (N >= 0)>;
};


}  // namespace detail


<<<<<<< HEAD
BOOST_MATH_MODULE_EXPORT template <int N, typename T, class Policy>
BOOST_CXX14_CONSTEXPR inline typename tools::promote_args<T>::type pow(T base, const Policy& policy)
=======
template <int N, typename T, class Policy>
BOOST_MATH_CXX14_CONSTEXPR inline typename tools::promote_args<T>::type pow(T base, const Policy& policy)
>>>>>>> 15c40fae
{ 
   using result_type = typename tools::promote_args<T>::type;
   return detail::select_power_if_positive<N>::type::result(static_cast<result_type>(base), policy); 
}

<<<<<<< HEAD
BOOST_MATH_MODULE_EXPORT template <int N, typename T>
BOOST_CXX14_CONSTEXPR inline typename tools::promote_args<T>::type pow(T base)
=======
template <int N, typename T>
BOOST_MATH_CXX14_CONSTEXPR inline typename tools::promote_args<T>::type pow(T base)
>>>>>>> 15c40fae
{ return pow<N>(base, policies::policy<>()); }

#ifdef _MSC_VER
#pragma warning(pop)
#endif

}  // namespace math
}  // namespace boost


#endif<|MERGE_RESOLUTION|>--- conflicted
+++ resolved
@@ -119,25 +119,15 @@
 }  // namespace detail
 
 
-<<<<<<< HEAD
 BOOST_MATH_MODULE_EXPORT template <int N, typename T, class Policy>
-BOOST_CXX14_CONSTEXPR inline typename tools::promote_args<T>::type pow(T base, const Policy& policy)
-=======
-template <int N, typename T, class Policy>
 BOOST_MATH_CXX14_CONSTEXPR inline typename tools::promote_args<T>::type pow(T base, const Policy& policy)
->>>>>>> 15c40fae
 { 
    using result_type = typename tools::promote_args<T>::type;
    return detail::select_power_if_positive<N>::type::result(static_cast<result_type>(base), policy); 
 }
 
-<<<<<<< HEAD
 BOOST_MATH_MODULE_EXPORT template <int N, typename T>
-BOOST_CXX14_CONSTEXPR inline typename tools::promote_args<T>::type pow(T base)
-=======
-template <int N, typename T>
 BOOST_MATH_CXX14_CONSTEXPR inline typename tools::promote_args<T>::type pow(T base)
->>>>>>> 15c40fae
 { return pow<N>(base, policies::policy<>()); }
 
 #ifdef _MSC_VER
