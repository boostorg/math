--- conflicted
+++ resolved
@@ -1839,93 +1839,6 @@
    return policies::checked_narrowing_cast<result_type, forwarding_policy>(detail::gamma_imp(static_cast<value_type>(z), forwarding_policy(), evaluation_type()), "boost::math::tgamma<%1%>(%1%)");
 }
 
-template <class T, class Policy>
-struct igamma_initializer
-{
-   struct init
-   {
-      init()
-      {
-         typedef typename policies::precision<T, Policy>::type precision_type;
-
-         typedef std::integral_constant<int,
-            precision_type::value <= 0 ? 0 :
-            precision_type::value <= 53 ? 53 :
-            precision_type::value <= 64 ? 64 :
-            precision_type::value <= 113 ? 113 : 0
-         > tag_type;
-
-         do_init(tag_type());
-      }
-      template <int N>
-      static void do_init(const std::integral_constant<int, N>&)
-      {
-         // If std::numeric_limits<T>::digits is zero, we must not call
-         // our initialization code here as the precision presumably
-         // varies at runtime, and will not have been set yet.  Plus the
-         // code requiring initialization isn't called when digits == 0.
-         if(std::numeric_limits<T>::digits)
-         {
-            boost::math::gamma_p(static_cast<T>(400), static_cast<T>(400), Policy());
-         }
-      }
-      static void do_init(const std::integral_constant<int, 53>&){}
-      void force_instantiate()const{}
-   };
-   static const init initializer;
-   static void force_instantiate()
-   {
-      initializer.force_instantiate();
-   }
-};
-
-template <class T, class Policy>
-const typename igamma_initializer<T, Policy>::init igamma_initializer<T, Policy>::initializer;
-
-template <class T, class Policy>
-struct lgamma_initializer
-{
-   struct init
-   {
-      init()
-      {
-         typedef typename policies::precision<T, Policy>::type precision_type;
-         typedef std::integral_constant<int,
-            precision_type::value <= 0 ? 0 :
-            precision_type::value <= 64 ? 64 :
-            precision_type::value <= 113 ? 113 : 0
-         > tag_type;
-
-         do_init(tag_type());
-      }
-      static void do_init(const std::integral_constant<int, 64>&)
-      {
-         boost::math::lgamma(static_cast<T>(2.5), Policy());
-         boost::math::lgamma(static_cast<T>(1.25), Policy());
-         boost::math::lgamma(static_cast<T>(1.75), Policy());
-      }
-      static void do_init(const std::integral_constant<int, 113>&)
-      {
-         boost::math::lgamma(static_cast<T>(2.5), Policy());
-         boost::math::lgamma(static_cast<T>(1.25), Policy());
-         boost::math::lgamma(static_cast<T>(1.5), Policy());
-         boost::math::lgamma(static_cast<T>(1.75), Policy());
-      }
-      static void do_init(const std::integral_constant<int, 0>&)
-      {
-      }
-      void force_instantiate()const{}
-   };
-   static const init initializer;
-   static void force_instantiate()
-   {
-      initializer.force_instantiate();
-   }
-};
-
-template <class T, class Policy>
-const typename lgamma_initializer<T, Policy>::init lgamma_initializer<T, Policy>::initializer;
-
 template <class T1, class T2, class Policy>
 inline tools::promote_args_t<T1, T2>
    tgamma(T1 a, T2 z, const Policy&, const std::false_type)
@@ -1941,8 +1854,6 @@
       policies::discrete_quantile<>,
       policies::assert_undefined<> >::type forwarding_policy;
 
-   igamma_initializer<value_type, forwarding_policy>::force_instantiate();
-
    return policies::checked_narrowing_cast<result_type, forwarding_policy>(
       detail::gamma_incomplete_imp(static_cast<value_type>(a),
       static_cast<value_type>(z), false, true,
@@ -1959,25 +1870,15 @@
 
 } // namespace detail
 
-<<<<<<< HEAD
 BOOST_MATH_MODULE_EXPORT template <class T>
 inline typename tools::promote_args<T>::type 
-=======
-template <class T>
-inline typename tools::promote_args<T>::type
->>>>>>> 15c40fae
    tgamma(T z)
 {
    return tgamma(z, policies::policy<>());
 }
 
-<<<<<<< HEAD
 BOOST_MATH_MODULE_EXPORT template <class T, class Policy>
 inline typename tools::promote_args<T>::type 
-=======
-template <class T, class Policy>
-inline typename tools::promote_args<T>::type
->>>>>>> 15c40fae
    lgamma(T z, int* sign, const Policy&)
 {
    BOOST_FPU_EXCEPTION_GUARD
@@ -1991,54 +1892,32 @@
       policies::discrete_quantile<>,
       policies::assert_undefined<> >::type forwarding_policy;
 
-   detail::lgamma_initializer<value_type, forwarding_policy>::force_instantiate();
-
    return policies::checked_narrowing_cast<result_type, forwarding_policy>(detail::lgamma_imp(static_cast<value_type>(z), forwarding_policy(), evaluation_type(), sign), "boost::math::lgamma<%1%>(%1%)");
 }
 
-<<<<<<< HEAD
 BOOST_MATH_MODULE_EXPORT template <class T>
 inline typename tools::promote_args<T>::type 
-=======
-template <class T>
-inline typename tools::promote_args<T>::type
->>>>>>> 15c40fae
    lgamma(T z, int* sign)
 {
    return lgamma(z, sign, policies::policy<>());
 }
 
-<<<<<<< HEAD
 BOOST_MATH_MODULE_EXPORT template <class T, class Policy>
 inline typename tools::promote_args<T>::type 
-=======
-template <class T, class Policy>
-inline typename tools::promote_args<T>::type
->>>>>>> 15c40fae
    lgamma(T x, const Policy& pol)
 {
    return ::boost::math::lgamma(x, nullptr, pol);
 }
 
-<<<<<<< HEAD
 BOOST_MATH_MODULE_EXPORT template <class T>
 inline typename tools::promote_args<T>::type 
-=======
-template <class T>
-inline typename tools::promote_args<T>::type
->>>>>>> 15c40fae
    lgamma(T x)
 {
    return ::boost::math::lgamma(x, nullptr, policies::policy<>());
 }
 
-<<<<<<< HEAD
 BOOST_MATH_MODULE_EXPORT template <class T, class Policy>
 inline typename tools::promote_args<T>::type 
-=======
-template <class T, class Policy>
-inline typename tools::promote_args<T>::type
->>>>>>> 15c40fae
    tgamma1pm1(T z, const Policy& /* pol */)
 {
    BOOST_FPU_EXCEPTION_GUARD
@@ -2055,13 +1934,8 @@
    return policies::checked_narrowing_cast<typename std::remove_cv<result_type>::type, forwarding_policy>(detail::tgammap1m1_imp(static_cast<value_type>(z), forwarding_policy(), evaluation_type()), "boost::math::tgamma1pm1<%!%>(%1%)");
 }
 
-<<<<<<< HEAD
 BOOST_MATH_MODULE_EXPORT template <class T>
 inline typename tools::promote_args<T>::type 
-=======
-template <class T>
-inline typename tools::promote_args<T>::type
->>>>>>> 15c40fae
    tgamma1pm1(T z)
 {
    return tgamma1pm1(z, policies::policy<>());
@@ -2070,13 +1944,8 @@
 //
 // Full upper incomplete gamma:
 //
-<<<<<<< HEAD
 BOOST_MATH_MODULE_EXPORT template <class T1, class T2>
 inline typename tools::promote_args<T1, T2>::type
-=======
-template <class T1, class T2>
-inline tools::promote_args_t<T1, T2>
->>>>>>> 15c40fae
    tgamma(T1 a, T2 z)
 {
    //
@@ -2087,13 +1956,8 @@
    using result_type = tools::promote_args_t<T1, T2>;
    return static_cast<result_type>(detail::tgamma(a, z, maybe_policy()));
 }
-<<<<<<< HEAD
 BOOST_MATH_MODULE_EXPORT template <class T1, class T2, class Policy>
 inline typename tools::promote_args<T1, T2>::type
-=======
-template <class T1, class T2, class Policy>
-inline tools::promote_args_t<T1, T2>
->>>>>>> 15c40fae
    tgamma(T1 a, T2 z, const Policy& pol)
 {
    using result_type = tools::promote_args_t<T1, T2>;
@@ -2102,13 +1966,8 @@
 //
 // Full lower incomplete gamma:
 //
-<<<<<<< HEAD
 BOOST_MATH_MODULE_EXPORT template <class T1, class T2, class Policy>
 inline typename tools::promote_args<T1, T2>::type
-=======
-template <class T1, class T2, class Policy>
-inline tools::promote_args_t<T1, T2>
->>>>>>> 15c40fae
    tgamma_lower(T1 a, T2 z, const Policy&)
 {
    BOOST_FPU_EXCEPTION_GUARD
@@ -2122,20 +1981,13 @@
       policies::discrete_quantile<>,
       policies::assert_undefined<> >::type forwarding_policy;
 
-   detail::igamma_initializer<value_type, forwarding_policy>::force_instantiate();
-
    return policies::checked_narrowing_cast<result_type, forwarding_policy>(
       detail::gamma_incomplete_imp(static_cast<value_type>(a),
       static_cast<value_type>(z), false, false,
       forwarding_policy(), static_cast<value_type*>(nullptr)), "tgamma_lower<%1%>(%1%, %1%)");
 }
-<<<<<<< HEAD
 BOOST_MATH_MODULE_EXPORT template <class T1, class T2>
 inline typename tools::promote_args<T1, T2>::type
-=======
-template <class T1, class T2>
-inline tools::promote_args_t<T1, T2>
->>>>>>> 15c40fae
    tgamma_lower(T1 a, T2 z)
 {
    return tgamma_lower(a, z, policies::policy<>());
@@ -2143,13 +1995,8 @@
 //
 // Regularised upper incomplete gamma:
 //
-<<<<<<< HEAD
 BOOST_MATH_MODULE_EXPORT template <class T1, class T2, class Policy>
 inline typename tools::promote_args<T1, T2>::type
-=======
-template <class T1, class T2, class Policy>
-inline tools::promote_args_t<T1, T2>
->>>>>>> 15c40fae
    gamma_q(T1 a, T2 z, const Policy& /* pol */)
 {
    BOOST_FPU_EXCEPTION_GUARD
@@ -2163,20 +2010,13 @@
       policies::discrete_quantile<>,
       policies::assert_undefined<> >::type forwarding_policy;
 
-   detail::igamma_initializer<value_type, forwarding_policy>::force_instantiate();
-
    return policies::checked_narrowing_cast<result_type, forwarding_policy>(
       detail::gamma_incomplete_imp(static_cast<value_type>(a),
       static_cast<value_type>(z), true, true,
       forwarding_policy(), static_cast<value_type*>(nullptr)), "gamma_q<%1%>(%1%, %1%)");
 }
-<<<<<<< HEAD
 BOOST_MATH_MODULE_EXPORT template <class T1, class T2>
 inline typename tools::promote_args<T1, T2>::type
-=======
-template <class T1, class T2>
-inline tools::promote_args_t<T1, T2>
->>>>>>> 15c40fae
    gamma_q(T1 a, T2 z)
 {
    return gamma_q(a, z, policies::policy<>());
@@ -2184,13 +2024,8 @@
 //
 // Regularised lower incomplete gamma:
 //
-<<<<<<< HEAD
 BOOST_MATH_MODULE_EXPORT template <class T1, class T2, class Policy>
 inline typename tools::promote_args<T1, T2>::type
-=======
-template <class T1, class T2, class Policy>
-inline tools::promote_args_t<T1, T2>
->>>>>>> 15c40fae
    gamma_p(T1 a, T2 z, const Policy&)
 {
    BOOST_FPU_EXCEPTION_GUARD
@@ -2204,33 +2039,21 @@
       policies::discrete_quantile<>,
       policies::assert_undefined<> >::type forwarding_policy;
 
-   detail::igamma_initializer<value_type, forwarding_policy>::force_instantiate();
-
    return policies::checked_narrowing_cast<result_type, forwarding_policy>(
       detail::gamma_incomplete_imp(static_cast<value_type>(a),
       static_cast<value_type>(z), true, false,
       forwarding_policy(), static_cast<value_type*>(nullptr)), "gamma_p<%1%>(%1%, %1%)");
 }
-<<<<<<< HEAD
 BOOST_MATH_MODULE_EXPORT template <class T1, class T2>
 inline typename tools::promote_args<T1, T2>::type
-=======
-template <class T1, class T2>
-inline tools::promote_args_t<T1, T2>
->>>>>>> 15c40fae
    gamma_p(T1 a, T2 z)
 {
    return gamma_p(a, z, policies::policy<>());
 }
 
 // ratios of gamma functions:
-<<<<<<< HEAD
 BOOST_MATH_MODULE_EXPORT template <class T1, class T2, class Policy>
 inline typename tools::promote_args<T1, T2>::type 
-=======
-template <class T1, class T2, class Policy>
-inline tools::promote_args_t<T1, T2>
->>>>>>> 15c40fae
    tgamma_delta_ratio(T1 z, T2 delta, const Policy& /* pol */)
 {
    BOOST_FPU_EXCEPTION_GUARD
@@ -2245,24 +2068,14 @@
 
    return policies::checked_narrowing_cast<result_type, forwarding_policy>(detail::tgamma_delta_ratio_imp(static_cast<value_type>(z), static_cast<value_type>(delta), forwarding_policy()), "boost::math::tgamma_delta_ratio<%1%>(%1%, %1%)");
 }
-<<<<<<< HEAD
 BOOST_MATH_MODULE_EXPORT template <class T1, class T2>
 inline typename tools::promote_args<T1, T2>::type 
-=======
-template <class T1, class T2>
-inline tools::promote_args_t<T1, T2>
->>>>>>> 15c40fae
    tgamma_delta_ratio(T1 z, T2 delta)
 {
    return tgamma_delta_ratio(z, delta, policies::policy<>());
 }
-<<<<<<< HEAD
 BOOST_MATH_MODULE_EXPORT template <class T1, class T2, class Policy>
 inline typename tools::promote_args<T1, T2>::type 
-=======
-template <class T1, class T2, class Policy>
-inline tools::promote_args_t<T1, T2>
->>>>>>> 15c40fae
    tgamma_ratio(T1 a, T2 b, const Policy&)
 {
    typedef tools::promote_args_t<T1, T2> result_type;
@@ -2276,25 +2089,15 @@
 
    return policies::checked_narrowing_cast<result_type, forwarding_policy>(detail::tgamma_ratio_imp(static_cast<value_type>(a), static_cast<value_type>(b), forwarding_policy()), "boost::math::tgamma_delta_ratio<%1%>(%1%, %1%)");
 }
-<<<<<<< HEAD
 BOOST_MATH_MODULE_EXPORT template <class T1, class T2>
 inline typename tools::promote_args<T1, T2>::type 
-=======
-template <class T1, class T2>
-inline tools::promote_args_t<T1, T2>
->>>>>>> 15c40fae
    tgamma_ratio(T1 a, T2 b)
 {
    return tgamma_ratio(a, b, policies::policy<>());
 }
 
-<<<<<<< HEAD
 BOOST_MATH_MODULE_EXPORT template <class T1, class T2, class Policy>
 inline typename tools::promote_args<T1, T2>::type 
-=======
-template <class T1, class T2, class Policy>
-inline tools::promote_args_t<T1, T2>
->>>>>>> 15c40fae
    gamma_p_derivative(T1 a, T2 x, const Policy&)
 {
    BOOST_FPU_EXCEPTION_GUARD
@@ -2309,13 +2112,8 @@
 
    return policies::checked_narrowing_cast<result_type, forwarding_policy>(detail::gamma_p_derivative_imp(static_cast<value_type>(a), static_cast<value_type>(x), forwarding_policy()), "boost::math::gamma_p_derivative<%1%>(%1%, %1%)");
 }
-<<<<<<< HEAD
 BOOST_MATH_MODULE_EXPORT template <class T1, class T2>
 inline typename tools::promote_args<T1, T2>::type 
-=======
-template <class T1, class T2>
-inline tools::promote_args_t<T1, T2>
->>>>>>> 15c40fae
    gamma_p_derivative(T1 a, T2 x)
 {
    return gamma_p_derivative(a, x, policies::policy<>());
