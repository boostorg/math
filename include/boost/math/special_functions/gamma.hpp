//  Copyright John Maddock 2006-7, 2013-20.
//  Copyright Paul A. Bristow 2007, 2013-14.
//  Copyright Nikhar Agrawal 2013-14
//  Copyright Christopher Kormanyos 2013-14, 2020, 2024
//  Copyright Matt Borland 2024.
//  Use, modification and distribution are subject to the
//  Boost Software License, Version 1.0. (See accompanying file
//  LICENSE_1_0.txt or copy at http://www.boost.org/LICENSE_1_0.txt)

#ifndef BOOST_MATH_SF_GAMMA_HPP
#define BOOST_MATH_SF_GAMMA_HPP

#ifdef _MSC_VER
#pragma once
#endif

#include <boost/math/tools/config.hpp>
#include <boost/math/tools/series.hpp>
#include <boost/math/tools/fraction.hpp>
#include <boost/math/tools/precision.hpp>
#include <boost/math/tools/promotion.hpp>
#include <boost/math/tools/type_traits.hpp>
#include <boost/math/tools/numeric_limits.hpp>
#include <boost/math/tools/cstdint.hpp>
#include <boost/math/tools/assert.hpp>
#include <boost/math/policies/error_handling.hpp>
#include <boost/math/constants/constants.hpp>
#include <boost/math/special_functions/math_fwd.hpp>
#include <boost/math/special_functions/log1p.hpp>
#include <boost/math/special_functions/trunc.hpp>
#include <boost/math/special_functions/powm1.hpp>
#include <boost/math/special_functions/sqrt1pm1.hpp>
#include <boost/math/special_functions/lanczos.hpp>
#include <boost/math/special_functions/fpclassify.hpp>
#include <boost/math/special_functions/detail/igamma_large.hpp>
#include <boost/math/special_functions/detail/unchecked_factorial.hpp>
#include <boost/math/special_functions/detail/lgamma_small.hpp>

// Only needed for types larger than double
#ifndef BOOST_MATH_HAS_GPU_SUPPORT
#include <boost/math/special_functions/bernoulli.hpp>
#include <boost/math/special_functions/polygamma.hpp>
#endif

#ifdef _MSC_VER
# pragma warning(push)
# pragma warning(disable: 4702) // unreachable code (return after domain_error throw).
# pragma warning(disable: 4127) // conditional expression is constant.
# pragma warning(disable: 4100) // unreferenced formal parameter.
# pragma warning(disable: 6326) // potential comparison of a constant with another constant
// Several variables made comments,
// but some difficulty as whether referenced on not may depend on macro values.
// So to be safe, 4100 warnings suppressed.
// TODO - revisit this?
#endif

namespace boost{ namespace math{

namespace detail{

template <class T>
BOOST_MATH_GPU_ENABLED inline bool is_odd(T v, const boost::math::true_type&)
{
   int i = static_cast<int>(v);
   return i&1;
}
template <class T>
BOOST_MATH_GPU_ENABLED inline bool is_odd(T v, const boost::math::false_type&)
{
   // Oh dear can't cast T to int!
   BOOST_MATH_STD_USING
   T modulus = v - 2 * floor(v/2);
   return static_cast<bool>(modulus != 0);
}
template <class T>
BOOST_MATH_GPU_ENABLED inline bool is_odd(T v)
{
   return is_odd(v, ::boost::math::is_convertible<T, int>());
}

template <class T>
BOOST_MATH_GPU_ENABLED T sinpx(T z)
{
   // Ad hoc function calculates x * sin(pi * x),
   // taking extra care near when x is near a whole number.
   BOOST_MATH_STD_USING
   int sign = 1;
   if(z < 0)
   {
      z = -z;
   }
   T fl = floor(z);
   T dist;  // LCOV_EXCL_LINE
   if(is_odd(fl))
   {
      fl += 1;
      dist = fl - z;
      sign = -sign;
   }
   else
   {
      dist = z - fl;
   }
   BOOST_MATH_ASSERT(fl >= 0);
   if(dist > T(0.5))
      dist = 1 - dist;
   T result = sin(dist*boost::math::constants::pi<T>());
   return sign*z*result;
} // template <class T> T sinpx(T z)
//
// tgamma(z), with Lanczos support:
//
template <class T, class Policy, class Lanczos>
BOOST_MATH_GPU_ENABLED T gamma_imp_final(T z, const Policy& pol, const Lanczos& l)
{
   BOOST_MATH_STD_USING
   
   (void)l; // Suppresses unused variable warning when BOOST_MATH_INSTRUMENT is not defined

   T result = 1;  

#ifdef BOOST_MATH_INSTRUMENT
   static bool b = false;
   if(!b)
   {
      std::cout << "tgamma_imp called with " << typeid(z).name() << " " << typeid(l).name() << std::endl;
      b = true;
   }
#endif
   constexpr auto function = "boost::math::tgamma<%1%>(%1%)";

   if(z <= 0)
   {
      if(floor(z) == z)
<<<<<<< HEAD
         return policies::raise_pole_error<T>(function, "Evaluation of tgamma at a negative integer %1%.", z, pol);
      if (z <= -20)
      {
#ifndef BOOST_MATH_NO_EXCEPTIONS
         try
#endif
         {
            result = gamma_imp(T(-z), pol, l) * sinpx(z);
         }
#ifndef BOOST_MATH_NO_EXCEPTIONS
         catch (const std::overflow_error&)
         {
            return policies::raise_underflow_error<T>(function, "Result of tgamma is too small to represent.", pol);
         }
#endif
         BOOST_MATH_INSTRUMENT_VARIABLE(result);
         // Result can never be small: tgamma[-z] is always larger than sinpx[z] is small:
         BOOST_MATH_ASSERT((fabs(result) > 1) || (tools::max_value<T>() * fabs(result) > boost::math::constants::pi<T>()));
         result = -boost::math::constants::pi<T>() / result;
         if (result == 0)
            return policies::raise_underflow_error<T>(function, "Result of tgamma is too small to represent.", pol);
         /*
         * Result can never be subnormal as we have a value > 1 in the numerator:
         if((boost::math::fpclassify)(result) == (int)FP_SUBNORMAL)
            return policies::raise_denorm_error<T>(function, "Result of tgamma is denormalized.", result, pol);
            */
         BOOST_MATH_INSTRUMENT_VARIABLE(result);
         return result;
=======
      {
         return policies::raise_pole_error<T>(function, "Evaluation of tgamma at a negative integer %1%.", z, pol);
>>>>>>> 01dbedcb
      }

      // shift z to > 1:
      while(z < 0)
      {
         result /= z;
         z += 1;
      }
   }
   BOOST_MATH_INSTRUMENT_VARIABLE(result);
   if((floor(z) == z) && (z < max_factorial<T>::value))
   {
      result *= unchecked_factorial<T>(itrunc(z, pol) - 1);
      BOOST_MATH_INSTRUMENT_VARIABLE(result);
   }
   else if (z < tools::root_epsilon<T>())
   {
      if (z < 1 / tools::max_value<T>())
         result = policies::raise_overflow_error<T>(function, nullptr, pol);
      result *= 1 / z - constants::euler<T>();
   }
   else
   {
      result *= Lanczos::lanczos_sum(z);
      T zgh = (z + static_cast<T>(Lanczos::g()) - boost::math::constants::half<T>());
      T lzgh = log(zgh);
      BOOST_MATH_INSTRUMENT_VARIABLE(result);
      BOOST_MATH_INSTRUMENT_VARIABLE(tools::log_max_value<T>());
      if(z * lzgh > tools::log_max_value<T>())
      {
         // we're going to overflow unless this is done with care:
         BOOST_MATH_INSTRUMENT_VARIABLE(zgh);
         if(lzgh * z / 2 > tools::log_max_value<T>())
            return boost::math::sign(result) * policies::raise_overflow_error<T>(function, "Result of tgamma is too large to represent.", pol);
         T hp = pow(zgh, T((z / 2) - T(0.25)));
         BOOST_MATH_INSTRUMENT_VARIABLE(hp);
         result *= hp / exp(zgh);
         BOOST_MATH_INSTRUMENT_VARIABLE(result);
         if(tools::max_value<T>() / hp < result)
            return boost::math::sign(result) * policies::raise_overflow_error<T>(function, "Result of tgamma is too large to represent.", pol);
         result *= hp;
         BOOST_MATH_INSTRUMENT_VARIABLE(result);
      }
      else
      {
         BOOST_MATH_INSTRUMENT_VARIABLE(zgh);
         BOOST_MATH_INSTRUMENT_VARIABLE(pow(zgh, T(z - boost::math::constants::half<T>())));
         BOOST_MATH_INSTRUMENT_VARIABLE(exp(zgh));
         result *= pow(zgh, T(z - boost::math::constants::half<T>())) / exp(zgh);
         BOOST_MATH_INSTRUMENT_VARIABLE(result);
      }
   }
   return result;
}

#ifdef BOOST_MATH_ENABLE_CUDA
#  pragma nv_diag_suppress 2190
#endif

// SYCL compilers can not support recursion so we extract it into a dispatch function
template <class T, class Policy, class Lanczos>
BOOST_MATH_GPU_ENABLED BOOST_MATH_FORCEINLINE T gamma_imp(T z, const Policy& pol, const Lanczos& l)
{
   BOOST_MATH_STD_USING

   T result = 1;
   constexpr auto function = "boost::math::tgamma<%1%>(%1%)";

   if(z <= 0)
   {
      if(floor(z) == z)
         return policies::raise_pole_error<T>(function, "Evaluation of tgamma at a negative integer %1%.", z, pol);
      if(z <= -20)
      {
         result = gamma_imp_final(T(-z), pol, l) * sinpx(z);
         BOOST_MATH_INSTRUMENT_VARIABLE(result);
         if((fabs(result) < 1) && (tools::max_value<T>() * fabs(result) < boost::math::constants::pi<T>()))
            return -boost::math::sign(result) * policies::raise_overflow_error<T>(function, "Result of tgamma is too large to represent.", pol);
         result = -boost::math::constants::pi<T>() / result;
         if(result == 0)
            return policies::raise_underflow_error<T>(function, "Result of tgamma is too small to represent.", pol);
         if((boost::math::fpclassify)(result) == BOOST_MATH_FP_SUBNORMAL)
            return policies::raise_denorm_error<T>(function, "Result of tgamma is denormalized.", result, pol);
         BOOST_MATH_INSTRUMENT_VARIABLE(result);
         return result;
      }
   }

   return gamma_imp_final(T(z), pol, l);
}

#ifdef BOOST_MATH_ENABLE_CUDA
#  pragma nv_diag_default 2190
#endif

//
// lgamma(z) with Lanczos support:
//
template <class T, class Policy, class Lanczos>
BOOST_MATH_GPU_ENABLED T lgamma_imp_final(T z, const Policy& pol, const Lanczos& l, int* sign = nullptr)
{
#ifdef BOOST_MATH_INSTRUMENT
   static bool b = false;
   if(!b)
   {
      std::cout << "lgamma_imp called with " << typeid(z).name() << " " << typeid(l).name() << std::endl;
      b = true;
   }
#endif

   BOOST_MATH_STD_USING

   constexpr auto function = "boost::math::lgamma<%1%>(%1%)";

   T result = 0;
   int sresult = 1;
   
   if (z < tools::root_epsilon<T>())
   {
      if (0 == z)
         return policies::raise_pole_error<T>(function, "Evaluation of lgamma at %1%.", z, pol);
      if (4 * fabs(z) < tools::epsilon<T>())
         result = -log(fabs(z));
      else
         result = log(fabs(1 / z - constants::euler<T>()));
      if (z < 0)
         sresult = -1;
   }
   else if(z < 15)
   {
      typedef typename policies::precision<T, Policy>::type precision_type;
      typedef boost::math::integral_constant<int,
         precision_type::value <= 0 ? 0 :
         precision_type::value <= 64 ? 64 :
         precision_type::value <= 113 ? 113 : 0
      > tag_type;

      result = lgamma_small_imp<T>(z, T(z - 1), T(z - 2), tag_type(), pol, l);
   }
   else if((z >= 3) && (z < 100) && (boost::math::numeric_limits<T>::max_exponent >= 1024))
   {
      // taking the log of tgamma reduces the error, no danger of overflow here:
      result = log(gamma_imp(z, pol, l));
   }
   else
   {
      // regular evaluation:
      T zgh = static_cast<T>(z + T(Lanczos::g()) - boost::math::constants::half<T>());
      result = log(zgh) - 1;
      result *= z - 0.5f;
      //
      // Only add on the lanczos sum part if we're going to need it:
      //
      if(result * tools::epsilon<T>() < 20)
         result += log(Lanczos::lanczos_sum_expG_scaled(z));
   }

   if(sign)
      *sign = sresult;
   return result;
}

#ifdef BOOST_MATH_ENABLE_CUDA
#  pragma nv_diag_suppress 2190
#endif

template <class T, class Policy, class Lanczos>
BOOST_MATH_GPU_ENABLED BOOST_MATH_FORCEINLINE T lgamma_imp(T z, const Policy& pol, const Lanczos& l, int* sign = nullptr)
{
   BOOST_MATH_STD_USING

   if(z <= -tools::root_epsilon<T>())
   {
      constexpr auto function = "boost::math::lgamma<%1%>(%1%)";

      T result = 0;
      int sresult = 1;

      // reflection formula:
      if(floor(z) == z)
         return policies::raise_pole_error<T>(function, "Evaluation of lgamma at a negative integer %1%.", z, pol);

      T t = sinpx(z);
      z = -z;
      if(t < 0)
      {
         t = -t;
      }
      else
      {
         sresult = -sresult;
      }
      result = log(boost::math::constants::pi<T>()) - lgamma_imp_final(T(z), pol, l) - log(t);

      if(sign)
      {
         *sign = sresult;
      }

      return result;
   }
   else
   {
      return lgamma_imp_final(T(z), pol, l, sign);
   }
}

#ifdef BOOST_MATH_ENABLE_CUDA
#  pragma nv_diag_default 2190
#endif

//
// Incomplete gamma functions follow:
//
template <class T>
struct upper_incomplete_gamma_fract
{
private:
   T z, a;
   int k;
public:
   typedef boost::math::pair<T,T> result_type;

   BOOST_MATH_GPU_ENABLED upper_incomplete_gamma_fract(T a1, T z1)
      : z(z1-a1+1), a(a1), k(0)
   {
   }

   BOOST_MATH_GPU_ENABLED result_type operator()()
   {
      ++k;
      z += 2;
      return result_type(k * (a - k), z);
   }
};

template <class T>
BOOST_MATH_GPU_ENABLED inline T upper_gamma_fraction(T a, T z, T eps)
{
   // Multiply result by z^a * e^-z to get the full
   // upper incomplete integral.  Divide by tgamma(z)
   // to normalise.
   upper_incomplete_gamma_fract<T> f(a, z);
   return 1 / (z - a + 1 + boost::math::tools::continued_fraction_a(f, eps));
}

template <class T>
struct lower_incomplete_gamma_series
{
private:
   T a, z, result;
public:
   typedef T result_type;
   BOOST_MATH_GPU_ENABLED lower_incomplete_gamma_series(T a1, T z1) : a(a1), z(z1), result(1){}

   BOOST_MATH_GPU_ENABLED T operator()()
   {
      T r = result;
      a += 1;
      result *= z/a;
      return r;
   }
};

template <class T, class Policy>
BOOST_MATH_GPU_ENABLED inline T lower_gamma_series(T a, T z, const Policy& pol, T init_value = 0)
{
   // Multiply result by ((z^a) * (e^-z) / a) to get the full
   // lower incomplete integral. Then divide by tgamma(a)
   // to get the normalised value.
   lower_incomplete_gamma_series<T> s(a, z);
   boost::math::uintmax_t max_iter = policies::get_max_series_iterations<Policy>();
   T factor = policies::get_epsilon<T, Policy>();
   T result = boost::math::tools::sum_series(s, factor, max_iter, init_value);
   policies::check_series_iterations<T>("boost::math::detail::lower_gamma_series<%1%>(%1%)", max_iter, pol);
   return result;
}

#ifndef BOOST_MATH_HAS_GPU_SUPPORT

//
// Fully generic tgamma and lgamma use Stirling's approximation
// with Bernoulli numbers.
//
template<class T>
boost::math::size_t highest_bernoulli_index()
{
   const float digits10_of_type = (boost::math::numeric_limits<T>::is_specialized
                                      ? static_cast<float>(boost::math::numeric_limits<T>::digits10)
                                      : static_cast<float>(boost::math::tools::digits<T>() * 0.301F));

   // Find the high index n for Bn to produce the desired precision in Stirling's calculation.
   return static_cast<boost::math::size_t>(18.0F + (0.6F * digits10_of_type));
}

template<class T>
int minimum_argument_for_bernoulli_recursion()
{
   BOOST_MATH_STD_USING

   const float digits10_of_type = (boost::math::numeric_limits<T>::is_specialized
                                    ? (float) boost::math::numeric_limits<T>::digits10
                                    : (float) (boost::math::tools::digits<T>() * 0.301F));

   int min_arg = (int) (digits10_of_type * 1.7F);

   if(digits10_of_type < 50.0F)
   {
      // The following code sequence has been modified
      // within the context of issue 396.

      // The calculation of the test-variable limit has now
      // been protected against overflow/underflow dangers.

      // The previous line looked like this and did, in fact,
      // underflow ldexp when using certain multiprecision types.

      // const float limit = std::ceil(std::pow(1.0f / std::ldexp(1.0f, 1-boost::math::tools::digits<T>()), 1.0f / 20.0f));

      // The new safe version of the limit check is now here.
      const float d2_minus_one = ((digits10_of_type / 0.301F) - 1.0F);
      const float limit        = ceil(exp((d2_minus_one * log(2.0F)) / 20.0F));

      min_arg = (int) (BOOST_MATH_GPU_SAFE_MIN(digits10_of_type * 1.7F, limit));
   }

   return min_arg;
}

template <class T, class Policy>
T scaled_tgamma_no_lanczos(const T& z, const Policy& pol, bool islog = false)
{
   BOOST_MATH_STD_USING
   //
   // Calculates tgamma(z) / (z/e)^z
   // Requires that our argument is large enough for Sterling's approximation to hold.
   // Used internally when combining gamma's of similar magnitude without logarithms.
   //
   BOOST_MATH_ASSERT(minimum_argument_for_bernoulli_recursion<T>() <= z);

   // Perform the Bernoulli series expansion of Stirling's approximation.

   const boost::math::size_t number_of_bernoullis_b2n = policies::get_max_series_iterations<Policy>();

   T one_over_x_pow_two_n_minus_one = 1 / z;
   const T one_over_x2 = one_over_x_pow_two_n_minus_one * one_over_x_pow_two_n_minus_one;
   T sum = (boost::math::bernoulli_b2n<T>(1) / 2) * one_over_x_pow_two_n_minus_one;
   const T target_epsilon_to_break_loop = sum * boost::math::tools::epsilon<T>();
   const T half_ln_two_pi_over_z = sqrt(boost::math::constants::two_pi<T>() / z);
   T last_term = 2 * sum;

   for (boost::math::size_t n = 2U;; ++n)
   {
      one_over_x_pow_two_n_minus_one *= one_over_x2;

      const boost::math::size_t n2 = static_cast<boost::math::size_t>(n * 2U);

      const T term = (boost::math::bernoulli_b2n<T>(static_cast<int>(n)) * one_over_x_pow_two_n_minus_one) / (n2 * (n2 - 1U));

      if ((n >= 3U) && (abs(term) < target_epsilon_to_break_loop))
      {
         // We have reached the desired precision in Stirling's expansion.
         // Adding additional terms to the sum of this divergent asymptotic
         // expansion will not improve the result.

         // Break from the loop.
         break;
      }
      if (n > number_of_bernoullis_b2n)
         // Safety net, we hope to never get here:
         return policies::raise_evaluation_error("scaled_tgamma_no_lanczos<%1%>()", "Exceeded maximum series iterations without reaching convergence, best approximation was %1%", T(exp(sum) * half_ln_two_pi_over_z), pol); // LCOV_EXCL_LINE

      sum += term;

      // Sanity check for divergence:
      T fterm = fabs(term);
      if(fterm > last_term)
         // Safety net, we hope to never get here:
         return policies::raise_evaluation_error("scaled_tgamma_no_lanczos<%1%>()", "Series became divergent without reaching convergence, best approximation was %1%", T(exp(sum) * half_ln_two_pi_over_z), pol);  // LCOV_EXCL_LINE
      last_term = fterm;
   }

   // Complete Stirling's approximation.
   T scaled_gamma_value = islog ? T(sum + log(half_ln_two_pi_over_z)) : T(exp(sum) * half_ln_two_pi_over_z);
   return scaled_gamma_value;
}

// Forward declaration of the lgamma_imp template specialization.
template <class T, class Policy>
T lgamma_imp(T z, const Policy& pol, const lanczos::undefined_lanczos&, int* sign = nullptr);

template <class T, class Policy>
T gamma_imp(T z, const Policy& pol, const lanczos::undefined_lanczos&)
{
   BOOST_MATH_STD_USING

   constexpr auto function = "boost::math::tgamma<%1%>(%1%)";

   // Check if the argument of tgamma is identically zero.
   const bool is_at_zero = (z == 0);

   if((boost::math::isnan)(z) || (is_at_zero) || ((boost::math::isinf)(z) && (z < 0)))
      return policies::raise_domain_error<T>(function, "Evaluation of tgamma at %1%.", z, pol);

   const bool b_neg = (z < 0);

   const bool floor_of_z_is_equal_to_z = (floor(z) == z);

   // Special case handling of small factorials:
   if((!b_neg) && floor_of_z_is_equal_to_z && (z < boost::math::max_factorial<T>::value))
   {
      return boost::math::unchecked_factorial<T>(itrunc(z) - 1);
   }

   // Make a local, unsigned copy of the input argument.
   T zz((!b_neg) ? z : -z);

   // Special case for ultra-small z:
   if(zz < tools::cbrt_epsilon<T>())
   {
      const T a0(1);
      const T a1(boost::math::constants::euler<T>());
      const T six_euler_squared((boost::math::constants::euler<T>() * boost::math::constants::euler<T>()) * 6);
      const T a2((six_euler_squared -  boost::math::constants::pi_sqr<T>()) / 12);

      const T inverse_tgamma_series = z * ((a2 * z + a1) * z + a0);

      return 1 / inverse_tgamma_series;
   }

   // Scale the argument up for the calculation of lgamma,
   // and use downward recursion later for the final result.
   const int min_arg_for_recursion = minimum_argument_for_bernoulli_recursion<T>();

   int n_recur;

   if(zz < min_arg_for_recursion)
   {
      n_recur = boost::math::itrunc(min_arg_for_recursion - zz) + 1;

      zz += n_recur;
   }
   else
   {
      n_recur = 0;
   }
   if (!n_recur)
   {
      if (zz > tools::log_max_value<T>())
         return b_neg ? policies::raise_underflow_error<T>(function, nullptr, pol) : policies::raise_overflow_error<T>(function, nullptr, pol);  // LCOV_EXCL_LINE  MP only
      if (log(zz) * zz / 2 > tools::log_max_value<T>())
         return b_neg ? policies::raise_underflow_error<T>(function, nullptr, pol) : policies::raise_overflow_error<T>(function, nullptr, pol);  // LCOV_EXCL_LINE  MP only
   }
   T gamma_value = scaled_tgamma_no_lanczos(zz, pol);
   T power_term = pow(zz, zz / 2);
   T exp_term = exp(-zz);
   gamma_value *= (power_term * exp_term);
   if (!n_recur && (tools::max_value<T>() / power_term < gamma_value))
      return b_neg ? policies::raise_underflow_error<T>(function, nullptr, pol) : policies::raise_overflow_error<T>(function, nullptr, pol);  // LCOV_EXCL_LINE  MP only
   gamma_value *= power_term;

   // Rescale the result using downward recursion if necessary.
   if(n_recur)
   {
      // The order of divides is important, if we keep subtracting 1 from zz
      // we DO NOT get back to z (cancellation error).  Further if z < epsilon
      // we would end up dividing by zero.  Also in order to prevent spurious
      // overflow with the first division, we must save dividing by |z| till last,
      // so the optimal order of divides is z+1, z+2, z+3...z+n_recur-1,z.
      zz = fabs(z) + 1;
      for(int k = 1; k < n_recur; ++k)
      {
         gamma_value /= zz;
         zz += 1;
      }
      gamma_value /= fabs(z);
   }

   // Return the result, accounting for possible negative arguments.
   if(b_neg)
   {
      // Provide special error analysis for:
      // * arguments in the neighborhood of a negative integer
      // * arguments exactly equal to a negative integer.

      // Check if the argument of tgamma is exactly equal to a negative integer.
      if(floor_of_z_is_equal_to_z)
         return policies::raise_pole_error<T>(function, "Evaluation of tgamma at a negative integer %1%.", z, pol); // LCOV_EXCL_LINE  MP only

      T s = sinpx(z);
      if ((gamma_value > 1) && (tools::max_value<T>() / gamma_value < fabs(s)))
         return policies::raise_underflow_error<T>(function, nullptr, pol);  // LCOV_EXCL_LINE  MP only
      gamma_value *= s;  // LCOV_EXCL_LINE  MP only

      BOOST_MATH_INSTRUMENT_VARIABLE(gamma_value);
      //
      // Result can never overflow, since sinpx(z) can never be smaller than machine epsilon and gamma_value > 1.
      //
      BOOST_MATH_ASSERT(   (abs(gamma_value) > 1) || ((tools::max_value<T>() * abs(gamma_value)) > boost::math::constants::pi<T>()));  // LCOV_EXCL_LINE  MP only

      gamma_value = -boost::math::constants::pi<T>() / gamma_value;
<<<<<<< HEAD
      BOOST_MATH_INSTRUMENT_VARIABLE(gamma_value);  // LCOV_EXCL_LINE  MP only
      //
      // We can never underflow since the numerator > 1 above:
      //
      BOOST_MATH_ASSERT(gamma_value != 0);  // LCOV_EXCL_LINE  MP only
=======
      BOOST_MATH_INSTRUMENT_VARIABLE(gamma_value);

      if(gamma_value == 0)
         return policies::raise_underflow_error<T>(function, "Result of tgamma is too small to represent.", pol);

      if((boost::math::fpclassify)(gamma_value) == static_cast<int>(BOOST_MATH_FP_SUBNORMAL))
         return policies::raise_denorm_error<T>(function, "Result of tgamma is denormalized.", gamma_value, pol);
>>>>>>> 01dbedcb
   }

   return gamma_value;
}

template <class T, class Policy>
inline T log_gamma_near_1(const T& z, Policy const& pol)
{
   //
   // This is for the multiprecision case where there is
   // no lanczos support, use a taylor series at z = 1,
   // see https://www.wolframalpha.com/input/?i=taylor+series+lgamma(x)+at+x+%3D+1
   //
   BOOST_MATH_STD_USING // ADL of std names

   // For some reason, several lines aren't triggered for coverage even though
   // adjacent lines are... weird!

   BOOST_MATH_ASSERT(fabs(z) < 1); // LCOV_EXCL_LINE

   T result = -constants::euler<T>() * z;

   T power_term = z * z / 2;
   int n = 2;     // LCOV_EXCL_LINE
   T term = 0;    // LCOV_EXCL_LINE

   do
   {
      term = power_term * boost::math::polygamma(n - 1, T(1), pol);
      result += term;  // LCOV_EXCL_LINE
      ++n;
      power_term *= z / n;
   } while (fabs(result) * tools::epsilon<T>() < fabs(term));

   return result;
}

template <class T, class Policy>
T lgamma_imp(T z, const Policy& pol, const lanczos::undefined_lanczos&, int* sign)
{
   BOOST_MATH_STD_USING

   constexpr auto function = "boost::math::lgamma<%1%>(%1%)";

   // Check if the argument of lgamma is identically zero.
   const bool is_at_zero = (z == 0);

   if(is_at_zero)
      return policies::raise_domain_error<T>(function, "Evaluation of lgamma at zero %1%.", z, pol);
   if((boost::math::isnan)(z))
      return policies::raise_domain_error<T>(function, "Evaluation of lgamma at %1%.", z, pol);
   if((boost::math::isinf)(z))
      return policies::raise_overflow_error<T>(function, nullptr, pol);

   const bool b_neg = (z < 0);

   const bool floor_of_z_is_equal_to_z = (floor(z) == z);

   // Special case handling of small factorials:
   if((!b_neg) && floor_of_z_is_equal_to_z && (z < boost::math::max_factorial<T>::value))
   {
      if (sign)
         *sign = 1;  // LCOV_EXCL_LINE
      return log(boost::math::unchecked_factorial<T>(itrunc(z) - 1));
   }

   // Make a local, unsigned copy of the input argument.
   T zz((!b_neg) ? z : -z);

   const int min_arg_for_recursion = minimum_argument_for_bernoulli_recursion<T>();

   T log_gamma_value;

   if (zz < min_arg_for_recursion)
   {
      // Here we simply take the logarithm of tgamma(). This is somewhat
      // inefficient, but simple. The rationale is that the argument here
      // is relatively small and overflow is not expected to be likely.
      if (sign)
         * sign = 1;  // // LCOV_EXCL_LINE
      if(fabs(z - 1) < 0.25)
      {
         log_gamma_value = log_gamma_near_1(T(zz - 1), pol);
      }
      else if(fabs(z - 2) < 0.25)
      {
         log_gamma_value = log_gamma_near_1(T(zz - 2), pol) + log(zz - 1);
      }
      else if (z > -tools::root_epsilon<T>())
      {
         // Reflection formula may fail if z is very close to zero, let the series
         // expansion for tgamma close to zero do the work:
         if (sign)
            *sign = z < 0 ? -1 : 1;  // LCOV_EXCL_LINE
         return log(abs(gamma_imp(z, pol, lanczos::undefined_lanczos())));
      }
      else
      {
         // No issue with spurious overflow in reflection formula,
         // just fall through to regular code:
         T g = gamma_imp(zz, pol, lanczos::undefined_lanczos());
         if (sign)
         {
            *sign = g < 0 ? -1 : 1;  // LCOV_EXCL_LINE  MP only
         }
         log_gamma_value = log(abs(g));
      }
   }
   else
   {
      // Perform the Bernoulli series expansion of Stirling's approximation.
      T sum = scaled_tgamma_no_lanczos(zz, pol, true);
      log_gamma_value = zz * (log(zz) - 1) + sum;
   }

   int sign_of_result = 1;

   if(b_neg)
   {
      // Provide special error analysis if the argument is exactly
      // equal to a negative integer.

      // Check if the argument of lgamma is exactly equal to a negative integer.
      if(floor_of_z_is_equal_to_z)
         return policies::raise_pole_error<T>(function, "Evaluation of lgamma at a negative integer %1%.", z, pol);  // LCOV_EXCL_LINE  MP only

      T t = sinpx(z);

      if(t < 0)
      {
         t = -t;
      }
      else
      {
         sign_of_result = -sign_of_result;  // LCOV_EXCL_LINE  MP only
      }

      log_gamma_value = - log_gamma_value + log(boost::math::constants::pi<T>()) - log(t);
   }

   if(sign != static_cast<int*>(nullptr)) { *sign = sign_of_result; }

   return log_gamma_value;
}

#endif // BOOST_MATH_HAS_GPU_SUPPORT

// In order for tgammap1m1_imp to compile we need a forward decl of boost::math::tgamma
// The rub is that we can't just use math_fwd so we provide one here only in that circumstance
#ifdef BOOST_MATH_HAS_NVRTC
template <class RT>
BOOST_MATH_GPU_ENABLED tools::promote_args_t<RT> tgamma(RT z);

template <class RT1, class RT2>
BOOST_MATH_GPU_ENABLED tools::promote_args_t<RT1, RT2> tgamma(RT1 a, RT2 z);

template <class RT1, class RT2, class Policy>
BOOST_MATH_GPU_ENABLED tools::promote_args_t<RT1, RT2> tgamma(RT1 a, RT2 z, const Policy& pol);
#endif

//
// This helper calculates tgamma(dz+1)-1 without cancellation errors,
// used by the upper incomplete gamma with z < 1:
//
template <class T, class Policy, class Lanczos>
BOOST_MATH_GPU_ENABLED T tgammap1m1_imp(T dz, Policy const& pol, const Lanczos& l)
{
   BOOST_MATH_STD_USING

   typedef typename policies::precision<T,Policy>::type precision_type;

   typedef boost::math::integral_constant<int,
      precision_type::value <= 0 ? 0 :
      precision_type::value <= 64 ? 64 :
      precision_type::value <= 113 ? 113 : 0
   > tag_type;

   T result{};
   if(dz < 0)
   {
      if(dz < T(-0.5))
      {
         // Best method is simply to subtract 1 from tgamma:
         #ifdef BOOST_MATH_HAS_NVRTC
         result = ::tgamma(1+dz);
         #else
         result = boost::math::tgamma(1+dz, pol) - 1;
         #endif
         BOOST_MATH_INSTRUMENT_CODE(result);
      }
      else
      {
         // Use expm1 on lgamma:
         result = boost::math::expm1(-boost::math::log1p(dz, pol)
            + lgamma_small_imp<T>(dz+2, dz + 1, dz, tag_type(), pol, l), pol);
         BOOST_MATH_INSTRUMENT_CODE(result);
      }
   }
   else
   {
      if(dz < 2)
      {
         // Use expm1 on lgamma:
         result = boost::math::expm1(lgamma_small_imp<T>(dz+1, dz, dz-1, tag_type(), pol, l), pol);
         BOOST_MATH_INSTRUMENT_CODE(result);
      }
      else
      {
         // Best method is simply to subtract 1 from tgamma:
         #ifdef BOOST_MATH_HAS_NVRTC
         result = ::tgamma(1+dz);
         #else
         result = boost::math::tgamma(1+dz, pol) - 1;
         #endif
         BOOST_MATH_INSTRUMENT_CODE(result);
      }
   }

   return result;
}

#ifndef BOOST_MATH_HAS_GPU_SUPPORT

template <class T, class Policy>
inline T tgammap1m1_imp(T z, Policy const& pol,
                 const ::boost::math::lanczos::undefined_lanczos&)
{
   BOOST_MATH_STD_USING // ADL of std names

   if(fabs(z) < T(0.55))
   {
      return boost::math::expm1(log_gamma_near_1(z, pol));
   }
   return boost::math::expm1(boost::math::lgamma(1 + z, pol));
}

#endif // BOOST_MATH_HAS_GPU_SUPPORT

//
// Series representation for upper fraction when z is small:
//
template <class T>
struct small_gamma2_series
{
   typedef T result_type;

   BOOST_MATH_GPU_ENABLED small_gamma2_series(T a_, T x_) : result(-x_), x(-x_), apn(a_+1), n(1){}

   BOOST_MATH_GPU_ENABLED T operator()()
   {
      T r = result / (apn);
      result *= x;
      result /= ++n;
      apn += 1;
      return r;
   }

private:
   T result, x, apn;
   int n;
};
//
// calculate power term prefix (z^a)(e^-z) used in the non-normalised
// incomplete gammas:
//
template <class T, class Policy>
BOOST_MATH_GPU_ENABLED T full_igamma_prefix(T a, T z, const Policy& pol)
{
   BOOST_MATH_STD_USING

   if (z > tools::max_value<T>())
      return 0;

   T alz = a * log(z);

   T prefix { };

   if(z >= 1)
   {
      if((alz < tools::log_max_value<T>()) && (-z > tools::log_min_value<T>()))
      {
         prefix = pow(z, a) * exp(-z);
      }
      else if(a >= 1)
      {
         prefix = pow(T(z / exp(z/a)), a);
      }
      else
      {
         prefix = exp(alz - z);  // LCOV_EXCL_LINE defensive programming, can probably never get here?
      }
   }
   else
   {
      if(alz > tools::log_min_value<T>())
      {
         prefix = pow(z, a) * exp(-z);
      }
      // LCOV_EXCL_START
      // Defensive programming, can probably never get here, very hard to prove though!
      else if(z/a < tools::log_max_value<T>())
      {
         prefix = pow(T(z / exp(z/a)), a);
      }
      else
      {
         prefix = exp(alz - z);
      }
      // LCOV_EXCL_STOP
   }
   //
   // This error handling isn't very good: it happens after the fact
   // rather than before it...
   // Typically though this method is used when the result is small, we should probably not overflow here...
   //
<<<<<<< HEAD
   if((boost::math::fpclassify)(prefix) == (int)FP_INFINITE)
      return policies::raise_overflow_error<T>("boost::math::detail::full_igamma_prefix<%1%>(%1%, %1%)", "Result of incomplete gamma function is too large to represent.", pol);  // LCOV_EXCL_LINE
=======
   if((boost::math::fpclassify)(prefix) == (int)BOOST_MATH_FP_INFINITE)
      return policies::raise_overflow_error<T>("boost::math::detail::full_igamma_prefix<%1%>(%1%, %1%)", "Result of incomplete gamma function is too large to represent.", pol);
>>>>>>> 01dbedcb

   return prefix;
}
//
// Compute (z^a)(e^-z)/tgamma(a)
// most if the error occurs in this function:
//
template <class T, class Policy, class Lanczos>
BOOST_MATH_GPU_ENABLED T regularised_gamma_prefix(T a, T z, const Policy& pol, const Lanczos& l)
{
   BOOST_MATH_STD_USING
   if (z >= tools::max_value<T>())
      return 0;
   T agh = a + static_cast<T>(Lanczos::g()) - T(0.5);
   T prefix{};
   T d = ((z - a) - static_cast<T>(Lanczos::g()) + T(0.5)) / agh;

   if(a < 1)
   {
      //
      // We have to treat a < 1 as a special case because our Lanczos
      // approximations are optimised against the factorials with a > 1,
      // and for high precision types especially (128-bit reals for example)
      // very small values of a can give rather erroneous results for gamma
      // unless we do this:
      //
      // TODO: is this still required?  Lanczos approx should be better now?
      //
      if((z <= tools::log_min_value<T>()) || (a < 1 / tools::max_value<T>()))
      {
         // Oh dear, have to use logs, should be free of cancellation errors though:
         return exp(a * log(z) - z - lgamma_imp(a, pol, l));
      }
      else
      {
         // direct calculation, no danger of overflow as gamma(a) < 1/a
         // for small a.
         return pow(z, a) * exp(-z) / gamma_imp(a, pol, l);
      }
   }
   else if((fabs(d*d*a) <= 100) && (a > 150))
   {
      // special case for large a and a ~ z.
      prefix = a * boost::math::log1pmx(d, pol) + z * static_cast<T>(0.5 - Lanczos::g()) / agh;
      prefix = exp(prefix);
   }
   else
   {
      //
      // general case.
      // direct computation is most accurate, but use various fallbacks
      // for different parts of the problem domain:
      //
      T alz = a * log(z / agh);
      T amz = a - z;
      if((BOOST_MATH_GPU_SAFE_MIN(alz, amz) <= tools::log_min_value<T>()) || (BOOST_MATH_GPU_SAFE_MAX(alz, amz) >= tools::log_max_value<T>()))
      {
         T amza = amz / a;
         if((BOOST_MATH_GPU_SAFE_MIN(alz, amz)/2 > tools::log_min_value<T>()) && (BOOST_MATH_GPU_SAFE_MAX(alz, amz)/2 < tools::log_max_value<T>()))
         {
            // compute square root of the result and then square it:
            T sq = pow(z / agh, a / 2) * exp(amz / 2);
            prefix = sq * sq;
         }
         else if((BOOST_MATH_GPU_SAFE_MIN(alz, amz)/4 > tools::log_min_value<T>()) && (BOOST_MATH_GPU_SAFE_MAX(alz, amz)/4 < tools::log_max_value<T>()) && (z > a))
         {
            // compute the 4th root of the result then square it twice:
            T sq = pow(z / agh, a / 4) * exp(amz / 4);
            prefix = sq * sq;
            prefix *= prefix;
         }
         else if((amza > tools::log_min_value<T>()) && (amza < tools::log_max_value<T>()))
         {
            prefix = pow(T((z * exp(amza)) / agh), a);
         }
         else
         {
            prefix = exp(alz + amz);
         }
      }
      else
      {
         prefix = pow(T(z / agh), a) * exp(amz);
      }
   }
   prefix *= sqrt(agh / boost::math::constants::e<T>()) / Lanczos::lanczos_sum_expG_scaled(a);
   return prefix;
}

#ifndef BOOST_MATH_HAS_GPU_SUPPORT

//
// And again, without Lanczos support:
//
template <class T, class Policy>
T regularised_gamma_prefix(T a, T z, const Policy& pol, const lanczos::undefined_lanczos& l)
{
   BOOST_MATH_STD_USING

   if((a < 1) && (z < 1))
   {
      // No overflow possible since the power terms tend to unity as a,z -> 0
      return pow(z, a) * exp(-z) / boost::math::tgamma(a, pol);
   }
   else if(a > minimum_argument_for_bernoulli_recursion<T>())
   {
      T scaled_gamma = scaled_tgamma_no_lanczos(a, pol);
      T power_term = pow(z / a, a / 2);
      T a_minus_z = a - z;
      if ((0 == power_term) || (fabs(a_minus_z) > tools::log_max_value<T>()))
      {
         // The result is probably zero, but we need to be sure:
         return exp(a * log(z / a) + a_minus_z - log(scaled_gamma));
      }
      return (power_term * exp(a_minus_z)) * (power_term / scaled_gamma);
   }
   else
   {
      //
      // Usual case is to calculate the prefix at a+shift and recurse down
      // to the value we want:
      //
      const int min_z = minimum_argument_for_bernoulli_recursion<T>();
      long shift = 1 + ltrunc(min_z - a);
      T result = regularised_gamma_prefix(T(a + shift), z, pol, l);
      if (result != 0)
      {
         for (long i = 0; i < shift; ++i)
         {
            result /= z;
            result *= a + i;
         }
         return result;
      }
      else
      {
         //
         // We failed, most probably we have z << 1, try again, this time
         // we calculate z^a e^-z / tgamma(a+shift), combining power terms
         // as we go.  And again recurse down to the result.
         //
         T scaled_gamma = scaled_tgamma_no_lanczos(T(a + shift), pol);
         T power_term_1 = pow(T(z / (a + shift)), a);
         T power_term_2 = pow(T(a + shift), T(-shift));
         T power_term_3 = exp(a + shift - z);
         if ((0 == power_term_1) || (0 == power_term_2) || (0 == power_term_3) || (fabs(a + shift - z) > tools::log_max_value<T>()))
         {
            // We have no test case that gets here, most likely the type T
            // has a high precision but low exponent range:
            return exp(a * log(z) - z - boost::math::lgamma(a, pol));
         }
         result = power_term_1 * power_term_2 * power_term_3 / scaled_gamma;
         for (long i = 0; i < shift; ++i)
         {
            result *= a + i;
         }
         return result;
      }
   }
}

#endif // BOOST_MATH_HAS_GPU_SUPPORT

//
// Upper gamma fraction for very small a:
//
template <class T, class Policy>
BOOST_MATH_GPU_ENABLED inline T tgamma_small_upper_part(T a, T x, const Policy& pol, T* pgam = 0, bool invert = false, T* pderivative = 0)
{
   BOOST_MATH_STD_USING  // ADL of std functions.
   //
   // Compute the full upper fraction (Q) when a is very small:
   //

   #ifdef BOOST_MATH_HAS_NVRTC
   typedef typename tools::promote_args<T>::type result_type;
   typedef typename policies::evaluation<result_type, Policy>::type value_type;
   typedef typename lanczos::lanczos<value_type, Policy>::type evaluation_type;
   T result {detail::tgammap1m1_imp(static_cast<value_type>(a), pol, evaluation_type())};
   #else
   T result { boost::math::tgamma1pm1(a, pol) };
   #endif

   if(pgam)
      *pgam = (result + 1) / a;
   T p = boost::math::powm1(x, a, pol);
   result -= p;
   result /= a;
   detail::small_gamma2_series<T> s(a, x);
   boost::math::uintmax_t max_iter = policies::get_max_series_iterations<Policy>() - 10;
   p += 1;
   if(pderivative)
      *pderivative = p / (*pgam * exp(x));
   T init_value = invert ? *pgam : 0;
   result = -p * tools::sum_series(s, boost::math::policies::get_epsilon<T, Policy>(), max_iter, (init_value - result) / p);
   policies::check_series_iterations<T>("boost::math::tgamma_small_upper_part<%1%>(%1%, %1%)", max_iter, pol);
   if(invert)
      result = -result;
   return result;
}
//
// Upper gamma fraction for integer a:
//
template <class T, class Policy>
BOOST_MATH_GPU_ENABLED inline T finite_gamma_q(T a, T x, Policy const& pol, T* pderivative = 0)
{
   //
   // Calculates normalised Q when a is an integer:
   //
   BOOST_MATH_STD_USING
   T e = exp(-x);
   T sum = e;
   if(sum != 0)
   {
      T term = sum;
      for(unsigned n = 1; n < a; ++n)
      {
         term /= n;
         term *= x;
         sum += term;
      }
   }
   if(pderivative)
   {
      *pderivative = e * pow(x, a) / boost::math::unchecked_factorial<T>(itrunc(T(a - 1), pol));
   }
   return sum;
}
//
// Upper gamma fraction for half integer a:
//
template <class T, class Policy>
BOOST_MATH_GPU_ENABLED T finite_half_gamma_q(T a, T x, T* p_derivative, const Policy& pol)
{
   //
   // Calculates normalised Q when a is a half-integer:
   //
   BOOST_MATH_STD_USING

   #ifdef BOOST_MATH_HAS_NVRTC
   T e;
   if (boost::math::is_same_v<T, float>)
   {
      e = ::erfcf(::sqrtf(x));
   }
   else
   {
      e = ::erfc(::sqrt(x));
   }
   #else
   T e = boost::math::erfc(sqrt(x), pol);
   #endif

   if((e != 0) && (a > 1))
   {
      T term = exp(-x) / sqrt(constants::pi<T>() * x);
      term *= x;
      static const T half = T(1) / 2; // LCOV_EXCL_LINE
      term /= half;
      T sum = term;
      for(unsigned n = 2; n < a; ++n)
      {
         term /= n - half;
         term *= x;
         sum += term;
      }
      e += sum;
      if(p_derivative)
      {
         *p_derivative = 0;
      }
   }
   else if(p_derivative)
   {
      // We'll be dividing by x later, so calculate derivative * x:
      *p_derivative = sqrt(x) * exp(-x) / constants::root_pi<T>();
   }
   return e;
}
//
// Asymptotic approximation for large argument, see: https://dlmf.nist.gov/8.11#E2
//
template <class T>
struct incomplete_tgamma_large_x_series
{
   typedef T result_type;
   BOOST_MATH_GPU_ENABLED incomplete_tgamma_large_x_series(const T& a, const T& x)
      : a_poch(a - 1), z(x), term(1) {}
   BOOST_MATH_GPU_ENABLED T operator()()
   {
      T result = term;
      term *= a_poch / z;
      a_poch -= 1;
      return result;
   }
   T a_poch, z, term;
};

template <class T, class Policy>
BOOST_MATH_GPU_ENABLED T incomplete_tgamma_large_x(const T& a, const T& x, const Policy& pol)
{
   BOOST_MATH_STD_USING
   incomplete_tgamma_large_x_series<T> s(a, x);
   boost::math::uintmax_t max_iter = boost::math::policies::get_max_series_iterations<Policy>();
   T result = boost::math::tools::sum_series(s, boost::math::policies::get_epsilon<T, Policy>(), max_iter);
   boost::math::policies::check_series_iterations<T>("boost::math::tgamma<%1%>(%1%,%1%)", max_iter, pol);
   return result;
}


//
// Main incomplete gamma entry point, handles all four incomplete gamma's:
//
template <class T, class Policy>
BOOST_MATH_GPU_ENABLED T gamma_incomplete_imp_final(T a, T x, bool normalised, bool invert,
                       const Policy& pol, T* p_derivative)
{
   constexpr auto function = "boost::math::gamma_p<%1%>(%1%, %1%)";
   if(a <= 0)
      return policies::raise_domain_error<T>(function, "Argument a to the incomplete gamma function must be greater than zero (got a=%1%).", a, pol);
   if(x < 0)
      return policies::raise_domain_error<T>(function, "Argument x to the incomplete gamma function must be >= 0 (got x=%1%).", x, pol);

   BOOST_MATH_STD_USING

   typedef typename lanczos::lanczos<T, Policy>::type lanczos_type;

   T result = 0; // Just to avoid warning C4701: potentially uninitialized local variable 'result' used

<<<<<<< HEAD
   if(a >= max_factorial<T>::value && !normalised)
   {
      //
      // When we're computing the non-normalized incomplete gamma
      // and a is large the result is rather hard to compute unless
      // we use logs.  There are really two options - if x is a long
      // way from a in value then we can reliably use methods 2 and 4
      // below in logarithmic form and go straight to the result.
      // Otherwise we let the regularized gamma take the strain
      // (the result is unlikely to underflow in the central region anyway)
      // and combine with lgamma in the hopes that we get a finite result.
      //
      if(invert && (a * 4 < x))
      {
         // This is method 4 below, done in logs:
         result = a * log(x) - x;
         /*
         * We do not compute derivatives in the non-regularized case.
         if(p_derivative)
            *p_derivative = exp(result);
         */ 
         BOOST_MATH_ASSERT(nullptr == p_derivative);
         result += log(upper_gamma_fraction(a, x, policies::get_epsilon<T, Policy>()));
      }
      else if(!invert && (a > 4 * x))
      {
         // This is method 2 below, done in logs:
         result = a * log(x) - x;
         /*
         * We do not compute derivatives in the non-regularized case.
         if(p_derivative)
            *p_derivative = exp(result);
         */
         BOOST_MATH_ASSERT(nullptr == p_derivative);
         T init_value = 0;
         result += log(detail::lower_gamma_series(a, x, pol, init_value) / a);
      }
      else
      {
         result = gamma_incomplete_imp(a, x, true, invert, pol, p_derivative);
         if(result == 0)
         {
            if(invert)
            {
               // Try http://functions.wolfram.com/06.06.06.0039.01
               result = 1 + 1 / (12 * a) + 1 / (288 * a * a);
               result = log(result) - a + (a - 0.5f) * log(a) + log(boost::math::constants::root_two_pi<T>());
               /*
               * We do not compute derivatives in the non-regularized case.
               if(p_derivative)
                  *p_derivative = exp(a * log(x) - x);
               */
                  BOOST_MATH_ASSERT(nullptr == p_derivative);
            }
            else
            {
               // This is method 2 below, done in logs, we're really outside the
               // range of this method, but since the result is almost certainly
               // infinite, we should probably be OK:
               result = a * log(x) - x;
               /*
               * We do not compute derivatives in the non-regularized case.
               if(p_derivative)
                  *p_derivative = exp(result);
               */
               BOOST_MATH_ASSERT(nullptr == p_derivative);
               T init_value = 0;
               result += log(detail::lower_gamma_series(a, x, pol, init_value) / a);
            }
         }
         else
         {
            result = log(result) + boost::math::lgamma(a, pol);
         }
      }
      if(result > tools::log_max_value<T>())
         return policies::raise_overflow_error<T>(function, nullptr, pol);
      return exp(result);
   }

=======
>>>>>>> 01dbedcb
   BOOST_MATH_ASSERT((p_derivative == nullptr) || normalised);

   bool is_int, is_half_int;
   bool is_small_a = (a < 30) && (a <= x + 1) && (x < tools::log_max_value<T>());
   if(is_small_a)
   {
      T fa = floor(a);
      is_int = (fa == a);
      is_half_int = is_int ? false : (fabs(fa - a) == 0.5f);
   }
   else
   {
      is_int = is_half_int = false;
   }

   int eval_method;

   if(is_int && (x > 0.6))
   {
      // calculate Q via finite sum:
      invert = !invert;
      eval_method = 0;
   }
   else if(is_half_int && (x > 0.2))
   {
      // calculate Q via finite sum for half integer a:
      invert = !invert;
      eval_method = 1;
   }
   else if((x < tools::root_epsilon<T>()) && (a > 1))
   {
      eval_method = 6;
   }
   else if ((x > 1000) && ((a < x) || (fabs(a - 50) / x < 1)))
   {
      // calculate Q via asymptotic approximation:
      invert = !invert;
      eval_method = 7;
   }
   else if(x < T(0.5))
   {
      //
      // Changeover criterion chosen to give a changeover at Q ~ 0.33
      //
      if(T(-0.4) / log(x) < a)
      {
         eval_method = 2;
      }
      else
      {
         eval_method = 3;
      }
   }
   else if(x < T(1.1))
   {
      //
      // Changeover here occurs when P ~ 0.75 or Q ~ 0.25:
      //
      if(x * 0.75f < a)
      {
         eval_method = 2;
      }
      else
      {
         eval_method = 3;
      }
   }
   else
   {
      //
      // Begin by testing whether we're in the "bad" zone
      // where the result will be near 0.5 and the usual
      // series and continued fractions are slow to converge:
      //
      bool use_temme = false;
      if(normalised && boost::math::numeric_limits<T>::is_specialized && (a > 20))
      {
         T sigma = fabs((x-a)/a);
         if((a > 200) && (policies::digits<T, Policy>() <= 113))
         {
            //
            // This limit is chosen so that we use Temme's expansion
            // only if the result would be larger than about 10^-6.
            // Below that the regular series and continued fractions
            // converge OK, and if we use Temme's method we get increasing
            // errors from the dominant erfc term as it's (inexact) argument
            // increases in magnitude.
            //
            if(20 / a > sigma * sigma)
               use_temme = true;
         }
         else if(policies::digits<T, Policy>() <= 64)
         {
            // Note in this zone we can't use Temme's expansion for
            // types longer than an 80-bit real:
            // it would require too many terms in the polynomials.
            if(sigma < 0.4)
               use_temme = true;
         }
      }
      if(use_temme)
      {
         eval_method = 5;
      }
      else
      {
         //
         // Regular case where the result will not be too close to 0.5.
         //
         // Changeover here occurs at P ~ Q ~ 0.5
         // Note that series computation of P is about x2 faster than continued fraction
         // calculation of Q, so try and use the CF only when really necessary, especially
         // for small x.
         //
         if(x - (1 / (3 * x)) < a)
         {
            eval_method = 2;
         }
         else
         {
            eval_method = 4;
            invert = !invert;
         }
      }
   }

   switch(eval_method)
   {
   case 0:
      {
         result = finite_gamma_q(a, x, pol, p_derivative);
         if(!normalised)
         {
            #ifdef BOOST_MATH_HAS_NVRTC
            if (boost::math::is_same_v<T, float>)
            {
               result *= ::tgammaf(a);
            }
            else
            {
               result *= ::tgamma(a);
            }
            #else
            result *= boost::math::tgamma(a, pol);
            #endif
         }
         break;
      }
   case 1:
      {
         result = finite_half_gamma_q(a, x, p_derivative, pol);
         if(!normalised)
         {
            #ifdef BOOST_MATH_HAS_NVRTC
            if (boost::math::is_same_v<T, float>)
            {
               result *= ::tgammaf(a);
            }
            else
            {
               result *= ::tgamma(a);
            }
            #else
            result *= boost::math::tgamma(a, pol);
            #endif
         }
         if(p_derivative && (*p_derivative == 0))
            *p_derivative = regularised_gamma_prefix(a, x, pol, lanczos_type());
         break;
      }
   case 2:
      {
         // Compute P:
         result = normalised ? regularised_gamma_prefix(a, x, pol, lanczos_type()) : full_igamma_prefix(a, x, pol);
         if(p_derivative)
            *p_derivative = result;
         if(result != 0)
         {
            //
            // If we're going to be inverting the result then we can
            // reduce the number of series evaluations by quite
            // a few iterations if we set an initial value for the
            // series sum based on what we'll end up subtracting it from
            // at the end.
            // Have to be careful though that this optimization doesn't
            // lead to spurious numeric overflow.  Note that the
            // scary/expensive overflow checks below are more often
            // than not bypassed in practice for "sensible" input
            // values:
            //
            T init_value = 0;
            bool optimised_invert = false;
            if(invert)
            {
               #ifdef BOOST_MATH_HAS_NVRTC
               if (boost::math::is_same_v<T, float>)
               {
                  init_value = (normalised ? 1 : ::tgammaf(a));
               }
               else
               {
                  init_value = (normalised ? 1 : ::tgamma(a));
               }
               #else
               init_value = (normalised ? 1 : boost::math::tgamma(a, pol));
               #endif

               if(normalised || (result >= 1) || (tools::max_value<T>() * result > init_value))
               {
                  init_value /= result;
                  if(normalised || (a < 1) || (tools::max_value<T>() / a > init_value))
                  {
                     init_value *= -a;
                     optimised_invert = true;
                  }
                  else
                     init_value = 0;  // LCOV_EXCL_LINE  Unreachable for any "sensible" floating point type.
               }
               else
                  init_value = 0;
            }
            result *= detail::lower_gamma_series(a, x, pol, init_value) / a;
            if(optimised_invert)
            {
               invert = false;
               result = -result;
            }
         }
         break;
      }
   case 3:
      {
         // Compute Q:
         invert = !invert;
         T g{};
         result = tgamma_small_upper_part(a, x, pol, &g, invert, p_derivative);
         invert = false;
         if(normalised)
            result /= g;
         break;
      }
   case 4:
      {
         // Compute Q:
         result = normalised ? regularised_gamma_prefix(a, x, pol, lanczos_type()) : full_igamma_prefix(a, x, pol);
         if(p_derivative)
            *p_derivative = result;
         if(result != 0)
            result *= upper_gamma_fraction(a, x, policies::get_epsilon<T, Policy>());
         break;
      }
   case 5:
      {
         //
         // Use compile time dispatch to the appropriate
         // Temme asymptotic expansion.  This may be dead code
         // if T does not have numeric limits support, or has
         // too many digits for the most precise version of
         // these expansions, in that case we'll be calling
         // an empty function.
         //
         typedef typename policies::precision<T, Policy>::type precision_type;

         typedef boost::math::integral_constant<int,
            precision_type::value <= 0 ? 0 :
            precision_type::value <= 53 ? 53 :
            precision_type::value <= 64 ? 64 :
            precision_type::value <= 113 ? 113 : 0
         > tag_type;

         result = igamma_temme_large(a, x, pol, tag_type());
         if(x >= a)
            invert = !invert;
         if(p_derivative)
            *p_derivative = regularised_gamma_prefix(a, x, pol, lanczos_type());
         break;
      }
   case 6:
      {
         // x is so small that P is necessarily very small too,
         // use http://functions.wolfram.com/GammaBetaErf/GammaRegularized/06/01/05/01/01/
         if(!normalised)
            result = pow(x, a) / (a);
         else
         {
#ifndef BOOST_MATH_NO_EXCEPTIONS
            try
            {
#endif
               #ifdef BOOST_MATH_HAS_NVRTC
               if (boost::math::is_same_v<T, float>)
               {
                  result = ::powf(x, a) / ::tgammaf(a + 1);
               }
               else
               {
                  result = ::pow(x, a) / ::tgamma(a + 1);
               }
               #else
               result = pow(x, a) / boost::math::tgamma(a + 1, pol);
               #endif
#ifndef BOOST_MATH_NO_EXCEPTIONS
            }
            catch (const std::overflow_error&)
            {
               result = 0;
            }
#endif
         }
         result *= 1 - a * x / (a + 1);
         if (p_derivative)
            *p_derivative = regularised_gamma_prefix(a, x, pol, lanczos_type());
         break;
      }
   case 7:
   {
      // x is large,
      // Compute Q:
      result = normalised ? regularised_gamma_prefix(a, x, pol, lanczos_type()) : full_igamma_prefix(a, x, pol);
      if (p_derivative)
         *p_derivative = result;
      result /= x;
      if (result != 0)
         result *= incomplete_tgamma_large_x(a, x, pol);
      break;
   }
   }

   if(normalised && (result > 1))
      result = 1;
   if(invert)
   {
      #ifdef BOOST_MATH_HAS_NVRTC
      T gam;
      if (boost::math::is_same_v<T, float>)
      {
         gam = normalised ? 1 : ::tgammaf(a);
      }
      else
      {
         gam = normalised ? 1 : ::tgamma(a);
      }
      #else
      T gam = normalised ? 1 : boost::math::tgamma(a, pol);
      #endif
      result = gam - result;
   }
   if(p_derivative)
   {
      /*
      * We can never reach this:
      if((x < 1) && (tools::max_value<T>() * x < *p_derivative))
      {
         // overflow, just return an arbitrarily large value:
         *p_derivative = tools::max_value<T>() / 2;
      }
      */
      BOOST_MATH_ASSERT((x >= 1) || (tools::max_value<T>() * x >= *p_derivative));
      //
      // Need to convert prefix term to derivative:
      //
      *p_derivative /= x;
   }

   return result;
}

// Need to implement this dispatch to avoid recursion for device compilers
template <class T, class Policy>
BOOST_MATH_GPU_ENABLED T gamma_incomplete_imp(T a, T x, bool normalised, bool invert,
                       const Policy& pol, T* p_derivative)
{
   constexpr auto function = "boost::math::gamma_p<%1%>(%1%, %1%)";
   if(a <= 0)
      return policies::raise_domain_error<T>(function, "Argument a to the incomplete gamma function must be greater than zero (got a=%1%).", a, pol);
   if(x < 0)
      return policies::raise_domain_error<T>(function, "Argument x to the incomplete gamma function must be >= 0 (got x=%1%).", x, pol);

   BOOST_MATH_STD_USING


   T result = 0; // Just to avoid warning C4701: potentially uninitialized local variable 'result' used

   if(a >= max_factorial<T>::value && !normalised)
   {
      //
      // When we're computing the non-normalized incomplete gamma
      // and a is large the result is rather hard to compute unless
      // we use logs.  There are really two options - if x is a long
      // way from a in value then we can reliably use methods 2 and 4
      // below in logarithmic form and go straight to the result.
      // Otherwise we let the regularized gamma take the strain
      // (the result is unlikely to underflow in the central region anyway)
      // and combine with lgamma in the hopes that we get a finite result.
      //
      if(invert && (a * 4 < x))
      {
         // This is method 4 below, done in logs:
         result = a * log(x) - x;
         if(p_derivative)
            *p_derivative = exp(result);
         result += log(upper_gamma_fraction(a, x, policies::get_epsilon<T, Policy>()));
      }
      else if(!invert && (a > 4 * x))
      {
         // This is method 2 below, done in logs:
         result = a * log(x) - x;
         if(p_derivative)
            *p_derivative = exp(result);
         T init_value = 0;
         result += log(detail::lower_gamma_series(a, x, pol, init_value) / a);
      }
      else
      {
         result = gamma_incomplete_imp_final(T(a), T(x), true, invert, pol, p_derivative);
         if(result == 0)
         {
            if(invert)
            {
               // Try http://functions.wolfram.com/06.06.06.0039.01
               result = 1 + 1 / (12 * a) + 1 / (288 * a * a);
               result = log(result) - a + (a - 0.5f) * log(a) + log(boost::math::constants::root_two_pi<T>());
               if(p_derivative)
                  *p_derivative = exp(a * log(x) - x);
            }
            else
            {
               // This is method 2 below, done in logs, we're really outside the
               // range of this method, but since the result is almost certainly
               // infinite, we should probably be OK:
               result = a * log(x) - x;
               if(p_derivative)
                  *p_derivative = exp(result);
               T init_value = 0;
               result += log(detail::lower_gamma_series(a, x, pol, init_value) / a);
            }
         }
         else
         {
            #ifdef BOOST_MATH_HAS_NVRTC
            if (boost::math::is_same_v<T, float>)
            {
               result = ::logf(result) + ::lgammaf(a);
            }
            else
            {
               result = ::log(result) + ::lgamma(a);
            }
            #else
            result = log(result) + boost::math::lgamma(a, pol);
            #endif
         }
      }
      if(result > tools::log_max_value<T>())
         return policies::raise_overflow_error<T>(function, nullptr, pol);
      return exp(result);
   }

   // If no special handling is required then we proceeds as normal
   return gamma_incomplete_imp_final(T(a), T(x), normalised, invert, pol, p_derivative);
}

//
// Ratios of two gamma functions:
//
template <class T, class Policy, class Lanczos>
BOOST_MATH_GPU_ENABLED T tgamma_delta_ratio_imp_lanczos_final(T z, T delta, const Policy& pol, const Lanczos&)
{
   BOOST_MATH_STD_USING

   T zgh = static_cast<T>(z + T(Lanczos::g()) - constants::half<T>());
   T result{};
   if(z + delta == z)
   {
      // Given delta < z * eps
      // and zgh > z
      // Then this must follow:
      BOOST_MATH_ASSERT(fabs(delta / zgh) < boost::math::tools::epsilon<T>());
      // We have:
      // result = exp((constants::half<T>() - z) * boost::math::log1p(delta / zgh, pol));
      // 0.5 - z == -z
      // log1p(delta / zgh) = delta / zgh = delta / z
      // multiplying we get -delta.
      result = exp(-delta);
   }
   else
   {
      if(fabs(delta) < 10)
      {
         result = exp((constants::half<T>() - z) * boost::math::log1p(delta / zgh, pol));
      }
      else
      {
         result = pow(T(zgh / (zgh + delta)), T(z - constants::half<T>()));
      }
      // Split the calculation up to avoid spurious overflow:
      result *= Lanczos::lanczos_sum(z) / Lanczos::lanczos_sum(T(z + delta));
   }
   result *= pow(T(constants::e<T>() / (zgh + delta)), delta);
   return result;
}

template <class T, class Policy, class Lanczos>
BOOST_MATH_GPU_ENABLED T tgamma_delta_ratio_imp_lanczos(T z, T delta, const Policy& pol, const Lanczos& l)
{
   BOOST_MATH_STD_USING

   if(z < tools::epsilon<T>())
   {
      //
      // We get spurious numeric overflow unless we're very careful, this
      // can occur either inside Lanczos::lanczos_sum(z) or in the
      // final combination of terms, to avoid this, split the product up
      // into 2 (or 3) parts:
      //
      // G(z) / G(L) = 1 / (z * G(L)) ; z < eps, L = z + delta = delta
      //    z * G(L) = z * G(lim) * (G(L)/G(lim)) ; lim = largest factorial
      //
      if(boost::math::max_factorial<T>::value < delta)
      {
         T ratio = tgamma_delta_ratio_imp_lanczos_final(T(delta), T(boost::math::max_factorial<T>::value - delta), pol, l);
         ratio *= z;
         ratio *= boost::math::unchecked_factorial<T>(boost::math::max_factorial<T>::value - 1);
         return 1 / ratio;
      }
      else
      {
         #ifdef BOOST_MATH_HAS_NVRTC
         if (boost::math::is_same_v<T, float>)
         {
            return 1 / (z * ::tgammaf(z + delta));
         }
         else
         {
            return 1 / (z * ::tgamma(z + delta));
         }
         #else
         return 1 / (z * boost::math::tgamma(z + delta, pol));
         #endif
      }
   }

   return tgamma_delta_ratio_imp_lanczos_final(T(z), T(delta), pol, l);
}

//
// And again without Lanczos support this time:
//
#ifndef BOOST_MATH_HAS_GPU_SUPPORT

template <class T, class Policy>
T tgamma_delta_ratio_imp_lanczos(T z, T delta, const Policy& pol, const lanczos::undefined_lanczos& l)
{
   BOOST_MATH_STD_USING

   //
   // We adjust z and delta so that both z and z+delta are large enough for
   // Sterling's approximation to hold.  We can then calculate the ratio
   // for the adjusted values, and rescale back down to z and z+delta.
   //
   // Get the required shifts first:
   //
   long numerator_shift = 0;
   long denominator_shift = 0;
   const int min_z = minimum_argument_for_bernoulli_recursion<T>();

   if (min_z > z)
      numerator_shift = 1 + ltrunc(min_z - z);
   if (min_z > z + delta)
      denominator_shift = 1 + ltrunc(min_z - z - delta);
   //
   // If the shifts are zero, then we can just combine scaled tgamma's
   // and combine the remaining terms:
   //
   if (numerator_shift == 0 && denominator_shift == 0)
   {
      T scaled_tgamma_num = scaled_tgamma_no_lanczos(z, pol);
      T scaled_tgamma_denom = scaled_tgamma_no_lanczos(T(z + delta), pol);
      T result = scaled_tgamma_num / scaled_tgamma_denom;
      result *= exp(z * boost::math::log1p(-delta / (z + delta), pol)) * pow(T((delta + z) / constants::e<T>()), -delta);
      return result;
   }
   //
   // We're going to have to rescale first, get the adjusted z and delta values,
   // plus the ratio for the adjusted values:
   //
   T zz = z + numerator_shift;
   T dd = delta - (numerator_shift - denominator_shift);
   T ratio = tgamma_delta_ratio_imp_lanczos(zz, dd, pol, l);
   //
   // Use gamma recurrence relations to get back to the original
   // z and z+delta:
   //
   for (long long i = 0; i < numerator_shift; ++i)
   {
      ratio /= (z + i);
      if (i < denominator_shift)
         ratio *= (z + delta + i);
   }
   for (long long i = numerator_shift; i < denominator_shift; ++i)
   {
      ratio *= (z + delta + i);
   }
   return ratio;
}

#endif

template <class T, class Policy>
BOOST_MATH_GPU_ENABLED T tgamma_delta_ratio_imp(T z, T delta, const Policy& pol)
{
   BOOST_MATH_STD_USING

   if((z <= 0) || (z + delta <= 0))
   {
      // This isn't very sophisticated, or accurate, but it does work:
      #ifdef BOOST_MATH_HAS_NVRTC
      if (boost::math::is_same_v<T, float>)
      {
         return ::tgammaf(z) / ::tgammaf(z + delta);
      }
      else
      {
         return ::tgamma(z) / ::tgamma(z + delta);
      }
      #else
      return boost::math::tgamma(z, pol) / boost::math::tgamma(z + delta, pol);
      #endif
   }

   if(floor(delta) == delta)
   {
      if(floor(z) == z)
      {
         //
         // Both z and delta are integers, see if we can just use table lookup
         // of the factorials to get the result:
         //
         if((z <= max_factorial<T>::value) && (z + delta <= max_factorial<T>::value))
         {
            return unchecked_factorial<T>((unsigned)itrunc(z, pol) - 1) / unchecked_factorial<T>((unsigned)itrunc(T(z + delta), pol) - 1);
         }
      }
      if(fabs(delta) < 20)
      {
         //
         // delta is a small integer, we can use a finite product:
         //
         if(delta == 0)
            return 1;
         if(delta < 0)
         {
            z -= 1;
            T result = z;
            while(0 != (delta += 1))
            {
               z -= 1;
               result *= z;
            }
            return result;
         }
         else
         {
            T result = 1 / z;
            while(0 != (delta -= 1))
            {
               z += 1;
               result /= z;
            }
            return result;
         }
      }
   }
   typedef typename lanczos::lanczos<T, Policy>::type lanczos_type;
   return tgamma_delta_ratio_imp_lanczos(z, delta, pol, lanczos_type());
}

template <class T, class Policy>
BOOST_MATH_GPU_ENABLED T tgamma_ratio_imp(T x, T y, const Policy& pol)
{
   BOOST_MATH_STD_USING

   if((x <= 0) || (boost::math::isinf)(x))
      return policies::raise_domain_error<T>("boost::math::tgamma_ratio<%1%>(%1%, %1%)", "Gamma function ratios only implemented for positive arguments (got a=%1%).", x, pol);
   if((y <= 0) || (boost::math::isinf)(y))
      return policies::raise_domain_error<T>("boost::math::tgamma_ratio<%1%>(%1%, %1%)", "Gamma function ratios only implemented for positive arguments (got b=%1%).", y, pol);

   // We don't need to worry about the denorm case on device
   // And this has the added bonus of removing recursion
   #ifndef BOOST_MATH_HAS_GPU_SUPPORT
   if(x <= tools::min_value<T>())
   {
      // Special case for denorms...Ugh.
      T shift = ldexp(T(1), tools::digits<T>());
      return shift * tgamma_ratio_imp(T(x * shift), y, pol);
   }
   #endif

   if((x < max_factorial<T>::value) && (y < max_factorial<T>::value))
   {
      // Rather than subtracting values, lets just call the gamma functions directly:
      #ifdef BOOST_MATH_HAS_NVRTC
      if (boost::math::is_same_v<T, float>)
      {
         return ::tgammaf(x) / ::tgammaf(y);
      }
      else
      {
         return ::tgamma(x) / ::tgamma(y);
      }
      #else
      return boost::math::tgamma(x, pol) / boost::math::tgamma(y, pol);
      #endif
   }
   T prefix = 1;
   if(x < 1)
   {
      if(y < 2 * max_factorial<T>::value)
      {
         // We need to sidestep on x as well, otherwise we'll underflow
         // before we get to factor in the prefix term:
         prefix /= x;
         x += 1;
         while(y >=  max_factorial<T>::value)
         {
            y -= 1;
            prefix /= y;
         }

         #ifdef BOOST_MATH_HAS_NVRTC
         if (boost::math::is_same_v<T, float>)
         {
            return prefix * ::tgammaf(x) / ::tgammaf(y);
         }
         else
         {
            return prefix * ::tgamma(x) / ::tgamma(y);
         }
         #else
         return prefix * boost::math::tgamma(x, pol) / boost::math::tgamma(y, pol);
         #endif
      }
      //
      // result is almost certainly going to underflow to zero, try logs just in case:
      //
      #ifdef BOOST_MATH_HAS_NVRTC
      if (boost::math::is_same_v<T, float>)
      {
         return ::expf(::lgammaf(x) - ::lgammaf(y));
      }
      else
      {
         return ::exp(::lgamma(x) - ::lgamma(y));
      }
      #else
      return exp(boost::math::lgamma(x, pol) - boost::math::lgamma(y, pol));
      #endif
   }
   if(y < 1)
   {
      if(x < 2 * max_factorial<T>::value)
      {
         // We need to sidestep on y as well, otherwise we'll overflow
         // before we get to factor in the prefix term:
         prefix *= y;
         y += 1;
         while(x >= max_factorial<T>::value)
         {
            x -= 1;
            prefix *= x;
         }

         #ifdef BOOST_MATH_HAS_NVRTC
         if (boost::math::is_same_v<T, float>)
         {
            return prefix * ::tgammaf(x) / ::tgammaf(y);
         }
         else
         {
            return prefix * ::tgamma(x) / ::tgamma(y);
         }
         #else
         return prefix * boost::math::tgamma(x, pol) / boost::math::tgamma(y, pol);
         #endif
      }
      //
      // Result will almost certainly overflow, try logs just in case:
      //
<<<<<<< HEAD
      prefix = boost::math::lgamma(x, pol) - boost::math::lgamma(y, pol);
      if (prefix > boost::math::tools::log_max_value<T>())
         return policies::raise_overflow_error<T>("tgamma_ratio", nullptr, pol);
      //
      // This is unreachable, unless max_factorial is small compared to the exponent
      // range of the type, ie multiprecision types only here...
      //
      return exp(prefix);  // LCOV_EXCL_LINE
=======
      #ifdef BOOST_MATH_HAS_NVRTC
      if (boost::math::is_same_v<T, float>)
      {
         return ::expf(::lgammaf(x) - ::lgammaf(y));
      }
      else
      {
         return ::exp(::lgamma(x) - ::lgamma(y));
      }
      #else
      return exp(boost::math::lgamma(x, pol) - boost::math::lgamma(y, pol));
      #endif
>>>>>>> 01dbedcb
   }
   //
   // Regular case, x and y both large and similar in magnitude:
   //
   #ifdef BOOST_MATH_HAS_NVRTC
   return detail::tgamma_delta_ratio_imp(x, y - x, pol);
   #else
   return boost::math::tgamma_delta_ratio(x, y - x, pol);
   #endif
}

template <class T, class Policy>
BOOST_MATH_GPU_ENABLED T gamma_p_derivative_imp(T a, T x, const Policy& pol)
{
   BOOST_MATH_STD_USING
   //
   // Usual error checks first:
   //
   if(a <= 0)
      return policies::raise_domain_error<T>("boost::math::gamma_p_derivative<%1%>(%1%, %1%)", "Argument a to the incomplete gamma function must be greater than zero (got a=%1%).", a, pol);
   if(x < 0)
      return policies::raise_domain_error<T>("boost::math::gamma_p_derivative<%1%>(%1%, %1%)", "Argument x to the incomplete gamma function must be >= 0 (got x=%1%).", x, pol);
   //
   // Now special cases:
   //
   if(x == 0)
   {
      return (a > 1) ? 0 :
         (a == 1) ? 1 : policies::raise_overflow_error<T>("boost::math::gamma_p_derivative<%1%>(%1%, %1%)", nullptr, pol);
   }
   //
   // Normal case:
   //
   typedef typename lanczos::lanczos<T, Policy>::type lanczos_type;
   T f1 = detail::regularised_gamma_prefix(a, x, pol, lanczos_type());
   /*
   * Derivative goes to zero as x -> 0, this should be unreachable:
   * 
   if((x < 1) && (tools::max_value<T>() * x < f1))
   {
      // overflow:
      return policies::raise_overflow_error<T>("boost::math::gamma_p_derivative<%1%>(%1%, %1%)", nullptr, pol);
   }
   */
   if(f1 == 0)
   {
      // Underflow in calculation, use logs instead:
      #ifdef BOOST_MATH_HAS_NVRTC
      if (boost::math::is_same_v<T, float>)
      {
         f1 = a * ::logf(x) - x - ::lgammaf(a) - ::logf(x);
      }
      else
      {
         f1 = a * ::log(x) - x - ::lgamma(a) - ::log(x);
      }
      #else
      f1 = a * log(x) - x - lgamma(a, pol) - log(x);
      #endif
      f1 = exp(f1);
   }
   else
      f1 /= x;

   return f1;
}

template <class T, class Policy>
BOOST_MATH_GPU_ENABLED inline typename tools::promote_args<T>::type
   tgamma(T z, const Policy& /* pol */, const boost::math::true_type)
{
   BOOST_FPU_EXCEPTION_GUARD
   typedef typename tools::promote_args<T>::type result_type;
   typedef typename policies::evaluation<result_type, Policy>::type value_type;
   typedef typename lanczos::lanczos<value_type, Policy>::type evaluation_type;
   typedef typename policies::normalise<
      Policy,
      policies::promote_float<false>,
      policies::promote_double<false>,
      policies::discrete_quantile<>,
      policies::assert_undefined<> >::type forwarding_policy;
   return policies::checked_narrowing_cast<result_type, forwarding_policy>(detail::gamma_imp(static_cast<value_type>(z), forwarding_policy(), evaluation_type()), "boost::math::tgamma<%1%>(%1%)");
}

<<<<<<< HEAD
=======
template <class T, class Policy>
struct igamma_initializer
{
   struct init
   {
      BOOST_MATH_GPU_ENABLED init()
      {
         typedef typename policies::precision<T, Policy>::type precision_type;

         typedef boost::math::integral_constant<int,
            precision_type::value <= 0 ? 0 :
            precision_type::value <= 53 ? 53 :
            precision_type::value <= 64 ? 64 :
            precision_type::value <= 113 ? 113 : 0
         > tag_type;

         do_init(tag_type());
      }
      template <int N>
      BOOST_MATH_GPU_ENABLED static void do_init(const boost::math::integral_constant<int, N>&)
      {
         // If std::numeric_limits<T>::digits is zero, we must not call
         // our initialization code here as the precision presumably
         // varies at runtime, and will not have been set yet.  Plus the
         // code requiring initialization isn't called when digits == 0.
         if (boost::math::numeric_limits<T>::digits)
         {
            boost::math::gamma_p(static_cast<T>(400), static_cast<T>(400), Policy());
         }
      }
      BOOST_MATH_GPU_ENABLED static void do_init(const boost::math::integral_constant<int, 53>&){}
      BOOST_MATH_GPU_ENABLED void force_instantiate()const{}
   };
   BOOST_MATH_STATIC const init initializer;
   BOOST_MATH_GPU_ENABLED static void force_instantiate()
   {
      #ifndef BOOST_MATH_HAS_GPU_SUPPORT
      initializer.force_instantiate();
      #endif
   }
};

template <class T, class Policy>
const typename igamma_initializer<T, Policy>::init igamma_initializer<T, Policy>::initializer;

template <class T, class Policy>
struct lgamma_initializer
{
   struct init
   {
      BOOST_MATH_GPU_ENABLED init()
      {
         typedef typename policies::precision<T, Policy>::type precision_type;
         typedef boost::math::integral_constant<int,
            precision_type::value <= 0 ? 0 :
            precision_type::value <= 64 ? 64 :
            precision_type::value <= 113 ? 113 : 0
         > tag_type;

         do_init(tag_type());
      }
      BOOST_MATH_GPU_ENABLED static void do_init(const boost::math::integral_constant<int, 64>&)
      {
         boost::math::lgamma(static_cast<T>(2.5), Policy());
         boost::math::lgamma(static_cast<T>(1.25), Policy());
         boost::math::lgamma(static_cast<T>(1.75), Policy());
      }
      BOOST_MATH_GPU_ENABLED static void do_init(const boost::math::integral_constant<int, 113>&)
      {
         boost::math::lgamma(static_cast<T>(2.5), Policy());
         boost::math::lgamma(static_cast<T>(1.25), Policy());
         boost::math::lgamma(static_cast<T>(1.5), Policy());
         boost::math::lgamma(static_cast<T>(1.75), Policy());
      }
      BOOST_MATH_GPU_ENABLED static void do_init(const boost::math::integral_constant<int, 0>&)
      {
      }
      BOOST_MATH_GPU_ENABLED void force_instantiate()const{}
   };
   BOOST_MATH_STATIC const init initializer;
   BOOST_MATH_GPU_ENABLED static void force_instantiate()
   {
      #ifndef BOOST_MATH_HAS_GPU_SUPPORT
      initializer.force_instantiate();
      #endif
   }
};

template <class T, class Policy>
const typename lgamma_initializer<T, Policy>::init lgamma_initializer<T, Policy>::initializer;

>>>>>>> 01dbedcb
template <class T1, class T2, class Policy>
BOOST_MATH_GPU_ENABLED inline tools::promote_args_t<T1, T2>
   tgamma(T1 a, T2 z, const Policy&, const boost::math::false_type)
{
   BOOST_FPU_EXCEPTION_GUARD
   typedef tools::promote_args_t<T1, T2> result_type;
   typedef typename policies::evaluation<result_type, Policy>::type value_type;
   // typedef typename lanczos::lanczos<value_type, Policy>::type evaluation_type;
   typedef typename policies::normalise<
      Policy,
      policies::promote_float<false>,
      policies::promote_double<false>,
      policies::discrete_quantile<>,
      policies::assert_undefined<> >::type forwarding_policy;

   return policies::checked_narrowing_cast<result_type, forwarding_policy>(
      detail::gamma_incomplete_imp(static_cast<value_type>(a),
      static_cast<value_type>(z), false, true,
      forwarding_policy(), static_cast<value_type*>(nullptr)), "boost::math::tgamma<%1%>(%1%, %1%)");
}

template <class T1, class T2>
BOOST_MATH_GPU_ENABLED inline tools::promote_args_t<T1, T2>
   tgamma(T1 a, T2 z, const boost::math::false_type& tag)
{
   return tgamma(a, z, policies::policy<>(), tag);
}


} // namespace detail

template <class T, class Policy>
BOOST_MATH_GPU_ENABLED inline typename tools::promote_args<T>::type
   lgamma(T z, int* sign, const Policy&)
{
   BOOST_FPU_EXCEPTION_GUARD
   typedef typename tools::promote_args<T>::type result_type;
   typedef typename policies::evaluation<result_type, Policy>::type value_type;
   typedef typename lanczos::lanczos<value_type, Policy>::type evaluation_type;
   typedef typename policies::normalise<
      Policy,
      policies::promote_float<false>,
      policies::promote_double<false>,
      policies::discrete_quantile<>,
      policies::assert_undefined<> >::type forwarding_policy;

   return policies::checked_narrowing_cast<result_type, forwarding_policy>(detail::lgamma_imp(static_cast<value_type>(z), forwarding_policy(), evaluation_type(), sign), "boost::math::lgamma<%1%>(%1%)");
}

template <class T>
BOOST_MATH_GPU_ENABLED inline typename tools::promote_args<T>::type
   lgamma(T z, int* sign)
{
   return lgamma(z, sign, policies::policy<>());
}

template <class T, class Policy>
BOOST_MATH_GPU_ENABLED inline typename tools::promote_args<T>::type
   lgamma(T x, const Policy& pol)
{
   return ::boost::math::lgamma(x, nullptr, pol);
}

template <class T>
BOOST_MATH_GPU_ENABLED inline typename tools::promote_args<T>::type
   lgamma(T x)
{
   return ::boost::math::lgamma(x, nullptr, policies::policy<>());
}

template <class T, class Policy>
BOOST_MATH_GPU_ENABLED inline typename tools::promote_args<T>::type
   tgamma1pm1(T z, const Policy& /* pol */)
{
   BOOST_FPU_EXCEPTION_GUARD
   typedef typename tools::promote_args<T>::type result_type;
   typedef typename policies::evaluation<result_type, Policy>::type value_type;
   typedef typename lanczos::lanczos<value_type, Policy>::type evaluation_type;
   typedef typename policies::normalise<
      Policy,
      policies::promote_float<false>,
      policies::promote_double<false>,
      policies::discrete_quantile<>,
      policies::assert_undefined<> >::type forwarding_policy;

   return policies::checked_narrowing_cast<typename boost::math::remove_cv<result_type>::type, forwarding_policy>(detail::tgammap1m1_imp(static_cast<value_type>(z), forwarding_policy(), evaluation_type()), "boost::math::tgamma1pm1<%!%>(%1%)");
}

template <class T>
BOOST_MATH_GPU_ENABLED inline typename tools::promote_args<T>::type
   tgamma1pm1(T z)
{
   return tgamma1pm1(z, policies::policy<>());
}

//
// Full upper incomplete gamma:
//
template <class T1, class T2>
BOOST_MATH_GPU_ENABLED inline tools::promote_args_t<T1, T2>
   tgamma(T1 a, T2 z)
{
   //
   // Type T2 could be a policy object, or a value, select the
   // right overload based on T2:
   //
   using maybe_policy = typename policies::is_policy<T2>::type;
   using result_type = tools::promote_args_t<T1, T2>;
   return static_cast<result_type>(detail::tgamma(a, z, maybe_policy()));
}
template <class T1, class T2, class Policy>
BOOST_MATH_GPU_ENABLED inline tools::promote_args_t<T1, T2>
   tgamma(T1 a, T2 z, const Policy& pol)
{
   using result_type = tools::promote_args_t<T1, T2>;
   return static_cast<result_type>(detail::tgamma(a, z, pol, boost::math::false_type()));
}
template <class T>
BOOST_MATH_GPU_ENABLED inline typename tools::promote_args<T>::type
   tgamma(T z)
{
   return tgamma(z, policies::policy<>());
}
//
// Full lower incomplete gamma:
//
template <class T1, class T2, class Policy>
BOOST_MATH_GPU_ENABLED inline tools::promote_args_t<T1, T2>
   tgamma_lower(T1 a, T2 z, const Policy&)
{
   BOOST_FPU_EXCEPTION_GUARD
   typedef tools::promote_args_t<T1, T2> result_type;
   typedef typename policies::evaluation<result_type, Policy>::type value_type;
   // typedef typename lanczos::lanczos<value_type, Policy>::type evaluation_type;
   typedef typename policies::normalise<
      Policy,
      policies::promote_float<false>,
      policies::promote_double<false>,
      policies::discrete_quantile<>,
      policies::assert_undefined<> >::type forwarding_policy;

   return policies::checked_narrowing_cast<result_type, forwarding_policy>(
      detail::gamma_incomplete_imp(static_cast<value_type>(a),
      static_cast<value_type>(z), false, false,
      forwarding_policy(), static_cast<value_type*>(nullptr)), "tgamma_lower<%1%>(%1%, %1%)");
}
template <class T1, class T2>
BOOST_MATH_GPU_ENABLED inline tools::promote_args_t<T1, T2>
   tgamma_lower(T1 a, T2 z)
{
   return tgamma_lower(a, z, policies::policy<>());
}
//
// Regularised upper incomplete gamma:
//
template <class T1, class T2, class Policy>
BOOST_MATH_GPU_ENABLED inline tools::promote_args_t<T1, T2>
   gamma_q(T1 a, T2 z, const Policy& /* pol */)
{
   BOOST_FPU_EXCEPTION_GUARD
   typedef tools::promote_args_t<T1, T2> result_type;
   typedef typename policies::evaluation<result_type, Policy>::type value_type;
   // typedef typename lanczos::lanczos<value_type, Policy>::type evaluation_type;
   typedef typename policies::normalise<
      Policy,
      policies::promote_float<false>,
      policies::promote_double<false>,
      policies::discrete_quantile<>,
      policies::assert_undefined<> >::type forwarding_policy;

   return policies::checked_narrowing_cast<result_type, forwarding_policy>(
      detail::gamma_incomplete_imp(static_cast<value_type>(a),
      static_cast<value_type>(z), true, true,
      forwarding_policy(), static_cast<value_type*>(nullptr)), "gamma_q<%1%>(%1%, %1%)");
}
template <class T1, class T2>
BOOST_MATH_GPU_ENABLED inline tools::promote_args_t<T1, T2>
   gamma_q(T1 a, T2 z)
{
   return gamma_q(a, z, policies::policy<>());
}
//
// Regularised lower incomplete gamma:
//
template <class T1, class T2, class Policy>
BOOST_MATH_GPU_ENABLED inline tools::promote_args_t<T1, T2>
   gamma_p(T1 a, T2 z, const Policy&)
{
   BOOST_FPU_EXCEPTION_GUARD
   typedef tools::promote_args_t<T1, T2> result_type;
   typedef typename policies::evaluation<result_type, Policy>::type value_type;
   // typedef typename lanczos::lanczos<value_type, Policy>::type evaluation_type;
   typedef typename policies::normalise<
      Policy,
      policies::promote_float<false>,
      policies::promote_double<false>,
      policies::discrete_quantile<>,
      policies::assert_undefined<> >::type forwarding_policy;

   return policies::checked_narrowing_cast<result_type, forwarding_policy>(
      detail::gamma_incomplete_imp(static_cast<value_type>(a),
      static_cast<value_type>(z), true, false,
      forwarding_policy(), static_cast<value_type*>(nullptr)), "gamma_p<%1%>(%1%, %1%)");
}
template <class T1, class T2>
BOOST_MATH_GPU_ENABLED inline tools::promote_args_t<T1, T2>
   gamma_p(T1 a, T2 z)
{
   return gamma_p(a, z, policies::policy<>());
}

// ratios of gamma functions:
template <class T1, class T2, class Policy>
BOOST_MATH_GPU_ENABLED inline tools::promote_args_t<T1, T2>
   tgamma_delta_ratio(T1 z, T2 delta, const Policy& /* pol */)
{
   BOOST_FPU_EXCEPTION_GUARD
   typedef tools::promote_args_t<T1, T2> result_type;
   typedef typename policies::evaluation<result_type, Policy>::type value_type;
   typedef typename policies::normalise<
      Policy,
      policies::promote_float<false>,
      policies::promote_double<false>,
      policies::discrete_quantile<>,
      policies::assert_undefined<> >::type forwarding_policy;

   return policies::checked_narrowing_cast<result_type, forwarding_policy>(detail::tgamma_delta_ratio_imp(static_cast<value_type>(z), static_cast<value_type>(delta), forwarding_policy()), "boost::math::tgamma_delta_ratio<%1%>(%1%, %1%)");
}
template <class T1, class T2>
BOOST_MATH_GPU_ENABLED inline tools::promote_args_t<T1, T2>
   tgamma_delta_ratio(T1 z, T2 delta)
{
   return tgamma_delta_ratio(z, delta, policies::policy<>());
}
template <class T1, class T2, class Policy>
BOOST_MATH_GPU_ENABLED inline tools::promote_args_t<T1, T2>
   tgamma_ratio(T1 a, T2 b, const Policy&)
{
   typedef tools::promote_args_t<T1, T2> result_type;
   typedef typename policies::evaluation<result_type, Policy>::type value_type;
   typedef typename policies::normalise<
      Policy,
      policies::promote_float<false>,
      policies::promote_double<false>,
      policies::discrete_quantile<>,
      policies::assert_undefined<> >::type forwarding_policy;

   return policies::checked_narrowing_cast<result_type, forwarding_policy>(detail::tgamma_ratio_imp(static_cast<value_type>(a), static_cast<value_type>(b), forwarding_policy()), "boost::math::tgamma_delta_ratio<%1%>(%1%, %1%)");
}
template <class T1, class T2>
BOOST_MATH_GPU_ENABLED inline tools::promote_args_t<T1, T2>
   tgamma_ratio(T1 a, T2 b)
{
   return tgamma_ratio(a, b, policies::policy<>());
}

template <class T1, class T2, class Policy>
BOOST_MATH_GPU_ENABLED inline tools::promote_args_t<T1, T2>
   gamma_p_derivative(T1 a, T2 x, const Policy&)
{
   BOOST_FPU_EXCEPTION_GUARD
   typedef tools::promote_args_t<T1, T2> result_type;
   typedef typename policies::evaluation<result_type, Policy>::type value_type;
   typedef typename policies::normalise<
      Policy,
      policies::promote_float<false>,
      policies::promote_double<false>,
      policies::discrete_quantile<>,
      policies::assert_undefined<> >::type forwarding_policy;

   return policies::checked_narrowing_cast<result_type, forwarding_policy>(detail::gamma_p_derivative_imp(static_cast<value_type>(a), static_cast<value_type>(x), forwarding_policy()), "boost::math::gamma_p_derivative<%1%>(%1%, %1%)");
}
template <class T1, class T2>
BOOST_MATH_GPU_ENABLED inline tools::promote_args_t<T1, T2>
   gamma_p_derivative(T1 a, T2 x)
{
   return gamma_p_derivative(a, x, policies::policy<>());
}

} // namespace math
} // namespace boost

#ifdef _MSC_VER
# pragma warning(pop)
#endif

#include <boost/math/special_functions/detail/igamma_inverse.hpp>
#include <boost/math/special_functions/detail/gamma_inva.hpp>
#include <boost/math/special_functions/erf.hpp>

#endif // BOOST_MATH_SF_GAMMA_HPP<|MERGE_RESOLUTION|>--- conflicted
+++ resolved
@@ -132,39 +132,8 @@
    if(z <= 0)
    {
       if(floor(z) == z)
-<<<<<<< HEAD
+      {
          return policies::raise_pole_error<T>(function, "Evaluation of tgamma at a negative integer %1%.", z, pol);
-      if (z <= -20)
-      {
-#ifndef BOOST_MATH_NO_EXCEPTIONS
-         try
-#endif
-         {
-            result = gamma_imp(T(-z), pol, l) * sinpx(z);
-         }
-#ifndef BOOST_MATH_NO_EXCEPTIONS
-         catch (const std::overflow_error&)
-         {
-            return policies::raise_underflow_error<T>(function, "Result of tgamma is too small to represent.", pol);
-         }
-#endif
-         BOOST_MATH_INSTRUMENT_VARIABLE(result);
-         // Result can never be small: tgamma[-z] is always larger than sinpx[z] is small:
-         BOOST_MATH_ASSERT((fabs(result) > 1) || (tools::max_value<T>() * fabs(result) > boost::math::constants::pi<T>()));
-         result = -boost::math::constants::pi<T>() / result;
-         if (result == 0)
-            return policies::raise_underflow_error<T>(function, "Result of tgamma is too small to represent.", pol);
-         /*
-         * Result can never be subnormal as we have a value > 1 in the numerator:
-         if((boost::math::fpclassify)(result) == (int)FP_SUBNORMAL)
-            return policies::raise_denorm_error<T>(function, "Result of tgamma is denormalized.", result, pol);
-            */
-         BOOST_MATH_INSTRUMENT_VARIABLE(result);
-         return result;
-=======
-      {
-         return policies::raise_pole_error<T>(function, "Evaluation of tgamma at a negative integer %1%.", z, pol);
->>>>>>> 01dbedcb
       }
 
       // shift z to > 1:
@@ -239,15 +208,42 @@
          return policies::raise_pole_error<T>(function, "Evaluation of tgamma at a negative integer %1%.", z, pol);
       if(z <= -20)
       {
-         result = gamma_imp_final(T(-z), pol, l) * sinpx(z);
+#ifndef BOOST_MATH_NO_EXCEPTIONS
+         try
+#endif
+         {
+            result = gamma_imp_final(T(-z), pol, l) * sinpx(z);
+         }
+#ifndef BOOST_MATH_NO_EXCEPTIONS
+         catch (const std::overflow_error&)
+         {
+            return policies::raise_underflow_error<T>(function, "Result of tgamma is too small to represent.", pol);
+         }
+#endif
          BOOST_MATH_INSTRUMENT_VARIABLE(result);
-         if((fabs(result) < 1) && (tools::max_value<T>() * fabs(result) < boost::math::constants::pi<T>()))
-            return -boost::math::sign(result) * policies::raise_overflow_error<T>(function, "Result of tgamma is too large to represent.", pol);
+         BOOST_IF_CONSTEXPR(!std::numeric_limits<T>::is_specialized || (std::numeric_limits<T>::digits > 64))
+         {
+            if ((fabs(result) < 1) && (tools::max_value<T>() * fabs(result) < boost::math::constants::pi<T>()))
+            {
+               return policies::raise_overflow_error<T>(function, nullptr, pol);
+            }
+         }
+         else
+         {
+            // Result can never be small: tgamma[-z] is always larger than sinpx[z] is small.
+            // Specifically, sinpx can never be larger than 1 / epsilon which is too small to
+            // ever generate a value less than one for `result`, unless T has a truely
+            // exceptional number of digits precision.
+            BOOST_MATH_ASSERT((fabs(result) > 1) || (tools::max_value<T>() * fabs(result) > boost::math::constants::pi<T>()));
+         }
          result = -boost::math::constants::pi<T>() / result;
-         if(result == 0)
+         if (result == 0)
             return policies::raise_underflow_error<T>(function, "Result of tgamma is too small to represent.", pol);
-         if((boost::math::fpclassify)(result) == BOOST_MATH_FP_SUBNORMAL)
+         /*
+         * Result can never be subnormal as we have a value > 1 in the numerator:
+         if((boost::math::fpclassify)(result) == (int)FP_SUBNORMAL)
             return policies::raise_denorm_error<T>(function, "Result of tgamma is denormalized.", result, pol);
+            */
          BOOST_MATH_INSTRUMENT_VARIABLE(result);
          return result;
       }
@@ -666,21 +662,12 @@
       BOOST_MATH_ASSERT(   (abs(gamma_value) > 1) || ((tools::max_value<T>() * abs(gamma_value)) > boost::math::constants::pi<T>()));  // LCOV_EXCL_LINE  MP only
 
       gamma_value = -boost::math::constants::pi<T>() / gamma_value;
-<<<<<<< HEAD
+
       BOOST_MATH_INSTRUMENT_VARIABLE(gamma_value);  // LCOV_EXCL_LINE  MP only
       //
-      // We can never underflow since the numerator > 1 above:
+      // We can never underflow since the numerator > 1 above and denominator is not infinite:
       //
       BOOST_MATH_ASSERT(gamma_value != 0);  // LCOV_EXCL_LINE  MP only
-=======
-      BOOST_MATH_INSTRUMENT_VARIABLE(gamma_value);
-
-      if(gamma_value == 0)
-         return policies::raise_underflow_error<T>(function, "Result of tgamma is too small to represent.", pol);
-
-      if((boost::math::fpclassify)(gamma_value) == static_cast<int>(BOOST_MATH_FP_SUBNORMAL))
-         return policies::raise_denorm_error<T>(function, "Result of tgamma is denormalized.", gamma_value, pol);
->>>>>>> 01dbedcb
    }
 
    return gamma_value;
@@ -996,13 +983,8 @@
    // rather than before it...
    // Typically though this method is used when the result is small, we should probably not overflow here...
    //
-<<<<<<< HEAD
    if((boost::math::fpclassify)(prefix) == (int)FP_INFINITE)
       return policies::raise_overflow_error<T>("boost::math::detail::full_igamma_prefix<%1%>(%1%, %1%)", "Result of incomplete gamma function is too large to represent.", pol);  // LCOV_EXCL_LINE
-=======
-   if((boost::math::fpclassify)(prefix) == (int)BOOST_MATH_FP_INFINITE)
-      return policies::raise_overflow_error<T>("boost::math::detail::full_igamma_prefix<%1%>(%1%, %1%)", "Result of incomplete gamma function is too large to represent.", pol);
->>>>>>> 01dbedcb
 
    return prefix;
 }
@@ -1332,89 +1314,6 @@
 
    T result = 0; // Just to avoid warning C4701: potentially uninitialized local variable 'result' used
 
-<<<<<<< HEAD
-   if(a >= max_factorial<T>::value && !normalised)
-   {
-      //
-      // When we're computing the non-normalized incomplete gamma
-      // and a is large the result is rather hard to compute unless
-      // we use logs.  There are really two options - if x is a long
-      // way from a in value then we can reliably use methods 2 and 4
-      // below in logarithmic form and go straight to the result.
-      // Otherwise we let the regularized gamma take the strain
-      // (the result is unlikely to underflow in the central region anyway)
-      // and combine with lgamma in the hopes that we get a finite result.
-      //
-      if(invert && (a * 4 < x))
-      {
-         // This is method 4 below, done in logs:
-         result = a * log(x) - x;
-         /*
-         * We do not compute derivatives in the non-regularized case.
-         if(p_derivative)
-            *p_derivative = exp(result);
-         */ 
-         BOOST_MATH_ASSERT(nullptr == p_derivative);
-         result += log(upper_gamma_fraction(a, x, policies::get_epsilon<T, Policy>()));
-      }
-      else if(!invert && (a > 4 * x))
-      {
-         // This is method 2 below, done in logs:
-         result = a * log(x) - x;
-         /*
-         * We do not compute derivatives in the non-regularized case.
-         if(p_derivative)
-            *p_derivative = exp(result);
-         */
-         BOOST_MATH_ASSERT(nullptr == p_derivative);
-         T init_value = 0;
-         result += log(detail::lower_gamma_series(a, x, pol, init_value) / a);
-      }
-      else
-      {
-         result = gamma_incomplete_imp(a, x, true, invert, pol, p_derivative);
-         if(result == 0)
-         {
-            if(invert)
-            {
-               // Try http://functions.wolfram.com/06.06.06.0039.01
-               result = 1 + 1 / (12 * a) + 1 / (288 * a * a);
-               result = log(result) - a + (a - 0.5f) * log(a) + log(boost::math::constants::root_two_pi<T>());
-               /*
-               * We do not compute derivatives in the non-regularized case.
-               if(p_derivative)
-                  *p_derivative = exp(a * log(x) - x);
-               */
-                  BOOST_MATH_ASSERT(nullptr == p_derivative);
-            }
-            else
-            {
-               // This is method 2 below, done in logs, we're really outside the
-               // range of this method, but since the result is almost certainly
-               // infinite, we should probably be OK:
-               result = a * log(x) - x;
-               /*
-               * We do not compute derivatives in the non-regularized case.
-               if(p_derivative)
-                  *p_derivative = exp(result);
-               */
-               BOOST_MATH_ASSERT(nullptr == p_derivative);
-               T init_value = 0;
-               result += log(detail::lower_gamma_series(a, x, pol, init_value) / a);
-            }
-         }
-         else
-         {
-            result = log(result) + boost::math::lgamma(a, pol);
-         }
-      }
-      if(result > tools::log_max_value<T>())
-         return policies::raise_overflow_error<T>(function, nullptr, pol);
-      return exp(result);
-   }
-
-=======
->>>>>>> 01dbedcb
    BOOST_MATH_ASSERT((p_derivative == nullptr) || normalised);
 
    bool is_int, is_half_int;
@@ -2203,29 +2102,22 @@
       //
       // Result will almost certainly overflow, try logs just in case:
       //
-<<<<<<< HEAD
-      prefix = boost::math::lgamma(x, pol) - boost::math::lgamma(y, pol);
-      if (prefix > boost::math::tools::log_max_value<T>())
+      BOOST_IF_CONSTEXPR(boost::math::is_same<T, float>::value || boost::math::is_same<T, double>::value)
+      {
+         // straight to the scene of the accident, since the result is larger than max_factorial:
          return policies::raise_overflow_error<T>("tgamma_ratio", nullptr, pol);
-      //
-      // This is unreachable, unless max_factorial is small compared to the exponent
-      // range of the type, ie multiprecision types only here...
-      //
-      return exp(prefix);  // LCOV_EXCL_LINE
-=======
-      #ifdef BOOST_MATH_HAS_NVRTC
-      if (boost::math::is_same_v<T, float>)
-      {
-         return ::expf(::lgammaf(x) - ::lgammaf(y));
       }
       else
       {
-         return ::exp(::lgamma(x) - ::lgamma(y));
-      }
-      #else
-      return exp(boost::math::lgamma(x, pol) - boost::math::lgamma(y, pol));
-      #endif
->>>>>>> 01dbedcb
+         prefix = boost::math::lgamma(x, pol) - boost::math::lgamma(y, pol);
+         if (prefix > boost::math::tools::log_max_value<T>())
+            return policies::raise_overflow_error<T>("tgamma_ratio", nullptr, pol);
+         //
+         // This is unreachable, unless max_factorial is small compared to the exponent
+         // range of the type, ie multiprecision types only here...
+         //
+         return exp(prefix);  // LCOV_EXCL_LINE
+      }
    }
    //
    // Regular case, x and y both large and similar in magnitude:
@@ -2310,100 +2202,6 @@
    return policies::checked_narrowing_cast<result_type, forwarding_policy>(detail::gamma_imp(static_cast<value_type>(z), forwarding_policy(), evaluation_type()), "boost::math::tgamma<%1%>(%1%)");
 }
 
-<<<<<<< HEAD
-=======
-template <class T, class Policy>
-struct igamma_initializer
-{
-   struct init
-   {
-      BOOST_MATH_GPU_ENABLED init()
-      {
-         typedef typename policies::precision<T, Policy>::type precision_type;
-
-         typedef boost::math::integral_constant<int,
-            precision_type::value <= 0 ? 0 :
-            precision_type::value <= 53 ? 53 :
-            precision_type::value <= 64 ? 64 :
-            precision_type::value <= 113 ? 113 : 0
-         > tag_type;
-
-         do_init(tag_type());
-      }
-      template <int N>
-      BOOST_MATH_GPU_ENABLED static void do_init(const boost::math::integral_constant<int, N>&)
-      {
-         // If std::numeric_limits<T>::digits is zero, we must not call
-         // our initialization code here as the precision presumably
-         // varies at runtime, and will not have been set yet.  Plus the
-         // code requiring initialization isn't called when digits == 0.
-         if (boost::math::numeric_limits<T>::digits)
-         {
-            boost::math::gamma_p(static_cast<T>(400), static_cast<T>(400), Policy());
-         }
-      }
-      BOOST_MATH_GPU_ENABLED static void do_init(const boost::math::integral_constant<int, 53>&){}
-      BOOST_MATH_GPU_ENABLED void force_instantiate()const{}
-   };
-   BOOST_MATH_STATIC const init initializer;
-   BOOST_MATH_GPU_ENABLED static void force_instantiate()
-   {
-      #ifndef BOOST_MATH_HAS_GPU_SUPPORT
-      initializer.force_instantiate();
-      #endif
-   }
-};
-
-template <class T, class Policy>
-const typename igamma_initializer<T, Policy>::init igamma_initializer<T, Policy>::initializer;
-
-template <class T, class Policy>
-struct lgamma_initializer
-{
-   struct init
-   {
-      BOOST_MATH_GPU_ENABLED init()
-      {
-         typedef typename policies::precision<T, Policy>::type precision_type;
-         typedef boost::math::integral_constant<int,
-            precision_type::value <= 0 ? 0 :
-            precision_type::value <= 64 ? 64 :
-            precision_type::value <= 113 ? 113 : 0
-         > tag_type;
-
-         do_init(tag_type());
-      }
-      BOOST_MATH_GPU_ENABLED static void do_init(const boost::math::integral_constant<int, 64>&)
-      {
-         boost::math::lgamma(static_cast<T>(2.5), Policy());
-         boost::math::lgamma(static_cast<T>(1.25), Policy());
-         boost::math::lgamma(static_cast<T>(1.75), Policy());
-      }
-      BOOST_MATH_GPU_ENABLED static void do_init(const boost::math::integral_constant<int, 113>&)
-      {
-         boost::math::lgamma(static_cast<T>(2.5), Policy());
-         boost::math::lgamma(static_cast<T>(1.25), Policy());
-         boost::math::lgamma(static_cast<T>(1.5), Policy());
-         boost::math::lgamma(static_cast<T>(1.75), Policy());
-      }
-      BOOST_MATH_GPU_ENABLED static void do_init(const boost::math::integral_constant<int, 0>&)
-      {
-      }
-      BOOST_MATH_GPU_ENABLED void force_instantiate()const{}
-   };
-   BOOST_MATH_STATIC const init initializer;
-   BOOST_MATH_GPU_ENABLED static void force_instantiate()
-   {
-      #ifndef BOOST_MATH_HAS_GPU_SUPPORT
-      initializer.force_instantiate();
-      #endif
-   }
-};
-
-template <class T, class Policy>
-const typename lgamma_initializer<T, Policy>::init lgamma_initializer<T, Policy>::initializer;
-
->>>>>>> 01dbedcb
 template <class T1, class T2, class Policy>
 BOOST_MATH_GPU_ENABLED inline tools::promote_args_t<T1, T2>
    tgamma(T1 a, T2 z, const Policy&, const boost::math::false_type)
