--- conflicted
+++ resolved
@@ -36,7 +36,6 @@
 #define BOOST_MATH_ENDIAN_BIG_BYTE BOOST_ENDIAN_BIG_BYTE
 #define BOOST_MATH_ENDIAN_LITTLE_BYTE BOOST_ENDIAN_LITTLE_BYTE
 
-<<<<<<< HEAD
 #elif (__cplusplus >= 202002L || _MSVC_LANG >= 202002L)
 
 #if __has_include(<bit>)
@@ -49,8 +48,6 @@
 #error Missing <bit> header. Please disable standalone mode, and file an issue at https://github.com/boostorg/math
 #endif
 
-=======
->>>>>>> 15c40fae
 #elif defined(_WIN32)
 
 #define BOOST_MATH_ENDIAN_BIG_BYTE 0
