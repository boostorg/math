--- conflicted
+++ resolved
@@ -152,13 +152,8 @@
 
 } // namespace detail
 
-<<<<<<< HEAD
 BOOST_MATH_MODULE_EXPORT template <class T1, class T2, class Policy>
 inline typename tools::promote_args<T1, T2>::type 
-=======
-template <class T1, class T2, class Policy>
-inline typename tools::promote_args<T1, T2>::type
->>>>>>> 15c40fae
    gamma_p_inva(T1 x, T2 p, const Policy& pol)
 {
    typedef typename tools::promote_args<T1, T2>::type result_type;
@@ -187,13 +182,8 @@
          pol), "boost::math::gamma_p_inva<%1%>(%1%, %1%)");
 }
 
-<<<<<<< HEAD
 BOOST_MATH_MODULE_EXPORT template <class T1, class T2, class Policy>
 inline typename tools::promote_args<T1, T2>::type 
-=======
-template <class T1, class T2, class Policy>
-inline typename tools::promote_args<T1, T2>::type
->>>>>>> 15c40fae
    gamma_q_inva(T1 x, T2 q, const Policy& pol)
 {
    typedef typename tools::promote_args<T1, T2>::type result_type;
@@ -222,13 +212,8 @@
          pol), "boost::math::gamma_q_inva<%1%>(%1%, %1%)");
 }
 
-<<<<<<< HEAD
 BOOST_MATH_MODULE_EXPORT template <class T1, class T2>
 inline typename tools::promote_args<T1, T2>::type 
-=======
-template <class T1, class T2>
-inline typename tools::promote_args<T1, T2>::type
->>>>>>> 15c40fae
    gamma_p_inva(T1 x, T2 p)
 {
    return boost::math::gamma_p_inva(x, p, policies::policy<>());
