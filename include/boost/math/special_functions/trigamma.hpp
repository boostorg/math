--- conflicted
+++ resolved
@@ -428,13 +428,8 @@
 
 } // namespace detail
 
-<<<<<<< HEAD
 BOOST_MATH_MODULE_EXPORT template <class T, class Policy>
-inline typename tools::promote_args<T>::type 
-=======
-template <class T, class Policy>
 inline typename tools::promote_args<T>::type
->>>>>>> 15c40fae
    trigamma(T x, const Policy&)
 {
    typedef typename tools::promote_args<T>::type result_type;
@@ -461,13 +456,8 @@
       static_cast<const tag_type*>(nullptr), forwarding_policy()), "boost::math::trigamma<%1%>(%1%)");
 }
 
-<<<<<<< HEAD
 BOOST_MATH_MODULE_EXPORT template <class T>
-inline typename tools::promote_args<T>::type 
-=======
-template <class T>
 inline typename tools::promote_args<T>::type
->>>>>>> 15c40fae
    trigamma(T x)
 {
    return trigamma(x, policies::policy<>());
