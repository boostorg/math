--- conflicted
+++ resolved
@@ -413,46 +413,6 @@
    }
    return result + trigamma_prec(x, pol, tag);
 }
-
-<<<<<<< HEAD
-template <class T, class Policy>
-T trigamma_imp(T x, const std::integral_constant<int, 0>*, const Policy& pol)
-{
-   return polygamma_imp(1, x, pol);
-}
-=======
-//
-// Initializer: ensure all our constants are initialized prior to the first call of main:
-//
-template <class T, class Policy>
-struct trigamma_initializer
-{
-   struct init
-   {
-      BOOST_MATH_GPU_ENABLED init()
-      {
-         typedef typename policies::precision<T, Policy>::type precision_type;
-         do_init(boost::math::integral_constant<bool, precision_type::value && (precision_type::value <= 113)>());
-      }
-      BOOST_MATH_GPU_ENABLED void do_init(const boost::math::true_type&)
-      {
-         boost::math::trigamma(T(2.5), Policy());
-      }
-      BOOST_MATH_GPU_ENABLED void do_init(const boost::math::false_type&){}
-      BOOST_MATH_GPU_ENABLED void force_instantiate()const{}
-   };
-   static const init initializer;
-   BOOST_MATH_GPU_ENABLED static void force_instantiate()
-   {
-      #ifndef BOOST_MATH_HAS_GPU_SUPPORT
-      initializer.force_instantiate();
-      #endif
-   }
-};
-
-template <class T, class Policy>
-const typename trigamma_initializer<T, Policy>::init trigamma_initializer<T, Policy>::initializer;
->>>>>>> 01dbedcb
 
 } // namespace detail
 
@@ -476,17 +436,7 @@
       policies::discrete_quantile<>,
       policies::assert_undefined<> >::type forwarding_policy;
 
-<<<<<<< HEAD
-   return policies::checked_narrowing_cast<result_type, Policy>(detail::trigamma_imp(
-=======
-   // Force initialization of constants:
-   detail::trigamma_initializer<value_type, forwarding_policy>::force_instantiate();
-
-   return policies::checked_narrowing_cast<result_type, Policy>(detail::trigamma_dispatch(
->>>>>>> 01dbedcb
-      static_cast<value_type>(x),
-      forwarding_policy(),
-      tag_type()), "boost::math::trigamma<%1%>(%1%)");
+   return policies::checked_narrowing_cast<result_type, Policy>(detail::trigamma_dispatch(static_cast<value_type>(x), forwarding_policy(), tag_type()), "boost::math::trigamma<%1%>(%1%)");
 }
 
 template <class T>
