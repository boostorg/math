//  (C) Copyright John Maddock 2006.
//  (C) Copyright Matt Borland 2024.
//  Use, modification and distribution are subject to the
//  Boost Software License, Version 1.0. (See accompanying file
//  LICENSE_1_0.txt or copy at http://www.boost.org/LICENSE_1_0.txt)

#ifndef BOOST_MATH_EXPM1_INCLUDED
#define BOOST_MATH_EXPM1_INCLUDED

#ifdef _MSC_VER
#pragma once
#endif

#include <boost/math/tools/config.hpp>

#ifndef BOOST_MATH_HAS_NVRTC

#include <boost/math/tools/series.hpp>
#include <boost/math/tools/precision.hpp>
#include <boost/math/tools/big_constant.hpp>
#include <boost/math/policies/error_handling.hpp>
#include <boost/math/tools/rational.hpp>
#include <boost/math/special_functions/math_fwd.hpp>
#include <boost/math/special_functions/fpclassify.hpp>
#include <boost/math/tools/assert.hpp>
#include <boost/math/tools/numeric_limits.hpp>
#include <boost/math/tools/type_traits.hpp>
#include <boost/math/tools/cstdint.hpp>

#if defined(__GNUC__) && defined(BOOST_MATH_USE_FLOAT128)
//
// This is the only way we can avoid
// warning: non-standard suffix on floating constant [-Wpedantic]
// when building with -Wall -pedantic.  Neither __extension__
// nor #pragma diagnostic ignored work :(
//
#pragma GCC system_header
#endif

namespace boost{ namespace math{

namespace detail
{
  // Functor expm1_series returns the next term in the Taylor series
  // x^k / k!
  // each time that operator() is invoked.
  //
  template <class T>
  struct expm1_series
  {
     typedef T result_type;

     BOOST_MATH_GPU_ENABLED expm1_series(T x)
        : k(0), m_x(x), m_term(1) {}

     BOOST_MATH_GPU_ENABLED T operator()()
     {
        ++k;
        m_term *= m_x;
        m_term /= k;
        return m_term;
     }

     BOOST_MATH_GPU_ENABLED int count()const
     {
        return k;
     }

  private:
     int k;
     const T m_x;
     T m_term;
     expm1_series(const expm1_series&) = delete;
     expm1_series& operator=(const expm1_series&) = delete;
  };

<<<<<<< HEAD
=======
template <class T, class Policy, class tag>
struct expm1_initializer
{
   struct init
   {
      BOOST_MATH_GPU_ENABLED init()
      {
         do_init(tag());
      }
      template <int N>
      BOOST_MATH_GPU_ENABLED static void do_init(const boost::math::integral_constant<int, N>&){}
      BOOST_MATH_GPU_ENABLED static void do_init(const boost::math::integral_constant<int, 64>&)
      {
         expm1(T(0.5));
      }
      BOOST_MATH_GPU_ENABLED static void do_init(const boost::math::integral_constant<int, 113>&)
      {
         expm1(T(0.5));
      }
      BOOST_MATH_GPU_ENABLED void force_instantiate()const{}
   };
   BOOST_MATH_STATIC const init initializer;
   BOOST_MATH_GPU_ENABLED static void force_instantiate()
   {
      #ifndef BOOST_MATH_HAS_GPU_SUPPORT
      initializer.force_instantiate();
      #endif
   }
};

template <class T, class Policy, class tag>
const typename expm1_initializer<T, Policy, tag>::init expm1_initializer<T, Policy, tag>::initializer;

>>>>>>> 01dbedcb
//
// Algorithm expm1 is part of C99, but is not yet provided by many compilers.
//
// This version uses a Taylor series expansion for 0.5 > |x| > epsilon.
//
template <class T, class Policy>
T expm1_imp(T x, const boost::math::integral_constant<int, 0>&, const Policy& pol)
{
   BOOST_MATH_STD_USING

   T a = fabs(x);
   if((boost::math::isnan)(a))
   {
      return policies::raise_domain_error<T>("boost::math::expm1<%1%>(%1%)", "expm1 requires a finite argument, but got %1%", a, pol);
   }
   if(a > T(0.5f))
   {
      if(a >= tools::log_max_value<T>())
      {
         if(x > 0)
            return policies::raise_overflow_error<T>("boost::math::expm1<%1%>(%1%)", nullptr, pol);
         return -1;
      }
      return exp(x) - T(1);
   }
   if(a < tools::epsilon<T>())
      return x;
   detail::expm1_series<T> s(x);
   boost::math::uintmax_t max_iter = policies::get_max_series_iterations<Policy>();

   T result = tools::sum_series(s, policies::get_epsilon<T, Policy>(), max_iter);

   policies::check_series_iterations<T>("boost::math::expm1<%1%>(%1%)", max_iter, pol);
   return result;
}

template <class T, class P>
BOOST_MATH_GPU_ENABLED T expm1_imp(T x, const boost::math::integral_constant<int, 53>&, const P& pol)
{
   BOOST_MATH_STD_USING

   T a = fabs(x);
   if ((boost::math::isnan)(a))
   {
      return policies::raise_domain_error<T>("boost::math::expm1<%1%>(%1%)", "expm1 requires a finite argument, but got %1%", a, pol);
   }
   if(a > T(0.5L))
   {
      if(a >= tools::log_max_value<T>())
      {
         if(x > 0)
            return policies::raise_overflow_error<T>("boost::math::expm1<%1%>(%1%)", nullptr, pol);
         return -1;
      }
      return exp(x) - T(1);
   }
   if(a < tools::epsilon<T>())
      return x;

   BOOST_MATH_STATIC const float Y = 0.10281276702880859e1f;
   BOOST_MATH_STATIC const T n[] = { static_cast<T>(-0.28127670288085937e-1), static_cast<T>(0.51278186299064534e0), static_cast<T>(-0.6310029069350198e-1), static_cast<T>(0.11638457975729296e-1), static_cast<T>(-0.52143390687521003e-3), static_cast<T>(0.21491399776965688e-4) };
   BOOST_MATH_STATIC const T d[] = { 1, static_cast<T>(-0.45442309511354755e0), static_cast<T>(0.90850389570911714e-1), static_cast<T>(-0.10088963629815502e-1), static_cast<T>(0.63003407478692265e-3), static_cast<T>(-0.17976570003654402e-4) };

   T result = x * Y + x * tools::evaluate_polynomial(n, x) / tools::evaluate_polynomial(d, x);
   return result;
}

template <class T, class P>
BOOST_MATH_GPU_ENABLED T expm1_imp(T x, const boost::math::integral_constant<int, 64>&, const P& pol)
{
   BOOST_MATH_STD_USING

   T a = fabs(x);
   if ((boost::math::isnan)(a))
   {
      return policies::raise_domain_error<T>("boost::math::expm1<%1%>(%1%)", "expm1 requires a finite argument, but got %1%", a, pol);
   }
   if(a > T(0.5L))
   {
      if(a >= tools::log_max_value<T>())
      {
         if(x > 0)
            return policies::raise_overflow_error<T>("boost::math::expm1<%1%>(%1%)", nullptr, pol);
         return -1;
      }
      return exp(x) - T(1);
   }
   if(a < tools::epsilon<T>())
      return x;

<<<<<<< HEAD
   // LCOV_EXCL_START
   static const float Y = 0.10281276702880859375e1f;
   static const T n[] = {
=======
   BOOST_MATH_STATIC const float Y = 0.10281276702880859375e1f;
   BOOST_MATH_STATIC const T n[] = {
>>>>>>> 01dbedcb
      BOOST_MATH_BIG_CONSTANT(T, 64, -0.281276702880859375e-1),
       BOOST_MATH_BIG_CONSTANT(T, 64, 0.512980290285154286358e0),
       BOOST_MATH_BIG_CONSTANT(T, 64, -0.667758794592881019644e-1),
       BOOST_MATH_BIG_CONSTANT(T, 64, 0.131432469658444745835e-1),
       BOOST_MATH_BIG_CONSTANT(T, 64, -0.72303795326880286965e-3),
       BOOST_MATH_BIG_CONSTANT(T, 64, 0.447441185192951335042e-4),
       BOOST_MATH_BIG_CONSTANT(T, 64, -0.714539134024984593011e-6)
   };
   BOOST_MATH_STATIC const T d[] = {
      BOOST_MATH_BIG_CONSTANT(T, 64, 1.0),
      BOOST_MATH_BIG_CONSTANT(T, 64, -0.461477618025562520389e0),
      BOOST_MATH_BIG_CONSTANT(T, 64, 0.961237488025708540713e-1),
      BOOST_MATH_BIG_CONSTANT(T, 64, -0.116483957658204450739e-1),
      BOOST_MATH_BIG_CONSTANT(T, 64, 0.873308008461557544458e-3),
      BOOST_MATH_BIG_CONSTANT(T, 64, -0.387922804997682392562e-4),
      BOOST_MATH_BIG_CONSTANT(T, 64, 0.807473180049193557294e-6)
   };
   // LCOV_EXCL_STOP

   T result = x * Y + x * tools::evaluate_polynomial(n, x) / tools::evaluate_polynomial(d, x);
   return result;
}

template <class T, class P>
BOOST_MATH_GPU_ENABLED T expm1_imp(T x, const boost::math::integral_constant<int, 113>&, const P& pol)
{
   BOOST_MATH_STD_USING

   T a = fabs(x);
   if ((boost::math::isnan)(a))
   {
      return policies::raise_domain_error<T>("boost::math::expm1<%1%>(%1%)", "expm1 requires a finite argument, but got %1%", a, pol);
   }
   if(a > T(0.5L))
   {
      if(a >= tools::log_max_value<T>())
      {
         if(x > 0)
            return policies::raise_overflow_error<T>("boost::math::expm1<%1%>(%1%)", nullptr, pol);
         return -1;
      }
      return exp(x) - T(1);
   }
   if(a < tools::epsilon<T>())
      return x;

   // LCOV_EXCL_START
   static const float Y = 0.10281276702880859375e1f;
   static const T n[] = {
      BOOST_MATH_BIG_CONSTANT(T, 113, -0.28127670288085937499999999999999999854e-1),
      BOOST_MATH_BIG_CONSTANT(T, 113, 0.51278156911210477556524452177540792214e0),
      BOOST_MATH_BIG_CONSTANT(T, 113, -0.63263178520747096729500254678819588223e-1),
      BOOST_MATH_BIG_CONSTANT(T, 113, 0.14703285606874250425508446801230572252e-1),
      BOOST_MATH_BIG_CONSTANT(T, 113, -0.8675686051689527802425310407898459386e-3),
      BOOST_MATH_BIG_CONSTANT(T, 113, 0.88126359618291165384647080266133492399e-4),
      BOOST_MATH_BIG_CONSTANT(T, 113, -0.25963087867706310844432390015463138953e-5),
      BOOST_MATH_BIG_CONSTANT(T, 113, 0.14226691087800461778631773363204081194e-6),
      BOOST_MATH_BIG_CONSTANT(T, 113, -0.15995603306536496772374181066765665596e-8),
      BOOST_MATH_BIG_CONSTANT(T, 113, 0.45261820069007790520447958280473183582e-10)
   };
   static const T d[] = {
      BOOST_MATH_BIG_CONSTANT(T, 113, 1.0),
      BOOST_MATH_BIG_CONSTANT(T, 113, -0.45441264709074310514348137469214538853e0),
      BOOST_MATH_BIG_CONSTANT(T, 113, 0.96827131936192217313133611655555298106e-1),
      BOOST_MATH_BIG_CONSTANT(T, 113, -0.12745248725908178612540554584374876219e-1),
      BOOST_MATH_BIG_CONSTANT(T, 113, 0.11473613871583259821612766907781095472e-2),
      BOOST_MATH_BIG_CONSTANT(T, 113, -0.73704168477258911962046591907690764416e-4),
      BOOST_MATH_BIG_CONSTANT(T, 113, 0.34087499397791555759285503797256103259e-5),
      BOOST_MATH_BIG_CONSTANT(T, 113, -0.11114024704296196166272091230695179724e-6),
      BOOST_MATH_BIG_CONSTANT(T, 113, 0.23987051614110848595909588343223896577e-8),
      BOOST_MATH_BIG_CONSTANT(T, 113, -0.29477341859111589208776402638429026517e-10),
      BOOST_MATH_BIG_CONSTANT(T, 113, 0.13222065991022301420255904060628100924e-12)
   };
   // LCOV_EXCL_STOP

   T result = x * Y + x * tools::evaluate_polynomial(n, x) / tools::evaluate_polynomial(d, x);
   return result;
}

} // namespace detail

template <class T, class Policy>
BOOST_MATH_GPU_ENABLED inline typename tools::promote_args<T>::type expm1(T x, const Policy& /* pol */)
{
   typedef typename tools::promote_args<T>::type result_type;
   typedef typename policies::evaluation<result_type, Policy>::type value_type;
   typedef typename policies::precision<result_type, Policy>::type precision_type;
   typedef typename policies::normalise<
      Policy,
      policies::promote_float<false>,
      policies::promote_double<false>,
      policies::discrete_quantile<>,
      policies::assert_undefined<> >::type forwarding_policy;

   typedef boost::math::integral_constant<int,
      precision_type::value <= 0 ? 0 :
      precision_type::value <= 53 ? 53 :
      precision_type::value <= 64 ? 64 :
      precision_type::value <= 113 ? 113 : 0
   > tag_type;

   return policies::checked_narrowing_cast<result_type, forwarding_policy>(detail::expm1_imp(
      static_cast<value_type>(x),
      tag_type(), forwarding_policy()), "boost::math::expm1<%1%>(%1%)");
}

#ifdef expm1
#  ifndef BOOST_HAS_expm1
#     define BOOST_HAS_expm1
#  endif
#  undef expm1
#endif

#if defined(BOOST_HAS_EXPM1) && !(defined(__osf__) && defined(__DECCXX_VER))
#  ifdef BOOST_MATH_USE_C99
<<<<<<< HEAD
template <class Policy>
inline float expm1(float x, const Policy&)
{ 
   BOOST_MATH_IF_CONSTEXPR(Policy::domain_error_type::value != boost::math::policies::ignore_error && Policy::domain_error_type::value != boost::math::policies::errno_on_error)
   {
      if((boost::math::isnan)(x))
         return policies::raise_domain_error<float>("boost::math::expm1<%1%>(%1%)", "expm1 requires a finite argument, but got %1%", x, Policy());
   }
   BOOST_MATH_IF_CONSTEXPR(Policy::overflow_error_type::value != boost::math::policies::ignore_error && Policy::overflow_error_type::value != boost::math::policies::errno_on_error)
   {
      if (x >= tools::log_max_value<float>())
         return policies::raise_overflow_error<float>("boost::math::expm1<%1%>(%1%)", nullptr, Policy());
   }
   return ::expm1f(x); 
}
=======
BOOST_MATH_GPU_ENABLED inline float expm1(float x, const policies::policy<>&){ return ::expm1f(x); }
>>>>>>> 01dbedcb
#     ifndef BOOST_MATH_NO_LONG_DOUBLE_MATH_FUNCTIONS
template <class Policy>
inline long double expm1(long double x, const Policy&)
{ 
   BOOST_MATH_IF_CONSTEXPR(Policy::domain_error_type::value != boost::math::policies::ignore_error && Policy::domain_error_type::value != boost::math::policies::errno_on_error)
   {
      if ((boost::math::isnan)(x))
         return policies::raise_domain_error<long double>("boost::math::expm1<%1%>(%1%)", "expm1 requires a finite argument, but got %1%", x, Policy());
   }
   BOOST_MATH_IF_CONSTEXPR(Policy::overflow_error_type::value != boost::math::policies::ignore_error && Policy::overflow_error_type::value != boost::math::policies::errno_on_error)
   {
      if (x >= tools::log_max_value<long double>())
         return policies::raise_overflow_error<long double>("boost::math::expm1<%1%>(%1%)", nullptr, Policy());
   }
   return ::expm1l(x);
}
#     endif
#  else
template <class Policy>
inline float expm1(float x, const Policy&)
{ 
   BOOST_MATH_IF_CONSTEXPR(Policy::domain_error_type::value != boost::math::policies::ignore_error && Policy::domain_error_type::value != boost::math::policies::errno_on_error)
   {
      if ((boost::math::isnan)(x))
         return policies::raise_domain_error<float>("boost::math::expm1<%1%>(%1%)", "expm1 requires a finite argument, but got %1%", x, Policy());
   }
   BOOST_MATH_IF_CONSTEXPR(Policy::overflow_error_type::value != boost::math::policies::ignore_error && Policy::overflow_error_type::value != boost::math::policies::errno_on_error)
   {
      if (x >= tools::log_max_value<float>())
         return policies::raise_overflow_error<float>("boost::math::expm1<%1%>(%1%)", nullptr, Policy());
   }
   return static_cast<float>(::expm1(x));
}
template <class Policy>
inline typename std::enable_if<sizeof(double) == sizeof(long double), long double>::type expm1(long double x, const Policy&)
{ 
   BOOST_MATH_IF_CONSTEXPR(Policy::domain_error_type::value != boost::math::policies::ignore_error && Policy::domain_error_type::value != boost::math::policies::errno_on_error)
   {
      if ((boost::math::isnan)(x))
         return policies::raise_domain_error<long double>("boost::math::expm1<%1%>(%1%)", "expm1 requires a finite argument, but got %1%", x, Policy());
   }
   BOOST_MATH_IF_CONSTEXPR(Policy::overflow_error_type::value != boost::math::policies::ignore_error && Policy::overflow_error_type::value != boost::math::policies::errno_on_error)
   {
      if (x >= tools::log_max_value<float>())
         return policies::raise_overflow_error<long double>("boost::math::expm1<%1%>(%1%)", nullptr, Policy());
   }
   return ::expm1(x);
}
#  endif
<<<<<<< HEAD
template <class Policy>
inline double expm1(double x, const Policy&)
{ 
   BOOST_MATH_IF_CONSTEXPR(Policy::domain_error_type::value != boost::math::policies::ignore_error && Policy::domain_error_type::value != boost::math::policies::errno_on_error)
   {
      if ((boost::math::isnan)(x))
         return policies::raise_domain_error<double>("boost::math::expm1<%1%>(%1%)", "expm1 requires a finite argument, but got %1%", x, Policy());
   }
   BOOST_MATH_IF_CONSTEXPR(Policy::overflow_error_type::value != boost::math::policies::ignore_error && Policy::overflow_error_type::value != boost::math::policies::errno_on_error)
   {
      if (x >= tools::log_max_value<double>())
         return policies::raise_overflow_error<double>("boost::math::expm1<%1%>(%1%)", nullptr, Policy());
   }
   return ::expm1(x);
}
=======
BOOST_MATH_GPU_ENABLED inline double expm1(double x, const policies::policy<>&){ return ::expm1(x); }
>>>>>>> 01dbedcb
#endif

template <class T>
BOOST_MATH_GPU_ENABLED inline typename tools::promote_args<T>::type expm1(T x)
{
   return expm1(x, policies::policy<>());
}

} // namespace math
} // namespace boost

#else // Special handling for NVRTC 

namespace boost {
namespace math {

template <typename T>
BOOST_MATH_GPU_ENABLED auto expm1(T x)
{
   return ::expm1(x);
}

template <>
BOOST_MATH_GPU_ENABLED auto expm1(float x)
{
   return ::expm1f(x);
}

template <typename T, typename Policy>
BOOST_MATH_GPU_ENABLED auto expm1(T x, const Policy&)
{
   return ::expm1(x);
}

template <typename Policy>
BOOST_MATH_GPU_ENABLED auto expm1(float x, const Policy&)
{
   return ::expm1f(x);
}

} // Namespace math
} // Namespace boost

#endif // BOOST_MATH_HAS_NVRTC

#endif // BOOST_MATH_HYPOT_INCLUDED



<|MERGE_RESOLUTION|>--- conflicted
+++ resolved
@@ -74,42 +74,6 @@
      expm1_series& operator=(const expm1_series&) = delete;
   };
 
-<<<<<<< HEAD
-=======
-template <class T, class Policy, class tag>
-struct expm1_initializer
-{
-   struct init
-   {
-      BOOST_MATH_GPU_ENABLED init()
-      {
-         do_init(tag());
-      }
-      template <int N>
-      BOOST_MATH_GPU_ENABLED static void do_init(const boost::math::integral_constant<int, N>&){}
-      BOOST_MATH_GPU_ENABLED static void do_init(const boost::math::integral_constant<int, 64>&)
-      {
-         expm1(T(0.5));
-      }
-      BOOST_MATH_GPU_ENABLED static void do_init(const boost::math::integral_constant<int, 113>&)
-      {
-         expm1(T(0.5));
-      }
-      BOOST_MATH_GPU_ENABLED void force_instantiate()const{}
-   };
-   BOOST_MATH_STATIC const init initializer;
-   BOOST_MATH_GPU_ENABLED static void force_instantiate()
-   {
-      #ifndef BOOST_MATH_HAS_GPU_SUPPORT
-      initializer.force_instantiate();
-      #endif
-   }
-};
-
-template <class T, class Policy, class tag>
-const typename expm1_initializer<T, Policy, tag>::init expm1_initializer<T, Policy, tag>::initializer;
-
->>>>>>> 01dbedcb
 //
 // Algorithm expm1 is part of C99, but is not yet provided by many compilers.
 //
@@ -200,14 +164,9 @@
    if(a < tools::epsilon<T>())
       return x;
 
-<<<<<<< HEAD
    // LCOV_EXCL_START
-   static const float Y = 0.10281276702880859375e1f;
-   static const T n[] = {
-=======
    BOOST_MATH_STATIC const float Y = 0.10281276702880859375e1f;
    BOOST_MATH_STATIC const T n[] = {
->>>>>>> 01dbedcb
       BOOST_MATH_BIG_CONSTANT(T, 64, -0.281276702880859375e-1),
        BOOST_MATH_BIG_CONSTANT(T, 64, 0.512980290285154286358e0),
        BOOST_MATH_BIG_CONSTANT(T, 64, -0.667758794592881019644e-1),
@@ -323,9 +282,8 @@
 
 #if defined(BOOST_HAS_EXPM1) && !(defined(__osf__) && defined(__DECCXX_VER))
 #  ifdef BOOST_MATH_USE_C99
-<<<<<<< HEAD
 template <class Policy>
-inline float expm1(float x, const Policy&)
+BOOST_MATH_GPU_ENABLED inline float expm1(float x, const Policy&)
 { 
    BOOST_MATH_IF_CONSTEXPR(Policy::domain_error_type::value != boost::math::policies::ignore_error && Policy::domain_error_type::value != boost::math::policies::errno_on_error)
    {
@@ -339,9 +297,6 @@
    }
    return ::expm1f(x); 
 }
-=======
-BOOST_MATH_GPU_ENABLED inline float expm1(float x, const policies::policy<>&){ return ::expm1f(x); }
->>>>>>> 01dbedcb
 #     ifndef BOOST_MATH_NO_LONG_DOUBLE_MATH_FUNCTIONS
 template <class Policy>
 inline long double expm1(long double x, const Policy&)
@@ -391,9 +346,9 @@
    return ::expm1(x);
 }
 #  endif
-<<<<<<< HEAD
+
 template <class Policy>
-inline double expm1(double x, const Policy&)
+BOOST_MATH_GPU_ENABLED inline double expm1(double x, const Policy&)
 { 
    BOOST_MATH_IF_CONSTEXPR(Policy::domain_error_type::value != boost::math::policies::ignore_error && Policy::domain_error_type::value != boost::math::policies::errno_on_error)
    {
@@ -407,9 +362,6 @@
    }
    return ::expm1(x);
 }
-=======
-BOOST_MATH_GPU_ENABLED inline double expm1(double x, const policies::policy<>&){ return ::expm1(x); }
->>>>>>> 01dbedcb
 #endif
 
 template <class T>
