//  (C) Copyright John Maddock 2006.
//  Use, modification and distribution are subject to the
//  Boost Software License, Version 1.0. (See accompanying file
//  LICENSE_1_0.txt or copy at http://www.boost.org/LICENSE_1_0.txt)

#ifndef BOOST_MATH_POWM1
#define BOOST_MATH_POWM1

#ifdef _MSC_VER
#pragma once
#pragma warning(push)
#pragma warning(disable:4702) // Unreachable code (release mode only warning)
#endif

#ifndef BOOST_MATH_AS_MODULE
#include <boost/math/special_functions/trunc.hpp>
#include <boost/math/special_functions/math_fwd.hpp>
#endif
#include <boost/math/special_functions/log1p.hpp>
#include <boost/math/special_functions/expm1.hpp>
<<<<<<< HEAD
=======
#include <boost/math/special_functions/trunc.hpp>
#include <boost/math/special_functions/sign.hpp>
>>>>>>> 15c40fae
#include <boost/math/tools/assert.hpp>

namespace boost{ namespace math{ namespace detail{

template <class T, class Policy>
inline T powm1_imp(const T x, const T y, const Policy& pol)
{
   BOOST_MATH_STD_USING
   static const char* function = "boost::math::powm1<%1%>(%1%, %1%)";
   if (x > 0)
   {
      if ((fabs(y * (x - 1)) < T(0.5)) || (fabs(y) < T(0.2)))
      {
         // We don't have any good/quick approximation for log(x) * y
         // so just try it and see:
         T l = y * log(x);
         if (l < T(0.5))
            return boost::math::expm1(l, pol);
         if (l > boost::math::tools::log_max_value<T>())
            return boost::math::policies::raise_overflow_error<T>(function, nullptr, pol);
         // fall through....
      }
   }
   else if ((boost::math::signbit)(x)) // Need to error check -0 here as well
   {
      // y had better be an integer:
      if (boost::math::trunc(y) != y)
         return boost::math::policies::raise_domain_error<T>(function, "For non-integral exponent, expected base > 0 but got %1%", x, pol);
      if (boost::math::trunc(y / 2) == y / 2)
         return powm1_imp(T(-x), y, pol);
   }
   T result = pow(x, y) - 1;
   if((boost::math::isinf)(result))
      return result < 0 ? -boost::math::policies::raise_overflow_error<T>(function, nullptr, pol) : boost::math::policies::raise_overflow_error<T>(function, nullptr, pol);
   if((boost::math::isnan)(result))
      return boost::math::policies::raise_domain_error<T>(function, "Result of pow is complex or undefined", x, pol);
   return result;
}

} // detail

<<<<<<< HEAD
BOOST_MATH_MODULE_EXPORT template <class T1, class T2>
inline typename tools::promote_args<T1, T2>::type 
=======
template <class T1, class T2>
inline typename tools::promote_args<T1, T2>::type
>>>>>>> 15c40fae
   powm1(const T1 a, const T2 z)
{
   typedef typename tools::promote_args<T1, T2>::type result_type;
   return detail::powm1_imp(static_cast<result_type>(a), static_cast<result_type>(z), policies::policy<>());
}

<<<<<<< HEAD
BOOST_MATH_MODULE_EXPORT template <class T1, class T2, class Policy>
inline typename tools::promote_args<T1, T2>::type 
=======
template <class T1, class T2, class Policy>
inline typename tools::promote_args<T1, T2>::type
>>>>>>> 15c40fae
   powm1(const T1 a, const T2 z, const Policy& pol)
{
   typedef typename tools::promote_args<T1, T2>::type result_type;
   return detail::powm1_imp(static_cast<result_type>(a), static_cast<result_type>(z), pol);
}

} // namespace math
} // namespace boost

#ifdef _MSC_VER
#pragma warning(pop)
#endif

#endif // BOOST_MATH_POWM1




<|MERGE_RESOLUTION|>--- conflicted
+++ resolved
@@ -13,16 +13,13 @@
 #endif
 
 #ifndef BOOST_MATH_AS_MODULE
+#include <boost/math/special_functions/math_fwd.hpp>
 #include <boost/math/special_functions/trunc.hpp>
-#include <boost/math/special_functions/math_fwd.hpp>
+#include <boost/math/special_functions/sign.hpp>
+#include <boost/math/special_functions/trunc.hpp>
 #endif
 #include <boost/math/special_functions/log1p.hpp>
 #include <boost/math/special_functions/expm1.hpp>
-<<<<<<< HEAD
-=======
-#include <boost/math/special_functions/trunc.hpp>
-#include <boost/math/special_functions/sign.hpp>
->>>>>>> 15c40fae
 #include <boost/math/tools/assert.hpp>
 
 namespace boost{ namespace math{ namespace detail{
@@ -64,26 +61,16 @@
 
 } // detail
 
-<<<<<<< HEAD
 BOOST_MATH_MODULE_EXPORT template <class T1, class T2>
-inline typename tools::promote_args<T1, T2>::type 
-=======
-template <class T1, class T2>
 inline typename tools::promote_args<T1, T2>::type
->>>>>>> 15c40fae
    powm1(const T1 a, const T2 z)
 {
    typedef typename tools::promote_args<T1, T2>::type result_type;
    return detail::powm1_imp(static_cast<result_type>(a), static_cast<result_type>(z), policies::policy<>());
 }
 
-<<<<<<< HEAD
 BOOST_MATH_MODULE_EXPORT template <class T1, class T2, class Policy>
-inline typename tools::promote_args<T1, T2>::type 
-=======
-template <class T1, class T2, class Policy>
 inline typename tools::promote_args<T1, T2>::type
->>>>>>> 15c40fae
    powm1(const T1 a, const T2 z, const Policy& pol)
 {
    typedef typename tools::promote_args<T1, T2>::type result_type;
@@ -99,6 +86,3 @@
 
 #endif // BOOST_MATH_POWM1
 
-
-
-
