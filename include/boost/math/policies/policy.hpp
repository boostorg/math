--- conflicted
+++ resolved
@@ -7,8 +7,9 @@
 #ifndef BOOST_MATH_POLICY_HPP
 #define BOOST_MATH_POLICY_HPP
 
+#include <boost/math/tools/config.hpp>
+
 #ifndef BOOST_MATH_AS_MODULE
-#include <boost/math/tools/config.hpp>
 #include <boost/math/tools/mp.hpp>
 #include <limits>
 #include <type_traits>
@@ -24,7 +25,8 @@
 namespace tools{
 
 BOOST_MATH_MODULE_EXPORT template <class T>
-constexpr int digits(BOOST_MATH_EXPLICIT_TEMPLATE_TYPE(T)) noexcept;
+inline constexpr int digits(BOOST_MATH_EXPLICIT_TEMPLATE_TYPE_SPEC(T)) noexcept;
+
 BOOST_MATH_MODULE_EXPORT template <class T>
 constexpr T epsilon(BOOST_MATH_EXPLICIT_TEMPLATE_TYPE(T)) noexcept(std::is_floating_point<T>::value);
 
@@ -344,14 +346,9 @@
 // Now define the policy type with enough arguments to handle all
 // the policies:
 //
-<<<<<<< HEAD
 BOOST_MATH_MODULE_EXPORT 
 template <typename A1  = default_policy,
           typename A2  = default_policy, 
-=======
-template <typename A1  = default_policy,
-          typename A2  = default_policy,
->>>>>>> 15c40fae
           typename A3  = default_policy,
           typename A4  = default_policy,
           typename A5  = default_policy,
@@ -501,16 +498,10 @@
    using max_root_iterations_type = max_root_iterations<>;
 };
 
-<<<<<<< HEAD
 BOOST_MATH_MODULE_EXPORT 
 template <typename Policy,
           typename A1  = default_policy, 
           typename A2  = default_policy, 
-=======
-template <typename Policy,
-          typename A1  = default_policy,
-          typename A2  = default_policy,
->>>>>>> 15c40fae
           typename A3  = default_policy,
           typename A4  = default_policy,
           typename A5  = default_policy,
@@ -659,13 +650,8 @@
    using type = policy<detail::forwarding_arg1, detail::forwarding_arg2>;
 };
 
-<<<<<<< HEAD
 BOOST_MATH_MODULE_EXPORT inline constexpr policy<> make_policy() noexcept
 { return policy<>(); }
-=======
-inline constexpr policy<> make_policy() noexcept
-{ return {}; }
->>>>>>> 15c40fae
 
 BOOST_MATH_MODULE_EXPORT template <class A1>
 inline constexpr typename normalise<policy<>, A1>::type make_policy(const A1&) noexcept
