///////////////////////////////////////////////////////////////////
//  Copyright Eduardo Quintana 2021
//  Copyright Janek Kozicki 2021
//  Copyright Christopher Kormanyos 2021
//  Distributed under the Boost Software License,
//  Version 1.0. (See accompanying file LICENSE_1_0.txt
//  or copy at http://www.boost.org/LICENSE_1_0.txt)

#ifndef BOOST_MATH_FFT_HPP
  #define BOOST_MATH_FFT_HPP

  #include <algorithm>
  #include <iterator>
<<<<<<< HEAD
  #include <vector>
=======
  //#include <boost/math/fft/fftw_backend.hpp>
  //#include <boost/math/fft/gsl_backend.hpp>
  #include <boost/math/fft/bsl_backend.hpp>
  #include <boost/math/fft/algorithms.hpp>
>>>>>>> 570d77da

  namespace boost { namespace math { namespace fft {

  // fftw_plan-like Fourier Transform API
  
  /*
    RingType axioms:
    1. Abelian group addition (operator+)
      -> closure
      -> associativity
      -> neutral element (0)
      -> inverse (operator-)
      -> commutativity
    2. Monoid multiplication (operator*)
      -> closure
      -> associativity
      -> neutral element (1)
    3. addition and multiplication compatibility
      -> left distributivity, ie. a*(b+c) == a*b + a*c
      -> right distributivity, ie. (b+c)*a == b*a + c*a
  */
  
  template<typename RingType,
           template<class U> class BackendType>
           // typename Allocator = Default_Allocator 
  class dft : public BackendType<RingType>
  {
    std::vector<RingType> my_mem;
    enum class execution_type { forward, backward };
    
    template<typename InputIteratorType,
             typename OutputIteratorType>
    void execute(
      execution_type ex,
      InputIteratorType in_first, InputIteratorType in_last,
      OutputIteratorType out,
      typename std::enable_if<(   (std::is_convertible<InputIteratorType,  const RingType*>::value == true)
                               && (std::is_convertible<OutputIteratorType,       RingType*>::value == true))>::type* = nullptr)
    {
      resize(std::distance(in_first,in_last));
      
      if(ex==execution_type::backward)
        backend_t::backward(in_first,out);
      else
        backend_t::forward(in_first,out);
    }
    
    template<typename InputIteratorType,
             typename OutputIteratorType>
    void execute(
      execution_type ex,
      InputIteratorType in_first, InputIteratorType in_last,
      OutputIteratorType out,
      typename std::enable_if<(   (std::is_convertible<InputIteratorType,  const RingType*>::value == false)
                               && (std::is_convertible<OutputIteratorType,       RingType*>::value == true))>::type* = nullptr)
    {
      resize(std::distance(in_first,in_last));
      std::copy(in_first, in_last, out);
      
      if(ex==execution_type::backward)
        backend_t::backward(out,out);
      else
        backend_t::forward(out,out);
    }

    template<typename InputIteratorType,
             typename OutputIteratorType>
    void execute(
      execution_type ex,
      InputIteratorType in_first, InputIteratorType in_last,
      OutputIteratorType out,
      typename std::enable_if<(   (std::is_convertible<InputIteratorType,  const RingType*>::value == true)
                               && (std::is_convertible<OutputIteratorType,       RingType*>::value == false))>::type* = nullptr)
    {
      resize(std::distance(in_first,in_last));
      my_mem.resize(size());

      if(ex==execution_type::backward)
        backend_t::backward(in_first,my_mem.data());
      else
        backend_t::forward(in_first,my_mem.data());

      std::copy(std::begin(my_mem), std::end(my_mem), out);
    }

    template<typename InputIteratorType,
             typename OutputIteratorType>
    void execute(
      execution_type ex,
      InputIteratorType in_first, InputIteratorType in_last,
      OutputIteratorType out,
      typename std::enable_if<(   (std::is_convertible<InputIteratorType,  const RingType*>::value == false)
                               && (std::is_convertible<OutputIteratorType,       RingType*>::value == false))>::type* = nullptr)
    {
      resize(std::distance(in_first,in_last));
      my_mem.resize(size());
      std::copy(in_first, in_last, std::begin(my_mem));

      if(ex==execution_type::backward)
        backend_t::backward(my_mem.data(),my_mem.data());
      else
        backend_t::forward(my_mem.data(),my_mem.data());
        
      std::copy(std::begin(my_mem),std::end(my_mem), out);
    }

  public:
    using backend_t = BackendType<RingType>;
    using backend_t::size;
    using backend_t::resize;

    // complex types ctor. n: the size of the dft
    constexpr dft(unsigned int n) : backend_t{ n } { }

    // ring types ctor. n: the size of the dft, w: an n-root of unity
    constexpr dft(unsigned int n, RingType w) : backend_t( n, w ) { }

    template<typename InputIteratorType,
             typename OutputIteratorType>
    void forward(
      InputIteratorType in_first, InputIteratorType in_last,
      OutputIteratorType out)
    {
      execute(execution_type::forward,in_first,in_last,out);
    }

    template<typename InputIteratorType,
             typename OutputIteratorType>
    void backward(
      InputIteratorType in_first, InputIteratorType in_last,
      OutputIteratorType out)
    {
      execute(execution_type::backward,in_first,in_last,out);
    }
  };

  // std::transform-like Fourier Transform API
  // for complex types
  template<template<class U> class backend,
           typename InputIterator,
           typename OutputIterator>
  void dft_forward(InputIterator  input_begin,
                   InputIterator  input_end,
                   OutputIterator output)
  {
    using input_value_type  = typename std::iterator_traits<InputIterator >::value_type;
    dft<input_value_type, backend> plan(static_cast<unsigned int>(std::distance(input_begin, input_end)));
    plan.forward(input_begin, input_end, output);
  }

  // std::transform-like Fourier Transform API
  // for complex types
  template<template<class U> class backend,
           class InputIterator,
           class OutputIterator>
  void dft_backward(InputIterator  input_begin,
                    InputIterator  input_end,
                    OutputIterator output)
  {
    using input_value_type  = typename std::iterator_traits<InputIterator >::value_type;
    dft<input_value_type, backend> plan(static_cast<unsigned int>(std::distance(input_begin, input_end)));
    plan.backward(input_begin, input_end, output);
  }
  
  // std::transform-like Fourier Transform API
  // for Ring types
  template<template<class U> class backend,
           typename InputIterator,
           typename OutputIterator,
           typename value_type>
  void dft_forward(InputIterator  input_begin,
                   InputIterator  input_end,
                   OutputIterator output,
                   value_type w)
  {
    using input_value_type  = typename std::iterator_traits<InputIterator >::value_type;
    dft<input_value_type, backend> plan(static_cast<unsigned int>(std::distance(input_begin, input_end)),w);
    plan.forward(input_begin, input_end, output);
  }

  // std::transform-like Fourier Transform API
  // for Ring types
  template<template<class U> class backend,
           class InputIterator,
           class OutputIterator,
           typename value_type>
  void dft_backward(InputIterator  input_begin,
                    InputIterator  input_end,
                    OutputIterator output,
                    value_type w)
  {
    using input_value_type  = typename std::iterator_traits<InputIterator >::value_type;
    dft<input_value_type, backend> plan(static_cast<unsigned int>(std::distance(input_begin, input_end)),w);
    plan.backward(input_begin, input_end, output);
  }
  
  template<template<class U> class backend = bsl_dft,
           typename InputIterator1,
           typename InputIterator2,
           typename OutputIterator>
  void convolution(InputIterator1 input1_begin,
                   InputIterator1 input1_end,
                   InputIterator2 input2_begin,
                   OutputIterator output)
  {
    using input_value_type  = typename std::iterator_traits<InputIterator1>::value_type;
    using real_value_type = typename input_value_type::value_type;
    
    const long N = std::distance(input1_begin,input1_end);
    const long N_extended = detail::is_power2(N) ? N : detail::upper_bound_power2(2*N-1);
    
    std::vector<input_value_type> In1(N_extended),In2(N_extended),Out(N_extended);
    
    std::copy(input1_begin,input1_end,In1.begin());
    
    InputIterator2 input2_end{input2_begin};
    std::advance(input2_end,N_extended);
    std::copy(input2_begin,input2_end,In2.begin());
    
    // padding
    for(long i=N;i<N_extended;++i)
      In1[i]=In2[i]=input_value_type{0};
    
    // fake N-periodicity
    if(N!=N_extended)
    for(long i=1;i<N;++i)
      In2[N_extended-N+i] = In2[i];
    
    dft<input_value_type, backend> plan(static_cast<unsigned int>(N_extended));
    plan.forward(In1.begin(),In1.end(),In1.begin());
    plan.forward(In2.begin(),In2.end(),In2.begin());
    
    // direct convolution
    std::transform(In1.begin(),In1.end(),In2.begin(),Out.begin(),std::multiplies<input_value_type>()); 
    
    plan.backward(Out.begin(),Out.end(),Out.begin());
    
    const real_value_type inv_N = real_value_type{1}/N_extended;
    for(auto & x : Out)
        x *= inv_N;
    
    std::copy(Out.begin(),Out.begin() + N,output);
  }
  
  } } } // namespace boost::math::fft

#endif // BOOST_MATH_FFT_HPP<|MERGE_RESOLUTION|>--- conflicted
+++ resolved
@@ -11,14 +11,8 @@
 
   #include <algorithm>
   #include <iterator>
-<<<<<<< HEAD
   #include <vector>
-=======
-  //#include <boost/math/fft/fftw_backend.hpp>
-  //#include <boost/math/fft/gsl_backend.hpp>
-  #include <boost/math/fft/bsl_backend.hpp>
   #include <boost/math/fft/algorithms.hpp>
->>>>>>> 570d77da
 
   namespace boost { namespace math { namespace fft {
 
@@ -215,7 +209,7 @@
     plan.backward(input_begin, input_end, output);
   }
   
-  template<template<class U> class backend = bsl_dft,
+  template<template<class U> class backend,
            typename InputIterator1,
            typename InputIterator2,
            typename OutputIterator>
