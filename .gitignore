--- conflicted
+++ resolved
@@ -27,10 +27,7 @@
 .cmake/*
 build.ninja
 .ninja*
-<<<<<<< HEAD
 
 # Modules
 *.gcm
-=======
-a.out
->>>>>>> 15c40fae
+a.out