/doc/inspect.htm
/**/*.log
reporting/*/third_party
reporting/*/html
inspect.html
/example/float128_examples.cpp
test/cuda
*.DS_Store
/**/*.dSYM/
**/.temps/*
build/*
.vscode/*
*.svg
<<<<<<< HEAD
=======
tools/bin/**
.idea/*
>>>>>>> 358b302f

# CMake Related Options
*.a
*.o
cmake_install.cmake
CMakeCache.txt
Makefile
**/CMakeFiles/**
**CTestTestfile.cmake
DartConfiguration.tcl
cmake-build-debug/*<|MERGE_RESOLUTION|>--- conflicted
+++ resolved
@@ -11,11 +11,8 @@
 build/*
 .vscode/*
 *.svg
-<<<<<<< HEAD
-=======
 tools/bin/**
 .idea/*
->>>>>>> 358b302f
 
 # CMake Related Options
 *.a
