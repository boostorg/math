// Copyright Paul A. Bristow, 2019
// Copyright Nick Thompson, 2019

// Use, modification and distribution are subject to the
// Boost Software License, Version 1.0.
// (See accompanying file LICENSE_1_0.txt
// or copy at http://www.boost.org/LICENSE_1_0.txt)

<<<<<<< HEAD
#if !defined(__cpp_structured_bindings) || (__cpp_structured_bindings < 201606L)
#  error "This example requires a C++17 compiler that supports 'structured bindings'. Try /std:c++17 or -std=c++17 or later."
#endif
=======
// This example requires C++17.
>>>>>>> b1c9ce1b

//#define BOOST_MATH_INSTRUMENT_OOURA // or -DBOOST_MATH_INSTRUMENT_OOURA etc for diagnostic output.

#include <boost/math/quadrature/ooura_fourier_integrals.hpp>
#include <boost/multiprecision/cpp_bin_float.hpp> // for cpp_bin_float_quad, cpp_bin_float_50...
#include <boost/math/constants/constants.hpp>  // For pi (including for multiprecision types, if used.)

#include <cmath>
#include <iostream>
#include <limits>
#include <iostream>
#include <exception>

int main()
{
	try
	{
		typedef boost::multiprecision::cpp_bin_float_quad Real;

		std::cout.precision(std::numeric_limits<Real>::max_digits10); // Show all potentially significant digits.

		using boost::math::quadrature::ooura_fourier_cos;
		using boost::math::constants::half_pi;
		using boost::math::constants::e;

	 //[ooura_fourier_integrals_multiprecision_example_1

		// Use the default parameters for tolerance root_epsilon and eight levels for a type of 8 bytes.
		//auto integrator = ooura_fourier_cos<Real>();
		// Decide on a (tight) tolerance.
		const Real tol = 2 * std::numeric_limits<Real>::epsilon();
		auto integrator = ooura_fourier_cos<Real>(tol, 8); // Loops or gets worse for more than 8.

		auto f = [](Real x)
		{ // More complex example function.
			return 1 / (x * x + 1);
		};

		double omega = 1;
		auto [result, relative_error] = integrator.integrate(f, omega);

		//] [/ooura_fourier_integrals_multiprecision_example_1]

		//[ooura_fourier_integrals_multiprecision_example_2
		std::cout << "Integral = " << result << ", relative error estimate " << relative_error << std::endl;

		const Real expected = half_pi<Real>() / e<Real>(); // Expect integral = 1/(2e)
		std::cout << "pi/(2e)  = " << expected << ", difference " << result - expected << std::endl;
		//] [/ooura_fourier_integrals_multiprecision_example_2]
	}
	catch (std::exception const & ex)
	{
		// Lacking try&catch blocks, the program will abort after any throw, whereas the
		// message below from the thrown exception will give some helpful clues as to the cause of the problem.
		std::cout << "\n""Message from thrown exception was:\n   " << ex.what() << std::endl;
	}
} // int main()

/*

//[ooura_fourier_integrals_example_multiprecision_output_1
``
Integral = 0.5778636748954608589550465916563501587, relative error estimate 4.609814684522163895264277312610830278e-17
pi/(2e) = 0.5778636748954608659545328919193707407, difference -6.999486300263020581921171645255733758e-18
``
//] [/ooura_fourier_integrals_example_multiprecision_output_1]


//[ooura_fourier_integrals_example_multiprecision_diagnostic_output_1
``
ooura_fourier_cos with relative error goal 3.851859888774471706111955885169854637e-34 & 15 levels.
epsilon for type = 1.925929944387235853055977942584927319e-34
h = 1.000000000000000000000000000000000, I_h = 0.588268622591776615359568690603776 = 0.5882686225917766153595686906037760, absolute error estimate = nan
h = 0.500000000000000000000000000000000, I_h = 0.577871642184837461311756940493259 = 0.5778716421848374613117569404932595, absolute error estimate = 1.039698040693915404781175011051656e-02
h = 0.250000000000000000000000000000000, I_h = 0.577863671186882539559996800783122 = 0.5778636711868825395599968007831220, absolute error estimate = 7.970997954921751760139710137450075e-06
h = 0.125000000000000000000000000000000, I_h = 0.577863674895460885593491133506723 = 0.5778636748954608855934911335067232, absolute error estimate = 3.708578346033494332723601147051768e-09
h = 0.062500000000000000000000000000000, I_h = 0.577863674895460858955046591656350 = 0.5778636748954608589550465916563502, absolute error estimate = 2.663844454185037302771663314961535e-17
h = 0.031250000000000000000000000000000, I_h = 0.577863674895460858955046591656348 = 0.5778636748954608589550465916563484, absolute error estimate = 1.733336949948512267750380148326435e-33
h = 0.015625000000000000000000000000000, I_h = 0.577863674895460858955046591656348 = 0.5778636748954608589550465916563479, absolute error estimate = 4.814824860968089632639944856462318e-34
h = 0.007812500000000000000000000000000, I_h = 0.577863674895460858955046591656347 = 0.5778636748954608589550465916563473, absolute error estimate = 6.740754805355325485695922799047246e-34
h = 0.003906250000000000000000000000000, I_h = 0.577863674895460858955046591656347 = 0.5778636748954608589550465916563475, absolute error estimate = 1.925929944387235853055977942584927e-34
Integral = 5.778636748954608589550465916563475e-01, relative error estimate 3.332844800697411177051445985473052e-34
pi/(2e)  = 5.778636748954608589550465916563481e-01, difference -6.740754805355325485695922799047246e-34
``
//] [/ooura_fourier_integrals_example_multiprecision_diagnostic_output_1]

*/<|MERGE_RESOLUTION|>--- conflicted
+++ resolved
@@ -6,13 +6,9 @@
 // (See accompanying file LICENSE_1_0.txt
 // or copy at http://www.boost.org/LICENSE_1_0.txt)
 
-<<<<<<< HEAD
 #if !defined(__cpp_structured_bindings) || (__cpp_structured_bindings < 201606L)
 #  error "This example requires a C++17 compiler that supports 'structured bindings'. Try /std:c++17 or -std=c++17 or later."
 #endif
-=======
-// This example requires C++17.
->>>>>>> b1c9ce1b
 
 //#define BOOST_MATH_INSTRUMENT_OOURA // or -DBOOST_MATH_INSTRUMENT_OOURA etc for diagnostic output.
 
