# Use, modification, and distribution are
# subject to the Boost Software License, Version 1.0. (See accompanying
# file LICENSE.txt)
#
# Copyright Rene Rivera 2020.
# Copyright John Maddock 2021.

# For Drone CI we use the Starlark scripting language to reduce duplication.
# As the yaml syntax for Drone CI is rather limited.
#
#
globalenv={}
linuxglobalimage="cppalliance/droneubuntu1604:1"
windowsglobalimage="cppalliance/dronevs2019"

def main(ctx):

  things_to_test = [ "special_fun", "distribution_tests", "mp", "misc", "interpolators", "quadrature", "autodiff", "long-running-tests", "float128_tests" ]
<<<<<<< HEAD
  sanitizer_test = [ "special_fun", "distribution_tests", "misc", "interpolators", "quadrature", "autodiff", "float128_tests" ]
  gnu_5_stds = [ "gnu++14" ]
  gnu_6_stds = [ "gnu++14" ]
  gnu_8_stds = [ "gnu++14", "gnu++17" ]
  gnu_10_stds = [ "gnu++14", "gnu++17", "gnu++20" ]
=======
  sanitizer_test = [ "special_fun", "distribution_tests", "misc", "interpolators", "quadrature", "float128_tests" ]
  gnu_5_stds = [ "gnu++11" ]
  gnu_6_stds = [ "gnu++11", "gnu++14" ]
  gnu_8_stds = [ "gnu++11", "gnu++14", "gnu++17" ]
  gnu_10_stds = [ "gnu++11", "gnu++14", "gnu++17", "gnu++20" ]
>>>>>>> 65aaf027

  result = []

  for suite in sanitizer_test:
    #
    # Sanitizers:
    #
    result.append(linux_cxx("Ubunti g++-10 C++2a ASAN" + " " + suite, "g++-10", packages="g++-10", privileged=True, buildtype="boost", image="cppalliance/droneubuntu2004:1", environment={'TOOLSET': 'gcc', 'COMPILER': 'g++-10', 'CXXSTD': 'gnu++2a', 'TEST_SUITE': suite, 'OPTIONS': '<cxxflags>-fsanitize=address <linkflags>-fsanitize=address <cxxflags>-DBOOST_CI_SANITIZER_BUILD' }, globalenv=globalenv))
    result.append(linux_cxx("Ubunti g++-10 C++2a USAN" + " " + suite, "g++-10", packages="g++-10", privileged=True, buildtype="boost", image="cppalliance/droneubuntu2004:1", environment={'TOOLSET': 'gcc', 'COMPILER': 'g++-10', 'CXXSTD': 'gnu++2a', 'TEST_SUITE': suite, 'OPTIONS': '<cxxflags>-fsanitize=undefined <linkflags>-fsanitize=undefined <cxxflags>-DBOOST_CI_SANITIZER_BUILD' }, globalenv=globalenv))
    result.append(linux_cxx("Ubunti g++-10 C++2a TSAN" + " " + suite, "g++-10", packages="g++-10", privileged=True, buildtype="boost", image="cppalliance/droneubuntu2004:1", environment={'TOOLSET': 'gcc', 'COMPILER': 'g++-10', 'CXXSTD': 'gnu++2a', 'TEST_SUITE': suite, 'OPTIONS': '<cxxflags>-fsanitize=thread <linkflags>-fsanitize=thread <cxxflags>-DBOOST_CI_SANITIZER_BUILD' }, globalenv=globalenv))
    result.append(linux_cxx("Ubunti clang++-10 C++2a ISAN" + " " + suite, "clang++-10", packages="clang-10", privileged=True, buildtype="boost", image="cppalliance/droneubuntu2004:1", environment={'TOOLSET': 'clang', 'COMPILER': 'clang++-10', 'CXXSTD': 'gnu++2a', 'TEST_SUITE': suite, 'OPTIONS': '<cxxflags>-fsanitize=integer <linkflags>-fsanitize=integer' }, globalenv=globalenv))

  for suite in things_to_test:
    for cxx in gnu_5_stds:
      result.append(linux_cxx("Ubunti g++-5 " + cxx + " " + suite, "g++-5", packages="g++-5", buildtype="boost", image="cppalliance/droneubuntu1804:1", environment={'TOOLSET': 'gcc', 'COMPILER': 'g++-5', 'CXXSTD': cxx, 'TEST_SUITE': suite, }, globalenv=globalenv))
    for cxx in gnu_6_stds:
      result.append(linux_cxx("Ubunti g++-6 " + cxx + " " + suite, "g++-6", packages="g++-6", buildtype="boost", image="cppalliance/droneubuntu1804:1", environment={'TOOLSET': 'gcc', 'COMPILER': 'g++-6', 'CXXSTD': cxx, 'TEST_SUITE': suite, }, globalenv=globalenv))
    for cxx in gnu_8_stds:
      result.append(linux_cxx("Ubunti g++-8 " + cxx + " " + suite, "g++-8", packages="g++-8", buildtype="boost", image="cppalliance/droneubuntu2004:1", environment={'TOOLSET': 'gcc', 'COMPILER': 'g++-8', 'CXXSTD': cxx, 'TEST_SUITE': suite, }, globalenv=globalenv))
      result.append(linux_cxx("Ubunti g++-9 " + cxx + " " + suite, "g++-9", packages="g++-9", buildtype="boost", image="cppalliance/droneubuntu2004:1", environment={'TOOLSET': 'gcc', 'COMPILER': 'g++-9', 'CXXSTD': cxx, 'TEST_SUITE': suite, }, globalenv=globalenv))
      result.append(linux_cxx("Ubunti clang++-9 " + cxx + " " + suite, "clang++-9", packages="clang-9", llvm_os="xenial", llvm_ver="9", buildtype="boost", image="cppalliance/droneubuntu1804:1", environment={'TOOLSET': 'clang', 'COMPILER': 'clang++-9', 'CXXSTD': cxx, 'TEST_SUITE': suite, }, globalenv=globalenv))
    for cxx in gnu_10_stds:
      result.append(linux_cxx("Ubunti g++-10 " + cxx + " " + suite, "g++-10", packages="g++-10", buildtype="boost", image="cppalliance/droneubuntu2004:1", environment={'TOOLSET': 'gcc', 'COMPILER': 'g++-10', 'CXXSTD': cxx, 'TEST_SUITE': suite, }, globalenv=globalenv))
      result.append(linux_cxx("Ubunti clang++-10 " + cxx + " " + suite, "clang++-10", packages="clang-10", llvm_os="xenial", llvm_ver="10", buildtype="boost", image="cppalliance/droneubuntu1804:1", environment={'TOOLSET': 'clang', 'COMPILER': 'clang++-10', 'CXXSTD': cxx, 'TEST_SUITE': suite, }, globalenv=globalenv))

  return result

# from https://github.com/boostorg/boost-ci
load("@boost_ci//ci/drone/:functions.star", "linux_cxx","windows_cxx","osx_cxx","freebsd_cxx")<|MERGE_RESOLUTION|>--- conflicted
+++ resolved
@@ -16,19 +16,11 @@
 def main(ctx):
 
   things_to_test = [ "special_fun", "distribution_tests", "mp", "misc", "interpolators", "quadrature", "autodiff", "long-running-tests", "float128_tests" ]
-<<<<<<< HEAD
-  sanitizer_test = [ "special_fun", "distribution_tests", "misc", "interpolators", "quadrature", "autodiff", "float128_tests" ]
-  gnu_5_stds = [ "gnu++14" ]
-  gnu_6_stds = [ "gnu++14" ]
-  gnu_8_stds = [ "gnu++14", "gnu++17" ]
-  gnu_10_stds = [ "gnu++14", "gnu++17", "gnu++20" ]
-=======
   sanitizer_test = [ "special_fun", "distribution_tests", "misc", "interpolators", "quadrature", "float128_tests" ]
   gnu_5_stds = [ "gnu++11" ]
   gnu_6_stds = [ "gnu++11", "gnu++14" ]
   gnu_8_stds = [ "gnu++11", "gnu++14", "gnu++17" ]
   gnu_10_stds = [ "gnu++11", "gnu++14", "gnu++17", "gnu++20" ]
->>>>>>> 65aaf027
 
   result = []
 
