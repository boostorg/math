--- conflicted
+++ resolved
@@ -23,7 +23,6 @@
   clang_6_stds = [ "c++14", "c++17" ]
   gnu_9_stds = [ "gnu++14", "c++14", "gnu++17", "c++17", "gnu++2a", "c++2a" ]
   clang_10_stds = [ "c++14", "c++17", "c++2a" ]
-<<<<<<< HEAD
   nonx86_tests = [ "c++17" ]
 
   result = []
@@ -32,43 +31,6 @@
     for cxx in nonx86_tests:
       result.append(osx_cxx("M1 Clang " + cxx + " " + suite, "clang++", buildscript="drone", buildtype="boost", xcode_version="14.1", environment={'TOOLSET': 'clang', 'CXXSTD': cxx, 'TEST_SUITE': suite, 'DEFINE': 'BOOST_MATH_NO_REAL_CONCEPT_TESTS,BOOST_MATH_NO_LONG_DOUBLE_MATH_FUNCTIONS,BOOST_MATH_MULTI_ARCH_CI_RUN', }, globalenv=globalenv))
 
-=======
-  gnu_non_native = [ "gnu++17" ]
-
-  result = []
-
-  for suite in sanitizer_test:
-    #
-    # Sanitizers:
-    #
-    result.append(linux_cxx("Ubuntu g++-10 C++2a ASAN" + " " + suite, "g++-10", packages="g++-10", privileged=True, buildtype="boost", image="cppalliance/droneubuntu2004:1", environment={'TOOLSET': 'gcc', 'COMPILER': 'g++-10', 'CXXSTD': 'gnu++2a', 'TEST_SUITE': suite, 'OPTIONS': '<cxxflags>-fsanitize=address <linkflags>-fsanitize=address <cxxflags>-DBOOST_CI_SANITIZER_BUILD' }, globalenv=globalenv))
-    result.append(linux_cxx("Ubuntu g++-10 C++2a USAN" + " " + suite, "g++-10", packages="g++-10", privileged=True, buildtype="boost", image="cppalliance/droneubuntu2004:1", environment={'TOOLSET': 'gcc', 'COMPILER': 'g++-10', 'CXXSTD': 'gnu++2a', 'TEST_SUITE': suite, 'OPTIONS': '<cxxflags>-fsanitize=undefined <linkflags>-fsanitize=undefined <cxxflags>-DBOOST_CI_SANITIZER_BUILD' }, globalenv=globalenv))
-    result.append(linux_cxx("Ubuntu g++-10 C++2a TSAN" + " " + suite, "g++-10", packages="g++-10", privileged=True, buildtype="boost", image="cppalliance/droneubuntu2004:1", environment={'TOOLSET': 'gcc', 'COMPILER': 'g++-10', 'CXXSTD': 'gnu++2a', 'TEST_SUITE': suite, 'OPTIONS': '<cxxflags>-fsanitize=thread <linkflags>-fsanitize=thread <cxxflags>-DBOOST_CI_SANITIZER_BUILD' }, globalenv=globalenv))
-    result.append(linux_cxx("Ubuntu clang++-10 C++2a ISAN" + " " + suite, "clang++-10", packages="clang-10", privileged=True, buildtype="boost", image="cppalliance/droneubuntu2004:1", environment={'TOOLSET': 'clang', 'COMPILER': 'clang++-10', 'CXXSTD': 'gnu++2a', 'TEST_SUITE': suite, 'OPTIONS': '<cxxflags>-fsanitize=integer <linkflags>-fsanitize=integer' }, globalenv=globalenv))
-
-  for suite in things_to_test:
-    for cxx in gnu_5_stds:
-      result.append(linux_cxx("Ubuntu g++-5 " + cxx + " " + suite, "g++-5", packages="g++-5", buildtype="boost", image="cppalliance/droneubuntu1804:1", environment={'TOOLSET': 'gcc', 'COMPILER': 'g++-5', 'CXXSTD': cxx, 'TEST_SUITE': suite, }, globalenv=globalenv))
-    for cxx in gnu_6_stds:
-      result.append(linux_cxx("Ubuntu g++-6 " + cxx + " " + suite, "g++-6", packages="g++-6", buildtype="boost", image="cppalliance/droneubuntu1804:1", environment={'TOOLSET': 'gcc', 'COMPILER': 'g++-6', 'CXXSTD': cxx, 'TEST_SUITE': suite, }, globalenv=globalenv))
-      result.append(linux_cxx("Ubuntu g++-7 " + cxx + " " + suite, "g++-7", packages="g++-7", buildtype="boost", image="cppalliance/droneubuntu1804:1", environment={'TOOLSET': 'gcc', 'COMPILER': 'g++-7', 'CXXSTD': cxx, 'TEST_SUITE': suite, }, globalenv=globalenv))
-      result.append(linux_cxx("Ubuntu g++-8 " + cxx + " " + suite, "g++-8", packages="g++-8", buildtype="boost", image="cppalliance/droneubuntu2004:1", environment={'TOOLSET': 'gcc', 'COMPILER': 'g++-8', 'CXXSTD': cxx, 'TEST_SUITE': suite, }, globalenv=globalenv))
-      result.append(linux_cxx("Ubuntu g++-9 " + cxx + " " + suite, "g++-9", packages="g++-9", buildtype="boost", image="cppalliance/droneubuntu2004:1", environment={'TOOLSET': 'gcc', 'COMPILER': 'g++-9', 'CXXSTD': cxx, 'TEST_SUITE': suite, }, globalenv=globalenv))
-    for cxx in clang_6_stds:
-      result.append(linux_cxx("Ubuntu clang++-6 " + cxx + " " + suite, "clang++-6.0", packages="clang-6.0", llvm_os="xenial", llvm_ver="6.0", buildtype="boost", image="cppalliance/droneubuntu1804:1", environment={'TOOLSET': 'clang', 'COMPILER': 'clang++-6.0', 'CXXSTD': cxx, 'TEST_SUITE': suite, }, globalenv=globalenv))
-      result.append(linux_cxx("Ubuntu clang++-7 " + cxx + " " + suite, "clang++-7", packages="clang-7", llvm_os="xenial", llvm_ver="7", buildtype="boost", image="cppalliance/droneubuntu1804:1", environment={'TOOLSET': 'clang', 'COMPILER': 'clang++-7', 'CXXSTD': cxx, 'TEST_SUITE': suite, }, globalenv=globalenv))
-      result.append(linux_cxx("Ubuntu clang++-8 " + cxx + " " + suite, "clang++-8", packages="clang-8", llvm_os="xenial", llvm_ver="8", buildtype="boost", image="cppalliance/droneubuntu1804:1", environment={'TOOLSET': 'clang', 'COMPILER': 'clang++-8', 'CXXSTD': cxx, 'TEST_SUITE': suite, }, globalenv=globalenv))
-      result.append(linux_cxx("Ubuntu clang++-9 " + cxx + " " + suite, "clang++-9", packages="clang-9", llvm_os="xenial", llvm_ver="9", buildtype="boost", image="cppalliance/droneubuntu1804:1", environment={'TOOLSET': 'clang', 'COMPILER': 'clang++-9', 'CXXSTD': cxx, 'TEST_SUITE': suite, }, globalenv=globalenv))
-    for cxx in gnu_9_stds:
-      result.append(linux_cxx("Ubuntu g++-10 " + cxx + " " + suite, "g++-10", packages="g++-10", buildtype="boost", image="cppalliance/droneubuntu2004:1", environment={'TOOLSET': 'gcc', 'COMPILER': 'g++-10', 'CXXSTD': cxx, 'TEST_SUITE': suite, }, globalenv=globalenv))
-      result.append(linux_cxx("Ubuntu g++-11 " + cxx + " " + suite, "g++-11", packages="g++-11", buildtype="boost", image="cppalliance/droneubuntu2004:1", environment={'TOOLSET': 'gcc', 'COMPILER': 'g++-11', 'CXXSTD': cxx, 'TEST_SUITE': suite, }, globalenv=globalenv))
-    for cxx in clang_10_stds:
-      result.append(linux_cxx("Ubuntu clang++-10 " + cxx + " " + suite, "clang++-10", packages="clang-10", llvm_os="xenial", llvm_ver="10", buildtype="boost", image="cppalliance/droneubuntu1804:1", environment={'TOOLSET': 'clang', 'COMPILER': 'clang++-10', 'CXXSTD': cxx, 'TEST_SUITE': suite, }, globalenv=globalenv))
-    for cxx in gnu_non_native:
-      result.append(linux_cxx("Ubuntu g++ s390s " + cxx + " " + suite, "g++", packages="g++", buildtype="boost", image="cppalliance/droneubuntu2204:multiarch", arch="s390x", environment={'TOOLSET': 'gcc', 'COMPILER': 'g++', 'CXXSTD': cxx, 'TEST_SUITE': suite, }, globalenv=globalenv))
-    for cxx in gnu_non_native:
-      result.append(linux_cxx("Ubuntu g++ ARM64" + cxx + " " + suite, "g++", packages="g++", buildtype="boost", image="cppalliance/droneubuntu2204:multiarch", arch="arm64", environment={'TOOLSET': 'gcc', 'COMPILER': 'g++', 'CXXSTD': cxx, 'TEST_SUITE': suite, }, globalenv=globalenv))
->>>>>>> 09e1350f
 
   return result
 
