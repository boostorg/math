[book Math Toolkit
    [quickbook 1.7]
    [copyright 2006-2019 Nikhar Agrawal, Anton Bikineev, Paul A. Bristow, Marco Guazzone, Christopher Kormanyos, Hubert Holin, Bruno Lalande, John Maddock, Jeremy Murphy, Matthew Pulver, Johan Råde, Gautam Sewani, Benjamin Sobotta, Nicholas Thompson, Thijs van den Berg, Daryle Walker and Xiaogang Zhang]
    [/purpose ISBN 0-9504833-2-X  978-0-9504833-2-0, Classification 519.2-dc22]
    [license
        Distributed under the Boost Software License, Version 1.0.
        (See accompanying file LICENSE_1_0.txt or copy at
        [@http://www.boost.org/LICENSE_1_0.txt])
    ]
    [authors [Agrawal, Nikhar], [Bikineev, Anton], [Bristow, Paul A.], [Holin, Hubert], [Guazzone, Marco], [Kormanyos, Christopher], [Lalande, Bruno], [Maddock, John], [Murphy, Jeremy W.], [Pulver, Matthew], [Råde, Johan], [Sobotta, Benjamin], [Sewani, Gautam], [Thompson, Nicholas], [van den Berg, Thijs], [Walker, Daryle], [Zhang, Xiaogang]]
    [/last-revision $Date$]
<<<<<<< HEAD
    [version 2.11.0]
=======
    [version 2.12.0]
>>>>>>> 9af885b5
]

[template mathpart[id title]
[block '''<chapter id="'''[id]'''"><title>'''[title]'''</title>''']]
[template endmathpart[]
[block '''</chapter>''']]

[/insert Equation as an image, previous generated with an external tool like Latex.]
[template equation[name]
[:
'''<inlinemediaobject>
<imageobject role="html">
<imagedata fileref="../equations/'''[name]'''.svg"></imagedata>
</imageobject>
<imageobject role="print">
<imagedata fileref="../equations/'''[name]'''.svg"></imagedata>
</imageobject>
</inlinemediaobject>'''
]
]

[/Used thus [equation ellint6] ]

[/insert Graph as an SVG or PNG image, previous generated with an external tool like SVG_plot.]

[template graph[name]
[:
'''<inlinemediaobject>
<imageobject role="html">
<imagedata align="center" fileref="../graphs/'''[name]'''.svg"></imagedata>
</imageobject>
<imageobject role="print">
<imagedata align="center" fileref="../graphs/'''[name]'''.svg"></imagedata>
</imageobject>
</inlinemediaobject>'''
]
]

[/insert Indented one-line expression italic and serif font probably using Unicode symbols for Greek and symbols.]
[/Example: [expression [sub 1]F[sub 0](a, z) = (1-z)[super -a]]]
[template expression[equation]
[:
[role serif_italic [equation]]
]
[/ Hint you may need to enclose equation in brackets if it contains comma(s) to avoid "error invalid number of arguments"]
]

[import ../../../tools/auto_index/include/auto_index_helpers.qbk]
[/ Must be first included file!]

[import ../reporting/accuracy/doc/accuracy_tables.qbk]
[import ../reporting/performance/doc/performance_tables.qbk]

[import html4_symbols.qbk]

[import overview/common_overviews.qbk] [/ overviews that appear in more than one place!]
[import overview/tr1.qbk] [/tr1 docs also appear in more than one place!]
[import overview/roadmap.qbk] [/ for history]

[def __build_html]

[def __effects [*Effects: ]]
[def __formula [*Formula: ]]
[def __exm1 '''<code>e<superscript>x</superscript> - 1</code>'''] [/e^x -1]
[def __ex '''<code>e<superscript>x</superscript></code>'''] [/e^x]
[def __te '''2&#x025B;''']  [/small Latin letter open e]

[/These should be in html4_symbols.qbk]
[def __ceilR '''&#x2309;''']
[def __ceilL '''&#2308;''']
[def __floorR '''&#x230B;''']
[def __floorL '''&#x230A;''']
[def __infin '''&#8734;''']
[def __integral '''&#8747;''']
[def __aacute '''&#225;''']
[def __eacute '''&#233;''']
[def __quarter '''&#x00BC;''']
[def __nearequal '''&#x224A;''']
[def __spaces '''&#x2000;&#x2000;'''] [/ two spaces - useful for an indent.]

[def __tick [role aligncenter [role green \u2714]]] [/ u2714 is a HEAVY CHECK MARK tick (2713 check mark)]
[def __cross [role aligncenter [role red \u2718]]] [/ u2718 is a heavy cross]
[def __star [role aligncenter [role red \u2736]]] [/ 6-point star]

[def __caution This is now an official Boost library, but remains a library under
               development, the code is fully functional and robust, but
               interfaces, library structure, and function and distribution names
               may still be changed without notice.]

[template tr1[] [@http://www.open-std.org/jtc1/sc22/wg21/docs/papers/2005/n1836.pdf Technical Report on C++ Library Extensions]]
[template C99[] [@http://www.open-std.org/JTC1/SC22/WG14/www/docs/n1256.pdf C99 Standard ISO/IEC 9899:1999]]
[template jm_rationals[] [link math_toolkit.sf_implementation.rational_approximations_used devised by JM]]

[def __domain_error [link math_toolkit.error_handling.domain_error domain_error]]
[def __pole_error [link math_toolkit.error_handling.pole_error pole_error]]
[def __overflow_error [link math_toolkit.error_handling.overflow_error overflow_error]]
[def __underflow_error [link math_toolkit.error_handling.underflow_error underflow_error]]
[def __denorm_error [link math_toolkit.error_handling.denorm_error denorm_error]]
[def __evaluation_error [link math_toolkit.error_handling.evaluation_error evaluation_error]]
[def __rounding_error [link math_toolkit.error_handling.rounding_error rounding_error]]
[def __indeterminate_result_error [link math_toolkit.error_handling.indeterminate_result_error indeterminate_result_error]]
[def __checked_narrowing_cast [link math_toolkit.error_handling.checked_narrowing_cast checked_narrowing_cast]]
[def __arg_promotion_rules [link math_toolkit.result_type ['result type calculation rules]]]
[def __sf_result [link math_toolkit.result_type ['calculated-result-type]]]

[/ The following macros expand to links to the various special functions
and use the function's name as the link text.]

[/Misc]
[def __lanczos [link math_toolkit.lanczos Lanczos approximation]]
[def __zero_error [link math_toolkit.relative_error.zero_error effectively zero error]]
[def __relative_error [link math_toolkit.relative_error relative zero error]]

[/ links to roots]

[def __root_finding_with_derivatives [link math_toolkit.roots_deriv root-finding with derivatives]] [/Newton, Halley & Schoeder]
[def __root_finding_without_derivatives [link math_toolkit.roots_noderiv root-finding without derivatives]]
[def __root_finding_TOMS748 [link math_toolkit.roots_noderiv.TOMS748 TOMS 748 algorithm]]
[def __bracket_solve [link math_toolkit.roots_noderiv.bracket_solve bracket and solve]]
[def __root_termination [link math_toolkit.roots_noderiv.root_termination predefined termination functors]]
[def __root_finding_examples [link math_toolkit.root_finding_examples root-finding examples]]
[def __brent_minima [link math_toolkit.brent_minima Brent's method]]
[def __brent_minima_example [link math_toolkit.brent_minima.example Brent's method example]]
[def __newton[link math_toolkit.roots_deriv.newton Newton-Raphson iteration]]
[def __halley [link math_toolkit.roots_deriv.halley Halley]]
[def __schroder [link math_toolkit.roots_deriv.schroder Schr'''&#xf6;'''der]]
[def __brent_minima_example [link math_toolkit.brent_minima.example Brent minima finding example]]
[def __bisection [link math_toolkit.roots_noderiv.bisect bisection]]
[def __bisect [link math_toolkit.roots_noderiv.bisect bisect]]
[def __bisection_wikipedia [@https://en.wikipedia.org/wiki/Bisection bisection]]
[def __root_finding_example_without_derivatives [link math_toolkit.root_finding_examples.no_derivatives root-finding without derivatives]]
[def __root_finding_example_cbrt_without_derivatives [link math_toolkit.root_finding_examples.cbrt_eg.cbrt_no_derivatives root-finding without derivatives]]
[def __root_finding_example_cbrt_with_1_derivative [link math_toolkit.root_finding_examples.cbrt_eg.cbrt_1st_derivative root-finding with 1st derivatives]]
[def __root_finding_example_cbrt_with_2_derivatives [link math_toolkit.root_finding_examples.cbrt_eg.cbrt_2_derivatives root-finding with 1st and 2nd derivatives]]
[def __root_finding_examples [link math_toolkit.root_finding_examples root-finding examples]]
[def __no_derivatives   [link math_toolkit.root_finding_examples.no_derivatives no derivatives]]
[def __cbrt_no_derivatives  [link math_toolkit.root_finding_examples.cbrt_no_derivatives cbrt no derivatives]]
[def __cbrt_no_derivatives [link math_toolkit.root_finding_examples.cbrt_eg.cbrt_no_derivatives without derivatives]]
[def __cbrt_1st_derivative [link math_toolkit.root_finding_examples.cbrt_eg.cbrt_1st_derivative cube-root with 1st derivative]]
[def __cbrt_2_derivatives [link math_toolkit..root_finding_examples.cbrt_eg.cbrt_2_derivatives cube-root with 1st  & 2nd derivative]]
[def __fifth_root [link math_toolkit.root_finding_examples.5th_root_eg fifth root]]
[def __nth_root [link math_toolkit.root_finding_examples.nth_root nth root]]
[def __multiprecision_root [link math_toolkit.root_finding_examples.multiprecision_root multiprecision root]]
[def __polynomial_arithmetic [link math_toolkit.polynomial_arithmetic polynomial arithmetic]]
[def __evaluation [link math_toolkit.rational.polynomial_evaluation polynomial \& rational evaluation]]

[/gammas]
[def __lgamma [link math_toolkit.sf_gamma.lgamma lgamma]]
[def __digamma [link math_toolkit.sf_gamma.digamma digamma]]
[def __trigamma [link math_toolkit.sf_gamma.trigamma trigamma]]
[def __polygamma [link math_toolkit.sf_gamma.polygamma polygamma]]
[def __tgamma_ratio [link math_toolkit.sf_gamma.gamma_ratios tgamma_ratio]]
[def __tgamma_delta_ratio [link math_toolkit.sf_gamma.gamma_ratios tgamma_delta_ratio]]
[def __tgamma [link math_toolkit.sf_gamma.tgamma tgamma]]
[def __tgamma1pm1 [link math_toolkit.sf_gamma.tgamma tgamma1pm1]]
[def __tgamma_lower [link math_toolkit.sf_gamma.igamma tgamma_lower]]
[def __gamma_p [link math_toolkit.sf_gamma.igamma gamma_p]]
[def __gamma_q [link math_toolkit.sf_gamma.igamma gamma_q]]
[def __gamma_q_inv [link math_toolkit.sf_gamma.igamma_inv gamma_q_inv]]
[def __gamma_p_inv [link math_toolkit.sf_gamma.igamma_inv gamma_p_inv]]
[def __gamma_q_inva [link math_toolkit.sf_gamma.igamma_inv gamma_q_inva]]
[def __gamma_p_inva [link math_toolkit.sf_gamma.igamma_inv gamma_p_inva]]
[def __gamma_p_derivative [link math_toolkit.sf_gamma.gamma_derivatives gamma_p_derivative]]

[/factorials]
[def __factorial [link math_toolkit.factorials.sf_factorial factorial]]
[def __unchecked_factorial [link math_toolkit.factorials.sf_factorial unchecked_factorial]]
[def __max_factorial [link math_toolkit.factorials.sf_factorial max_factorial]]
[def __double_factorial [link math_toolkit.factorials.sf_double_factorial double_factorial]]
[def __rising_factorial [link math_toolkit.factorials.sf_rising_factorial rising_factorial]]
[def __falling_factorial [link math_toolkit.factorials.sf_falling_factorial falling_factorial]]

[/error functions]
[def __erf [link math_toolkit.sf_erf.error_function erf]]
[def __erfc [link math_toolkit.sf_erf.error_function erfc]]
[def __erf_inv [link math_toolkit.sf_erf.error_inv erf_inv]]
[def __erfc_inv [link math_toolkit.sf_erf.error_inv erfc_inv]]

[/beta functions]
[def __beta  [link math_toolkit.sf_beta.beta_function beta]]
[def __beta3 [link math_toolkit.sf_beta.ibeta_function beta]]
[def __betac [link math_toolkit.sf_beta.ibeta_function betac]]
[def __ibeta [link math_toolkit.sf_beta.ibeta_function ibeta]]
[def __ibetac [link math_toolkit.sf_beta.ibeta_function ibetac]]
[def __ibeta_inv [link math_toolkit.sf_beta.ibeta_inv_function ibeta_inv]]
[def __ibetac_inv [link math_toolkit.sf_beta.ibeta_inv_function ibetac_inv]]
[def __ibeta_inva [link math_toolkit.sf_beta.ibeta_inv_function ibeta_inva]]
[def __ibetac_inva [link math_toolkit.sf_beta.ibeta_inv_function ibetac_inva]]
[def __ibeta_invb [link math_toolkit.sf_beta.ibeta_inv_function ibeta_invb]]
[def __ibetac_invb [link math_toolkit.sf_beta.ibeta_inv_function ibetac_invb]]
[def __ibeta_derivative [link math_toolkit.sf_beta.beta_derivative ibeta_derivative]]

[/elliptic integrals]
[def __ellint_rj  [link math_toolkit.ellint.ellint_carlson ellint_rj]]
[def __ellint_rf  [link math_toolkit.ellint.ellint_carlson ellint_rf]]
[def __ellint_rc  [link math_toolkit.ellint.ellint_carlson ellint_rc]]
[def __ellint_rd  [link math_toolkit.ellint.ellint_carlson ellint_rd]]
[def __ellint_1  [link math_toolkit.ellint.ellint_1 ellint_1]]
[def __ellint_2  [link math_toolkit.ellint.ellint_2 ellint_2]]
[def __ellint_3  [link math_toolkit.ellint.ellint_3 ellint_3]]
[def __ellint_d  [link math_toolkit.ellint.ellint_d ellint_d]]
[def __jacobi_zeta  [link math_toolkit.ellint.jacobi_zeta jacobi_zeta]]
[def __heuman_lambda  [link math_toolkit.ellint.heuman_lambda heuman_lambda]]

[/ Bernoulli functions and numbers]
[def __bernoulli_numbers  [link math_toolkit.number_series.bernoulli_numbers Bernoulli numbers]]

[/Bessel functions]
[def __cyl_bessel_j  [link math_toolkit.bessel.bessel_first cyl_bessel_j]]
[def __cyl_neumann  [link math_toolkit.bessel.bessel_first cyl_neumann]]
[def __cyl_bessel_i  [link math_toolkit.bessel.mbessel cyl_bessel_i]]
[def __cyl_bessel_k  [link math_toolkit.bessel.mbessel cyl_bessel_k]]
[def __sph_bessel  [link math_toolkit.bessel.sph_bessel sph_bessel]]
[def __sph_neumann  [link math_toolkit.bessel.sph_bessel sph_neumann]]

[def __cyl_bessel_j_prime  [link math_toolkit.bessel.bessel_derivatives cyl_bessel_j_prime]]
[def __cyl_neumann_prime  [link math_toolkit.bessel.bessel_derivatives cyl_neumann_prime]]
[def __cyl_bessel_i_prime  [link math_toolkit.bessel.bessel_derivatives cyl_bessel_i_prime]]
[def __cyl_bessel_k_prime  [link math_toolkit.bessel.bessel_derivatives cyl_bessel_k_prime]]
[def __sph_bessel_prime  [link math_toolkit.bessel.bessel_derivatives sph_bessel_prime]]
[def __sph_neumann_prime  [link math_toolkit.bessel.bessel_derivatives sph_neumann_prime]]

[/Hankel Functions]
[def __cyl_hankel_1  [link math_toolkit.hankel.cyl_hankel cyl_hankel_1]]
[def __cyl_hankel_2  [link math_toolkit.hankel.cyl_hankel cyl_hankel_2]]
[def __sph_hankel_1  [link math_toolkit.hankel.sph_hankel sph_hankel_1]]
[def __sph_hankel_2  [link math_toolkit.hankel.sph_hankel sph_hankel_2]]

[/Lambert W function]
[def __lambert_w [link math_toolkit.sf_lambert_w.lambert_w_function lambert_w]]
[def __lambert_w_implementation [link math_toolkit.lambert_w.implementation implementation]]
[def __lambert_w_precision[link math_toolkit.lambert_w.precision precision]]
[def __lambert_w_examples [link math_toolkit.lambert_w.examples examples]]
[def __lambert_w_wm1_near_zero [link math_toolkit.lambert_w.wm1_near_zero wm1_near_zero]]
[def __lambert_w_references [link math_toolkit.lambert_w.references references]]


[/Airy Functions]
[def __airy_ai [link math_toolkit.airy.ai airy_ai]]
[def __airy_bi [link math_toolkit.airy.bi airy_bi]]
[def __airy_bi_prime [link math_toolkit.airy.bip airy_bi_prime]]
[def __airy_ai_prime [link math_toolkit.airy.aip airy_ai_prime]]

[/Jacobi Elliptic Functions]
[def __jacobi_elliptic [link math_toolkit.jacobi.jacobi_elliptic jacobi_elliptic]]
[def __jacobi_cd [link math_toolkit.jacobi.jacobi_cd jacobi_cd]]
[def __jacobi_cn [link math_toolkit.jacobi.jacobi_cn jacobi_cn]]
[def __jacobi_cs [link math_toolkit.jacobi.jacobi_cs jacobi_cs]]
[def __jacobi_dc [link math_toolkit.jacobi.jacobi_dc jacobi_dc]]
[def __jacobi_dn [link math_toolkit.jacobi.jacobi_dn jacobi_dn]]
[def __jacobi_ds [link math_toolkit.jacobi.jacobi_ds jacobi_ds]]
[def __jacobi_nd [link math_toolkit.jacobi.jacobi_nd jacobi_nd]]
[def __jacobi_nc [link math_toolkit.jacobi.jacobi_nc jacobi_nc]]
[def __jacobi_ns [link math_toolkit.jacobi.jacobi_ns jacobi_ns]]
[def __jacobi_sd [link math_toolkit.jacobi.jacobi_sd jacobi_sd]]
[def __jacobi_sn [link math_toolkit.jacobi.jacobi_sn jacobi_sn]]
[def __jacobi_sc [link math_toolkit.jacobi.jacobi_sc jacobi_sc]]

[/sinus cardinals]
[def __sinc_pi  [link math_toolkit.sinc.sinc_pi sinc_pi]]
[def __sinhc_pi  [link math_toolkit.sinc.sinhc_pi sinhc_pi]]

[/Inverse hyperbolics]
[def __acosh  [link math_toolkit.inv_hyper.acosh acosh]]
[def __asinh  [link math_toolkit.inv_hyper.asinh asinh]]
[def __atanh  [link math_toolkit.inv_hyper.atanh atanh]]

[/classify]
[def __fpclassify [link math_toolkit.fpclass fpclassify]]
[def __isfinite [link math_toolkit.fpclass isfinite]]
[def __isnan [link math_toolkit.fpclass isnan]]
[def __isinf [link math_toolkit.fpclass isinf]]
[def __isnormal [link math_toolkit.fpclass isnormal]]
[def __fp_facets [link math_toolkit.fp_facets nonfinite fp_facets]]

[/utils]
[def __float_next [link math_toolkit.next_float.float_next float_next]]
[def __float_prior [link math_toolkit.next_float.float_prior float_prior]]
[def __nextafter [link math_toolkit.next_float.nextafter nextafter]]
[def __float_advance [link math_toolkit.next_float.float_advance float_advance]]
[def __ulp [link math_toolkit.next_float.ulp ulp]]

[/powers etc]
[def __expm1 [link math_toolkit.powers.expm1 expm1]]
[def __log1p [link math_toolkit.powers.log1p log1p]]
[def __cbrt [link math_toolkit.powers.cbrt cbrt]]
[def __sqrt1pm1 [link math_toolkit.powers.sqrt1pm1 sqrt1pm1]]
[def __powm1 [link math_toolkit.powers.powm1 powm1]]
[def __hypot [link math_toolkit.powers.hypot hypot]]
[def __pow [link math_toolkit.powers.ct_pow pow]]

[/zeta]
[def __zeta [link math_toolkit.zetas.zeta zeta]]

[/expint]
[def __expint_i [link math_toolkit.expint.expint_i zeta]]
[def __expint_n [link math_toolkit.expint.expint_n zeta]]

[/rounding]
[def __round [link math_toolkit.rounding.round round]]
[def __lround [link math_toolkit.rounding.round round]]
[def __llround [link math_toolkit.rounding.round round]]
[def __trunc [link math_toolkit.rounding.trunc trunc]]
[def __modf [link math_toolkit.rounding.modf modf]]

[/polynomials]
[def __laguerre [link math_toolkit.sf_poly.laguerre laguerre]]
[def __legendre [link math_toolkit.sf_poly.legendre legendre_p]]
[def __legendre_p [link math_toolkit.sf_poly.legendre legendre_p]]
[def __legendre_q [link math_toolkit.sf_poly.legendre legendre_q]]
[def __legendre_next [link math_toolkit.sf_poly.legendre legendre_next]]
[def __hermite [link math_toolkit.sf_poly.hermite hermite]]
[def __cardinal_b_splines [link math_toolkit.sf_poly.cardinal_b_splines cardinal_b_splines]]

[/Misc]
[def __expint [link math_toolkit.expint.expint_i expint]]
[def __spherical_harmonic [link math_toolkit.sf_poly.sph_harm spherical_harmonic]]
[def __owens_t [link math_toolkit.owens_t Owens T]]
[def __constants_intro [link math_toolkit.constants_intro  constants]]
[def __constants[link math_toolkit.constants  constants]]
[def __math_constants[link math_toolkit.constants  constants]]

[/tools]
[def __tuple [link math_toolkit.internals.tuples boost::math::tuple]]
[def __tuple_type [link math_toolkit.internals.tuples std::pair, std::tuple, boost::tuple or boost::fusion::tuple]]

[/ distribution non-members]
[def __cdf [link math_toolkit.dist_ref.nmp.cdf Cumulative Distribution Function]]
[def __pdf [link math_toolkit.dist_ref.nmp.pdf Probability Density Function]]
[def __ccdf [link math_toolkit.dist_ref.nmp.ccdf Complement of the Cumulative Distribution Function]]
[def __quantile [link math_toolkit.dist_ref.nmp.quantile Quantile]]
[def __quantile_c [link math_toolkit.dist_ref.nmp.quantile_c Quantile from the complement of the probability]]
[def __mean [link math_toolkit.dist_ref.nmp.mean mean]]
[def __median [link math_toolkit.dist_ref.nmp.median median]]
[def __mode [link math_toolkit.dist_ref.nmp.mode mode]]
[def __skewness [link math_toolkit.dist_ref.nmp.skewness skewness]]
[def __kurtosis [link math_toolkit.dist_ref.nmp.kurtosis kurtosis]]
[def __kurtosis_excess [link math_toolkit.dist_ref.nmp.kurtosis_excess kurtosis_excess]]
[def __variance [link math_toolkit.dist_ref.nmp.variance variance]]
[def __sd [link math_toolkit.dist_ref.nmp.sd standard deviation]]
[def __hazard [link math_toolkit.dist_ref.nmp.hazard Hazard Function]]
[def __chf [link math_toolkit.dist_ref.nmp.chf Cumulative Hazard Function]]
[def __range [link math_toolkit.dist_ref.nmp.range range]]
[def __support [link math_toolkit.dist_ref.nmp.support support]]
[def __algorithms [link math_toolkit.dist_ref.dist_algorithms algorithms]]

[/ distribution def names end in distrib to avoid clashes]
[def __arcsine_distrib [link math_toolkit.dist_ref.dists.arcsine_dist Arcsine Distribution]]
[def __beta_distrib [link math_toolkit.dist_ref.dists.beta_dist Beta Distribution]]
[def __binomial_distrib [link math_toolkit.dist_ref.dists.binomial_dist Binomial Distribution]]
[def __cauchy_distrib [link math_toolkit.dist_ref.dists.cauchy_dist Cauchy Distribution]]
[def __chi_squared_distrib [link math_toolkit.dist_ref.dists.chi_squared_dist Chi Squared Distribution]]
[def __extreme_distrib [link math_toolkit.dist_ref.dists.extreme_dist Extreme Distributions]]
[def __exp_distrib [link math_toolkit.dist_ref.dists.exp_dist Exponential Distribution]]
[def __F_distrib [link math_toolkit.dist_ref.dists.f_dist Fisher F Distribution]]
[def __gamma_distrib [link math_toolkit.dist_ref.dists.gamma_dist Gamma Distribution]]
[def __geometric_distrib [link math_toolkit.dist_ref.dists.geometric_dist Geometric Distribution]]
[def __hyperexponential_distrib [link math_toolkit.dist_ref.dists.hyperexponential_dist Hyperexponential Distribution]]
[def __hypergeometric_distrib [link math_toolkit.dist_ref.dists.hypergeometric_dist hypergeometric Distribution]]
[def __inverse_gamma_distrib [link math_toolkit.dist_ref.dists.inverse_gamma_dist Inverse Gamma Distribution]]
[def __inverse_gaussian_distrib [link math_toolkit.dist_ref.dists.inverse_gaussian_dist Inverse Gaussian Distribution]]
[def __inverse_chi_squared_distrib [link math_toolkit.dist_ref.dists.inverse_chi_squared_dist Inverse chi squared Distribution]]
[def __laplace_distrib [link math_toolkit.dist_ref.dists.laplace_dist Laplace Distribution]]
[def __logistic_distrib [link math_toolkit.dist_ref.dists.logistic_dist Logistic Distribution]]
[def __lognormal_distrib [link math_toolkit.dist_ref.dists.lognormal_dist Log-normal Distribution]]
[def __negative_binomial_distrib [link math_toolkit.dist_ref.dists.negative_binomial_dist Negative Binomial Distribution]]
[def __non_central_chi_squared_distrib [link math_toolkit.dist_ref.dists.nc_chi_squared_dist Noncentral Chi Squared Distribution]]
[def __non_central_beta_distrib [link math_toolkit.dist_ref.dists.nc_beta_dist Noncentral Beta Distribution]]
[def __non_central_F_distrib [link math_toolkit.dist_ref.dists.nc_f_dist Noncentral F Distribution]]
[def __non_central_T_distrib [link math_toolkit.dist_ref.dists.nc_t_dist Noncentral T Distribution]]
[def __non_central_t_distrib [link math_toolkit.dist_ref.dists.nc_t_dist noncentral T distribution]]
[def __normal_distrib [link math_toolkit.dist_ref.dists.normal_dist Normal Distribution]]
[def __poisson_distrib [link math_toolkit.dist_ref.dists.poisson_dist Poisson Distribution]]
[def __pareto_distrib [link math_toolkit.dist_ref.dists.pareto Pareto Distribution]]
[def __students_t_distrib [link math_toolkit.dist_ref.dists.students_t_dist Students t Distribution]]
[def __skew_normal_distrib [link math_toolkit.dist_ref.dists.skew_normal_dist Skew Normal Distribution]]
[def __weibull_distrib [link math_toolkit.dist_ref.dists.weibull_dist Weibull Distribution]]

[/links to policy]
[def __Policy [link policy Policy]] [/ Used in distribution template specifications]
[def __policy_section [link policy Policies]] [/ Used in text to refer to.]
[def __policy_class [link math_toolkit.pol_ref.pol_ref_ref policies::policy<>]]
[def __math_undefined [link math_toolkit.pol_ref.assert_undefined mathematically undefined function]]
[def __policy_ref [link math_toolkit.pol_ref policy reference]]
[def __policy_tutorial [link math_toolkit.pol_tutorial policy tutorial]]
[def __policy_defaults [link math_toolkit.pol_tutorial.policy_tut_defaults policy defaults]]
[def __error_policy [link math_toolkit.pol_ref.error_handling_policies error handling policies]]
[def __changing_policy_defaults [link math_toolkit.pol_ref.policy_defaults changing policies defaults]]
[def __math_discrete [link math_toolkit.pol_ref.discrete_quant_ref discrete functions]]
[def __understand_dis_quant [link math_toolkit.pol_tutorial.understand_dis_quant understanding discrete quantiles]]
[def __user_error_handling [link math_toolkit.pol_tutorial.user_def_err_pol user error handling]]
[def __promotion_policy [link math_toolkit.pol_ref.internal_promotion internal promotion policy]]
[def __precision_policy [link math_toolkit.pol_ref.precision_pol precision policy]]
[def __policy_macros [link math_toolkit.pol_ref.policy_defaults Using Macros to Change the Policy Defaults]]



[def __usual_accessors __cdf, __pdf, __quantile, __hazard,
   __chf, __mean, __median, __mode, __variance, __sd, __skewness,
   __kurtosis, __kurtosis_excess, __range and __support]

[def __real_concept [link math_toolkit.real_concepts  real concept]]
[def __next_float [link math_toolkit.next_float Adjacent Floating-Point Values]]
[def __remez_practical [link math_toolkit.remez.practical remez_practical]]


[/ External links]
[def __gsl [@http://www.gnu.org/software/gsl/ GSL-1.9]]
[def __glibc [@http://www.gnu.org/software/libc/ GNU C Lib]]
[def __hpc [@http://docs.hp.com/en/B9106-90010/index.html HP-UX C Library]]
[def __cephes [@http://www.netlib.org/cephes/ Cephes]]
[def __NTL [@http://www.shoup.net/ntl/ NTL A Library for doing Number Theory]]
[def __NTL_RR [@http://shoup.net/ntl/doc/RR.txt NTL::RR]]
[def __NTL_quad_float [@http://shoup.net/ntl/doc/quad_float.txt NTL::quad_float]]
[def __MPFR [@http://www.mpfr.org/ GNU MPFR library]]
[def __GMP [@http://gmplib.org/ GNU Multiple Precision Arithmetic Library]]
[def __multiprecision [@boost:/libs/multiprecision/doc/html/index.html Boost.Multiprecision]]

[def __gcc_quad_type [@https://gcc.gnu.org/onlinedocs/gcc-9.1.0/libquadmath/index.html GCC 128-bit floating-point type]]
[def __float128_literals [@boost:/libs/multiprecision/doc/html/boost_multiprecision/tut/lits.html Boost.Multiprecision 128-bit Q floating-point literals]]
[def __cpp_dec_float [@boost:/libs/multiprecision/doc/html/boost_multiprecision/tut/floats/cpp_dec_float.html cpp_dec_float]]
[def __cpp_bin_float [@boost:/libs/multiprecision/doc/html/boost_multiprecision/tut/floats/cpp_bin_float.html cpp_bin_float]]
[/ @boost:/libs/test/doc/index.html  doesn't work for Boost.Test non-quickbook, so use instead]
[def __boost_test [@https://www.boost.org/doc/libs/release/libs/test/doc/html/index.html  Boost.Test]]
[def __boost_timer [@boost:/libs/timer/doc/index.html Boost.Timer]]
[def __boost_test_fp [@boost:/libs/test/doc/html/boost_test/users_guide/testing_tools/testing_floating_points.html Boost.Test floating-point comparison]]
[def __boost_math_fp [link math_toolkit.float_comparison Boost.Math floating-point utilities]]
[def __float_distance [@boost:/libs/math/doc/html/math_toolkit/next_float/float_distance.html Boost.Math float_distance]]
[def __ulp [@http://en.wikipedia.org/wiki/Unit_in_the_last_place  Unit in the last place (ULP)]]
[def __R [@http://www.r-project.org/ The R Project for Statistical Computing]]
[def __godfrey [link godfrey Godfrey]]
[def __pugh [link pugh Pugh]]
[def __NaN [@http://en.wikipedia.org/wiki/NaN NaN]]
[def __errno [@http://en.wikipedia.org/wiki/Errno `::errno`]]
[def __Mathworld [@http://mathworld.wolfram.com Wolfram MathWorld]]
[def __Mathematica [@http://www.wolfram.com/products/mathematica/index.html Wolfram Mathematica]]
[def __Maple [@https://www.maplesoft.com Maple]]
[def __WolframAlpha [@http://www.wolframalpha.com/ Wolfram Alpha]]
[def __Wolfram_functions [@https://functions.wolfram.com functions.wolfram.com]]
[def __TOMS748 [@http://portal.acm.org/citation.cfm?id=210111 TOMS Algorithm 748: enclosing zeros of continuous functions]]
[def __TOMS910 [@http://portal.acm.org/citation.cfm?id=1916469 TOMS Algorithm 910: A Portable C++ Multiple-Precision System for Special-Function Calculations]]
[def __why_complements [link why_complements why complements?]]
[def __complements [link math_toolkit.stat_tut.overview.complements complements]]
[def __performance [link perf performance]]
[def __building [link math_toolkit.building building libraries]]
[def __e_float [@http://calgo.acm.org/910.zip e_float (TOMS Algorithm 910)]]
[def __Abramowitz_Stegun M. Abramowitz and I. A. Stegun, Handbook of Mathematical Functions, NBS  (1964)]
[def __DMLF [@http://dlmf.nist.gov/ NIST Digital Library of Mathematical Functions (DMLF)]]
[def __floating_point  [@http://en.wikipedia.org/wiki/Floating_point Floating point]]
[def __epsilon [@http://en.wikipedia.org/wiki/Machine_epsilon machine epsilon]]
[def __ADL [@http://en.cppreference.com/w/cpp/language/adl Argument Dependent Lookup (ADL)]]
[def __function_template_instantiation [@http://en.cppreference.com/w/cpp/language/function_template Function template instantiation]]
[def __fundamental_types [@http://en.cppreference.com/w/cpp/language/types fundamental (built-in) types]]
[def __guard_digits [@http://en.wikipedia.org/wiki/Guard_digit guard digits]]
[def __SSE2 [@http://en.wikipedia.org/wiki/SSE2 SSE2 instructions]]
[def __representable [@http://en.wikipedia.org/wiki/Floating_point#Representable_numbers.2C_conversion_and_rounding representable]]
[def __short_float [@http://www.open-std.org/jtc1/sc22/wg14/www/docs/n2016.pdf N2016 short float type]]
[def __random_variate [@http://en.wikipedia.org/wiki/Random_variate random variate]]
[def __random_variable [@http://en.wikipedia.org/wiki/Random_variable random variable]]
[def __probability_distribution [@http://en.wikipedia.org/wiki/Probability_distribution probability_distribution]]
[def __C_math [@http://www.cplusplus.com/reference/cmath/ C math functions]]
[def __Lambert_W [@http://en.wikipedia.org/wiki/Lambert_W_function Lambert W function]]
[def __CUDA [@https://docs.nvidia.com/cuda/cuda-c-programming-guide/index.html#c-cplusplus-language-support CUDA NVidia GPU C/C++ language support]]
[def __Luu_thesis [@http://discovery.ucl.ac.uk/1482128/1/Luu_thesis.pdf Thomas Luu, Thesis, University College London (2015)]]
[def __rational_function [@https://en.wikipedia.org/wiki/Rational_function rational function]]
[def __remez [@http://en.wikipedia.org/wiki/Remez_algorithm Remez algorithm]]
[def __ULP [@https://en.wikipedia.org/wiki/Unit_in_the_last_place Unit in the Last Place]]
[def __github [@github.com GitHub]]
[def __github_boost [@https://github.com/boostorg Boost GitHub]]
[def __github_math [@https://github.com/boostorg/math Boost.Math GitHub]]
[def __github_multiprecision [@https://github.com/boostorg/math Boost.Multiprecision GitHub]]


[/ Some composite templates]
[template super[x]'''<superscript>'''[x]'''</superscript>''']
[template sub[x]'''<subscript>'''[x]'''</subscript>''']
[template floor[x]'''&#x230A;'''[x]'''&#x230B;''']
[template floorlr[x][lfloor][x][rfloor]]
[template ceil[x] '''&#x2308;'''[x]'''&#x2309;''']

[template header_file[file] [@../../../../[file] [file]]]

[template optional_policy[]
The final __Policy argument is optional and can be used to
control the behaviour of the function: how it handles errors,
what level of precision to use etc.  Refer to the
[link policy policy documentation for more details].]

[template discrete_quantile_warning[NAME]
[caution
The [NAME] distribution is a discrete distribution: internally,
functions like the `cdf` and `pdf` are treated "as if" they are continuous
functions, but in reality the results returned from these functions
only have meaning if an integer value is provided for the random variate
argument.

The quantile function will by default return an integer result that has been
/rounded outwards/.  That is to say lower quantiles (where the probability is
less than 0.5) are rounded downward, and upper quantiles (where the probability
is greater than 0.5) are rounded upwards.  This behaviour
ensures that if an X% quantile is requested, then /at least/ the requested
coverage will be present in the central region, and /no more than/
the requested coverage will be present in the tails.

This behaviour can be changed so that the quantile functions are rounded
differently, or even return a real-valued result using
[link math_toolkit.pol_overview Policies].  It is strongly
recommended that you read the tutorial
[link math_toolkit.pol_tutorial.understand_dis_quant
Understanding Quantiles of Discrete Distributions] before
using the quantile function on the [NAME] distribution.  The
[link math_toolkit.pol_ref.discrete_quant_ref reference docs]
describe how to change the rounding policy
for these distributions.
] [/ caution]

] [/ template discrete_quantile_warning]

[block '''<bookinfo><releaseinfo>'''
This manual is also available in
[@http://sourceforge.net/projects/boost/files/boost-docs/
printer friendly PDF format],
and as a CD ISBN 0-9504833-2-X  978-0-9504833-2-0, Classification 519.2-dc22.
'''</releaseinfo></bookinfo>''']

[mathpart overview Overview]
[include overview/overview.qbk]
[include overview/structure.qbk] [/getting about, directory and file structure.]
[include overview/result_type_calc.qbk]
[include overview/error_handling.qbk]

[section:compilers_overview Compilers]
[compilers_overview]
[endsect]
[include overview/config_macros.qbk]
[section:intro_pol_overview Policies]
[policy_overview]
[endsect]

[include overview/thread_safety.qbk]

[section:perf_over1 Performance]
[performance_overview]
[endsect]
[include overview/building.qbk]
[section:history1 History and What's New]
[history]
[endsect]
[section:overview_tr1 C99 and C++ TR1 C-style Functions]
[tr1_overview]
[endsect]
[include overview/faq.qbk]
[include overview/contact_info.qbk]

[endmathpart] [/section:main_overview Overview]

[mathpart utils Floating Point Utilities]
[include fp_utilities/rounding_func.qbk]
[include fp_utilities/fpclassify.qbk]
[include fp_utilities/sign.qbk]
[include fp_utilities/fp_facets.qbk]
[include fp_utilities/float_next.qbk]
[include fp_utilities/float_comparison.qbk]
[include fp_utilities/condition_numbers.qbk]
[endmathpart]

[mathpart cstdfloat..Specified-width floating-point typedefs]
[include cstdfloat/cstdfloat.qbk]
[endmathpart] [/mathpart cstdfloat..Fixed-width floating-point types]

[include constants/constants.qbk]

[mathpart dist Statistical Distributions and Functions]
[include distributions/dist_tutorial.qbk]
[include distributions/dist_reference.qbk] [/includes all individual distribution.qbk files]
[endmathpart] [/section:dist Statistical Distributions and Functions]

[mathpart statistics Statistics ]
[include statistics/univariate_statistics.qbk]
[include statistics/bivariate_statistics.qbk]
[include statistics/signal_statistics.qbk]
[include statistics/anderson_darling.qbk]
[include statistics/t_test.qbk]
[include statistics/runs_test.qbk]
[include statistics/ljung_box.qbk]
[include statistics/linear_regression.qbk]
[endmathpart] [/section:statistics Statistics]

[mathpart vector_functionals Vector Functionals -  Norms]
[include vector_functionals/norms.qbk]
[endmathpart] [/section:vector_functionals Vector Functionals]


[mathpart special Special Functions]

[include sf/number_series.qbk]

[section:sf_gamma Gamma Functions]
[include sf/tgamma.qbk]
[include sf/lgamma.qbk]
[include sf/digamma.qbk]
[include sf/trigamma.qbk]
[include sf/polygamma.qbk]
[include sf/gamma_ratios.qbk]
[include sf/igamma.qbk]
[include sf/igamma_inv.qbk]
[include sf/gamma_derivatives.qbk]
[endsect] [/section:sf_gamma Gamma Functions]

[include sf/factorials.qbk]

[section:sf_beta Beta Functions]
[include sf/beta.qbk]
[include sf/ibeta.qbk]
[include sf/ibeta_inv.qbk]
[include sf/beta_derivative.qbk]
[endsect] [/section:sf_beta Beta Functions]

[section:sf_erf Error Functions]
[include sf/erf.qbk]
[include sf/erf_inv.qbk]
[endsect] [/section:sf_erf Error Functions]

[section:sf_poly Polynomials]
[include sf/legendre.qbk]
[include sf/legendre_stieltjes.qbk]
[include sf/laguerre.qbk]
[include sf/hermite.qbk]
[include sf/chebyshev.qbk]
[include sf/spherical_harmonic.qbk]
[include sf/cardinal_b_splines.qbk]
[include sf/gegenbauer.qbk]
[include sf/jacobi.qbk]
[endsect] [/section:sf_poly Polynomials]

[section:bessel Bessel Functions]
[include sf/bessel_introduction.qbk]
[include sf/bessel_jy.qbk]
[include sf/bessel_ik.qbk]
[include sf/bessel_spherical.qbk]
[include sf/bessel_prime.qbk]
[endsect] [/section:bessel Bessel Functions]

[/Hankel functions]
[include sf/hankel.qbk]

[/Airy Functions]
[include sf/airy.qbk]

[section:ellint Elliptic Integrals]
[include sf/ellint_introduction.qbk]
[include sf/ellint_carlson.qbk]
[include sf/ellint_legendre.qbk]
[endsect] [/section:ellint Elliptic Integrals]

[include sf/jacobi_elliptic.qbk]

[/ Lambert W function]
[include sf/lambert_w.qbk]

[section:zetas Zeta Functions]
[include sf/zeta.qbk]
[endsect]

[include sf/expint.qbk]

[include sf/hypergeometric.qbk]

[include sf/powers.qbk]
[include sf/sinc.qbk]
[include sf/inv_hyper.qbk]

[include sf/owens_t.qbk]

[endmathpart] [/section:special Special Functions]

[mathpart extern_c TR1 and C99 external "C" Functions]
[section:main_tr1 C99 and TR1 C Functions Overview]
[tr1_overview]
[endsect]
[include tr1/c99_ref.qbk]
[include tr1/tr1_ref.qbk]
[endmathpart]

[mathpart root_finding Root Finding \& Minimization Algorithms]
[include roots/roots_overview.qbk]
[endmathpart] [/mathpart roots Root Finding Algorithms]

[mathpart poly Polynomials and Rational Functions]
[include internals/polynomial.qbk]
[include internals/rational.qbk]
[endmathpart]

[mathpart interpolation Interpolation]
[include interpolators/cardinal_cubic_b_spline.qbk]
[include interpolators/cardinal_quadratic_b_spline.qbk]
[include interpolators/cardinal_quintic_b_spline.qbk]
[include interpolators/whittaker_shannon.qbk]
[include interpolators/barycentric_rational_interpolation.qbk]
[include interpolators/vector_barycentric_rational.qbk]
[include interpolators/catmull_rom.qbk]
[include interpolators/cardinal_trigonometric.qbk]
[include interpolators/cubic_hermite.qbk]
[include interpolators/makima.qbk]
[include interpolators/pchip.qbk]
[include interpolators/quintic_hermite.qbk]
[endmathpart]

[mathpart quadrature Quadrature and Differentiation]
[include quadrature/trapezoidal.qbk]
[include quadrature/gauss.qbk]
[include quadrature/gauss_kronrod.qbk]
[include quadrature/double_exponential.qbk]
[include quadrature/ooura_fourier_integrals.qbk]
[include quadrature/naive_monte_carlo.qbk]
[include differentiation/numerical_differentiation.qbk]
[include differentiation/autodiff.qbk]
[include differentiation/lanczos_smoothing.qbk]
[endmathpart]

[include complex/complex-tr1.qbk]
[include quaternion/math-quaternion.qbk]
[include octonion/math-octonion.qbk]
[include gcd/math-gcd.qbk]

[mathpart internals Internal Details: Series, Rationals and Continued Fractions, Testing, and Development Tools]

[include internals/internals_overview.qbk]
[section:internals Internal tools]
[include internals/series.qbk]
[include internals/fraction.qbk]
[include internals/recurrence.qbk]
[/include internals/rational.qbk] [/moved to tools]
[include internals/tuple.qbk]
[/include internals/polynomial.qbk] [/moved to tools]
[include internals/minimax.qbk]
[include internals/relative_error.qbk] [/ uncertainty of floating-point calculations.]
[include internals/test_data.qbk]
[endsect] [/section:internals]

[endmathpart] [/mathpart internals Internal Details: Series, Rationals and Continued Fractions, Testing, and Development Tools]

[mathpart using_udt Use with User-Defined Floating-Point Types - Boost.Multiprecision and others]
[include concepts/concepts.qbk]
[endmathpart] [/section:using_udt Use with User Defined Floating-Point Types]

[include policies/policy.qbk]

[include performance/performance.qbk]

[mathpart backgrounders Backgrounders]
[include background/implementation.qbk]
[include background/special_tut.qbk]
[include background/error.qbk] [/relative error NOT handling]
[include background/lanczos.qbk]
[include background/remez.qbk]
[include background/references.qbk]


[section:logs_and_tables Error logs and tables]

[section:all_table Tables of Error Rates for all Functions]

[all_tables]

[endsect]

[section:logs Error Logs For Error Rate Tables]

[all_errors]

[endsect]

[endsect]

[endmathpart] [/section:backgrounders Backgrounders]

[mathpart status Library Status]
[section:history2 History and What's New]
[history]
[endsect]

[include overview/issues.qbk]
[include overview/credits.qbk]
[/include test_HTML4_symbols.qbk]
[/include test_Latin1_symbols.qbk]

[endmathpart] [/section:status Status and Roadmap]

[mathpart indexes Indexes]

[named_index function_name Function Index]
[named_index class_name Class Index]
[named_index typedef_name Typedef Index]
[named_index macro_name Macro Index]
[index]

[endmathpart]

[/ math.qbk
  Copyright 2008, 2010, 2012, 2013, 2014, 2015 John Maddock and Paul A. Bristow.
  Distributed under the Boost Software License, Version 1.0.
  (See accompanying file LICENSE_1_0.txt or copy at
  http://www.boost.org/LICENSE_1_0.txt).
]<|MERGE_RESOLUTION|>--- conflicted
+++ resolved
@@ -9,11 +9,7 @@
     ]
     [authors [Agrawal, Nikhar], [Bikineev, Anton], [Bristow, Paul A.], [Holin, Hubert], [Guazzone, Marco], [Kormanyos, Christopher], [Lalande, Bruno], [Maddock, John], [Murphy, Jeremy W.], [Pulver, Matthew], [Råde, Johan], [Sobotta, Benjamin], [Sewani, Gautam], [Thompson, Nicholas], [van den Berg, Thijs], [Walker, Daryle], [Zhang, Xiaogang]]
     [/last-revision $Date$]
-<<<<<<< HEAD
-    [version 2.11.0]
-=======
     [version 2.12.0]
->>>>>>> 9af885b5
 ]
 
 [template mathpart[id title]
