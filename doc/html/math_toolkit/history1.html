<html>
<head>
<meta http-equiv="Content-Type" content="text/html; charset=US-ASCII">
<title>History and What's New</title>
<link rel="stylesheet" href="../math.css" type="text/css">
<meta name="generator" content="DocBook XSL Stylesheets V1.78.1">
<link rel="home" href="../index.html" title="Math Toolkit 1.9.0">
<link rel="up" href="../overview.html" title="Chapter&#160;1.&#160;Overview">
<link rel="prev" href="building.html" title="If and How to Build a Boost.Math Library, and its Examples and Tests">
<link rel="next" href="overview_tr1.html" title="C99 and C++ TR1 C-style Functions">
</head>
<body bgcolor="white" text="black" link="#0000FF" vlink="#840084" alink="#0000FF">
<table cellpadding="2" width="100%"><tr>
<td valign="top"><img alt="Boost C++ Libraries" width="277" height="86" src="../../../../../boost.png"></td>
<td align="center"><a href="../../../../../index.html">Home</a></td>
<td align="center"><a href="../../../../../libs/libraries.htm">Libraries</a></td>
<td align="center"><a href="http://www.boost.org/users/people.html">People</a></td>
<td align="center"><a href="http://www.boost.org/users/faq.html">FAQ</a></td>
<td align="center"><a href="../../../../../more/index.htm">More</a></td>
</tr></table>
<hr>
<div class="spirit-nav">
<a accesskey="p" href="building.html"><img src="../../../../../doc/src/images/prev.png" alt="Prev"></a><a accesskey="u" href="../overview.html"><img src="../../../../../doc/src/images/up.png" alt="Up"></a><a accesskey="h" href="../index.html"><img src="../../../../../doc/src/images/home.png" alt="Home"></a><a accesskey="n" href="overview_tr1.html"><img src="../../../../../doc/src/images/next.png" alt="Next"></a>
</div>
<div class="section">
<div class="titlepage"><div><div><h2 class="title" style="clear: both">
<a name="math_toolkit.history1"></a><a class="link" href="history1.html" title="History and What's New">History and What's New</a>
</h2></div></div></div>
<p>
      Currently open bug reports can be viewed <a href="https://svn.boost.org/trac/boost/query?status=assigned&amp;status=new&amp;status=reopened&amp;component=math&amp;col=id&amp;col=summary&amp;col=status&amp;col=type&amp;col=milestone&amp;col=component&amp;order=priority" target="_top">here</a>.
    </p>
<p>
      All bug reports including closed ones can be viewed <a href="https://svn.boost.org/trac/boost/query?status=assigned&amp;status=closed&amp;status=new&amp;status=reopened&amp;component=math&amp;col=id&amp;col=summary&amp;col=status&amp;col=type&amp;col=milestone&amp;col=component&amp;order=priority" target="_top">here</a>.
    </p>
<h5>
<a name="math_toolkit.history1.h0"></a>
<<<<<<< HEAD
=======
      <span class="phrase"><a name="math_toolkit.history1.math_1_9_0"></a></span><a class="link" href="history1.html#math_toolkit.history1.math_1_9_0">Math-1.9.0</a>
    </h5>
<div class="itemizedlist"><ul class="itemizedlist" style="list-style-type: disc; ">
<li class="listitem">
          Changed version number to new Boost.Math specific version now that we're
          in the modular Boost world.
        </li>
<li class="listitem">
          Added <a class="link" href="number_series/bernoulli_numbers.html" title="Bernoulli Numbers">Bernoulli
          numbers</a>, changed arbitrary precision <a class="link" href="sf_gamma/tgamma.html" title="Gamma">tgamma</a>/<a class="link" href="sf_gamma/lgamma.html" title="Log Gamma">lgamma</a> to use Sterling's
          approximation (from Nikhar Agrawal).
        </li>
<li class="listitem">
          Added first derivatives of the Bessel functions: <a class="link" href="bessel/bessel_derivatives.html" title="Derivatives of the Bessel Functions">cyl_bessel_j_prime</a>,
          <a class="link" href="bessel/bessel_derivatives.html" title="Derivatives of the Bessel Functions">cyl_neumann_prime</a>,
          <a class="link" href="bessel/bessel_derivatives.html" title="Derivatives of the Bessel Functions">cyl_bessel_i_prime</a>,
          <a class="link" href="bessel/bessel_derivatives.html" title="Derivatives of the Bessel Functions">cyl_bessel_k_prime</a>,
          <a class="link" href="bessel/bessel_derivatives.html" title="Derivatives of the Bessel Functions">sph_bessel_prime</a>
          and <a class="link" href="bessel/bessel_derivatives.html" title="Derivatives of the Bessel Functions">sph_neumann_prime</a>
          (from Anton Bikineev).
        </li>
<li class="listitem">
          Fixed buggy Student's t example code, along with docs for testing sample
          means for equivalence.
        </li>
<li class="listitem">
          Documented <code class="computeroutput"><span class="identifier">max_iter</span></code> parameter
          in root finding code better, see <a href="https://svn.boost.org/trac/boost/ticket/9225" target="_top">#9225</a>.
        </li>
<li class="listitem">
          Add option to explicitly enable/disable use of __float128 in constants
          code, see <a href="https://svn.boost.org/trac/boost/ticket/9240" target="_top">#9240</a>.
        </li>
<li class="listitem">
          Cleaned up handling of negative values in Bessel I0 and I1 code (removed
          dead code), see <a href="https://svn.boost.org/trac/boost/ticket/9512" target="_top">#9512</a>.
        </li>
<li class="listitem">
          Fixed handling of very small values passed to <a class="link" href="sf_gamma/tgamma.html" title="Gamma">tgamma</a>
          and <a class="link" href="sf_gamma/lgamma.html" title="Log Gamma">lgamma</a> so they
          don't generate spurious overflows (thanks to Rocco Romeo).
        </li>
<li class="listitem">
          <a href="https://svn.boost.org/trac/boost/ticket/9672" target="_top">#9672 PDF and
          CDF of a Laplace distribution throwing domain_error</a> Random variate
          can now be infinite.
        </li>
<li class="listitem">
          Fixed several corner cases in <a class="link" href="factorials/sf_rising_factorial.html" title="Rising Factorial">rising_factorial</a>,
          <a class="link" href="factorials/sf_falling_factorial.html" title="Falling Factorial">falling_factorial</a>
          and <a class="link" href="sf_gamma/gamma_ratios.html" title="Ratios of Gamma Functions">tgamma_delta_ratio</a>
          with thanks to Rocco Romeo.
        </li>
<li class="listitem">
          Fixed several corner cases in <a class="link" href="factorials/sf_rising_factorial.html" title="Rising Factorial">rising_factorial</a>,
          <a class="link" href="factorials/sf_falling_factorial.html" title="Falling Factorial">falling_factorial</a>
          and <a class="link" href="sf_gamma/gamma_ratios.html" title="Ratios of Gamma Functions">tgamma_delta_ratio</a>
          (thanks to Rocco Romeo).
        </li>
<li class="listitem">
          Removed constant <code class="computeroutput"><span class="identifier">pow23_four_minus_pi</span>
          </code> whose value did not match the name (and was unused by Boost.Math),
          see <a href="https://svn.boost.org/trac/boost/ticket/9712" target="_top">#9712</a>.
        </li>
</ul></div>
<h5>
<a name="math_toolkit.history1.h1"></a>
>>>>>>> 653ffbcb
      <span class="phrase"><a name="math_toolkit.history1.boost_1_55"></a></span><a class="link" href="history1.html#math_toolkit.history1.boost_1_55">Boost-1.55</a>
    </h5>
<div class="itemizedlist"><ul class="itemizedlist" style="list-style-type: disc; ">
<li class="listitem">
          Suppress numerous warnings (mostly from GCC-4.8 and MSVC) <a href="https://svn.boost.org/trac/boost/ticket/8384" target="_top">#8384</a>,
          <a href="https://svn.boost.org/trac/boost/ticket/8855" target="_top">#8855</a>,
          <a href="https://svn.boost.org/trac/boost/ticket/9107" target="_top">#9107</a>,
          <a href="https://svn.boost.org/trac/boost/ticket/9109" target="_top">#9109</a>..
        </li>
<li class="listitem">
          Fixed PGI compilation issue <a href="https://svn.boost.org/trac/boost/ticket/8333" target="_top">#8333</a>.
        </li>
<li class="listitem">
          Fixed PGI constant value initialization issue that caused erf to generate
          incorrect results <a href="https://svn.boost.org/trac/boost/ticket/8621" target="_top">#8621</a>.
        </li>
<li class="listitem">
          Prevent macro expansion of some C99 macros that are also C++ functions
          <a href="https://svn.boost.org/trac/boost/ticket/8732" target="_top">#8732</a>
          and <a href="https://svn.boost.org/trac/boost/ticket/8733" target="_top">#8733</a>..
        </li>
<li class="listitem">
          Fixed Student's T distribution to behave correctly with huge degrees of
          freedom (larger than the largest representable integer) <a href="https://svn.boost.org/trac/boost/ticket/8837" target="_top">#8837</a>.
        </li>
<li class="listitem">
          Make some core functions usable with <code class="computeroutput"><span class="keyword">long</span>
          <span class="keyword">double</span></code> even when the platform has
          no standard library <code class="computeroutput"><span class="keyword">long</span> <span class="keyword">double</span></code> support <a href="https://svn.boost.org/trac/boost/ticket/8940" target="_top">#8940</a>.
        </li>
<li class="listitem">
          Fix error handling of distributions to catch invalid scale and location
          parameters when the random variable is infinite <a href="https://svn.boost.org/trac/boost/ticket/9042" target="_top">#9042</a>
          and <a href="https://svn.boost.org/trac/boost/ticket/9126" target="_top">#9126</a>.
        </li>
<li class="listitem">
          Add workaround for broken &lt;tuple&gt; in Intel C++ 14 <a href="https://svn.boost.org/trac/boost/ticket/9087" target="_top">#9087</a>.
        </li>
<li class="listitem">
          Improve consistency of argument reduction in the elliptic integrals <a href="https://svn.boost.org/trac/boost/ticket/9104" target="_top">#9104</a>.
        </li>
<li class="listitem">
          Fix bug in inverse incomplete beta that results in cancellation errors
          when the beta function is really an arcsine or Student's T distribution.
        </li>
<li class="listitem">
          Fix issue in Bessel I and K function continued fractions that causes spurious
          over/underflow.
        </li>
<li class="listitem">
          Add improvement to non-central chi squared distribution quantile due to
          Thomas Luu.
        </li>
</ul></div>
<h5>
<<<<<<< HEAD
<a name="math_toolkit.history1.h1"></a>
=======
<a name="math_toolkit.history1.h2"></a>
>>>>>>> 653ffbcb
      <span class="phrase"><a name="math_toolkit.history1.boost_1_54"></a></span><a class="link" href="history1.html#math_toolkit.history1.boost_1_54">Boost-1.54</a>
    </h5>
<div class="itemizedlist"><ul class="itemizedlist" style="list-style-type: disc; ">
<li class="listitem">
          Major reorganization to incorporate other Boost.Math like Integer Utilities
          Integer Utilities (Greatest Common Divisor and Least Common Multiple),
          quaternions and octonions. Making new chapter headings.
        </li>
<li class="listitem">
          Added many references to Boost.Multiprecision and <code class="computeroutput"><span class="identifier">cpp_dec_float_50</span></code>
          as an example of a User-defined Type (UDT).
        </li>
<li class="listitem">
          Added Clang to list of supported compilers.
        </li>
<li class="listitem">
          Fixed constants to use a thread-safe cache of computed values when used
          at arbitrary precision.
        </li>
<li class="listitem">
          Added finding zeros of Bessel functions <code class="computeroutput"><span class="identifier">cyl_bessel_j_zero</span></code>,
          <code class="computeroutput"><span class="identifier">cyl_neumann_zero</span></code>, <code class="computeroutput"><span class="identifier">airy_ai_zero</span></code> and <code class="computeroutput"><span class="identifier">airy_bi_zero</span></code>(by
          Christopher Kormanyos).
        </li>
<li class="listitem">
          More accuracy improvements to the Bessel J and Y functions from Rocco Romeo.
        </li>
<li class="listitem">
          Fixed nasty cyclic dependency bug that caused some headers to not compile
          <a href="https://svn.boost.org/trac/boost/ticket/7999" target="_top">#7999</a>.
        </li>
<li class="listitem">
          Fixed bug in <a class="link" href="sf_gamma/tgamma.html" title="Gamma">tgamma</a>
          that caused spurious overflow for arguments between 142.5 and 143.
        </li>
<li class="listitem">
          Fixed bug in raise_rounding_error that caused it to return an incorrect
          result when throwing an exception is turned off <a href="https://svn.boost.org/trac/boost/ticket/7905" target="_top">#7905</a>.
        </li>
<li class="listitem">
          Added minimal __float128 support.
        </li>
<li class="listitem">
          Fixed bug in edge-cases of poisson quantile <a href="https://svn.boost.org/trac/boost/ticket/8308" target="_top">#8308</a>.
        </li>
<li class="listitem">
          Adjusted heuristics used in Halley iteration to cope with inverting the
          incomplete beta in tricky regions where the derivative is flatlining. Example
          is computing the quantile of the Fisher F distribution for probabilities
          smaller than machine epsilon. See ticket <a href="https://svn.boost.org/trac/boost/ticket/8314" target="_top">#8314</a>.
        </li>
</ul></div>
<h5>
<<<<<<< HEAD
<a name="math_toolkit.history1.h2"></a>
=======
<a name="math_toolkit.history1.h3"></a>
>>>>>>> 653ffbcb
      <span class="phrase"><a name="math_toolkit.history1.boost_1_53"></a></span><a class="link" href="history1.html#math_toolkit.history1.boost_1_53">Boost-1.53</a>
    </h5>
<div class="itemizedlist"><ul class="itemizedlist" style="list-style-type: disc; ">
<li class="listitem">
          Fixed issues <a href="https://svn.boost.org/trac/boost/ticket/7325" target="_top">#7325</a>,
          <a href="https://svn.boost.org/trac/boost/ticket/7415" target="_top">#7415</a>
          and <a href="https://svn.boost.org/trac/boost/ticket/7416" target="_top">#7416</a>,
          <a href="https://svn.boost.org/trac/boost/ticket/7183" target="_top">#7183</a>,
          <a href="https://svn.boost.org/trac/boost/ticket/7649" target="_top">#7649</a>,
          <a href="https://svn.boost.org/trac/boost/ticket/7694" target="_top">#7694</a>,
          <a href="https://svn.boost.org/trac/boost/ticket/4445" target="_top">#4445</a>,
          <a href="https://svn.boost.org/trac/boost/ticket/7492" target="_top">#7492</a>,
          <a href="https://svn.boost.org/trac/boost/ticket/7891" target="_top">#7891</a>,
          <a href="https://svn.boost.org/trac/boost/ticket/7429" target="_top">#7429</a>.
        </li>
<li class="listitem">
          Fixed mistake in calculating pooled standard deviation in two-sample students
          t example <a href="https://svn.boost.org/trac/boost/ticket/7402" target="_top">#7402</a>.
        </li>
<li class="listitem">
          Improve complex acos/asin/atan, see <a href="https://svn.boost.org/trac/boost/ticket/7290" target="_top">#7290</a>,
          <a href="https://svn.boost.org/trac/boost/ticket/7291" target="_top">#7291</a>.
        </li>
<li class="listitem">
          Improve accuracy in some corner cases of <a class="link" href="bessel/bessel_first.html" title="Bessel Functions of the First and Second Kinds">cyl_bessel_j</a>
          and <a class="link" href="sf_gamma/igamma.html" title="Incomplete Gamma Functions">gamma_p</a>/<a class="link" href="sf_gamma/igamma.html" title="Incomplete Gamma Functions">gamma_q</a>
          thanks to suggestions from Rocco Romeo.
        </li>
<li class="listitem">
          Improve accuracy of Bessel J and Y for integer orders thanks to suggestions
          from Rocco Romeo.
        </li>
</ul></div>
<h5>
<<<<<<< HEAD
<a name="math_toolkit.history1.h3"></a>
=======
<a name="math_toolkit.history1.h4"></a>
>>>>>>> 653ffbcb
      <span class="phrase"><a name="math_toolkit.history1.boost_1_52"></a></span><a class="link" href="history1.html#math_toolkit.history1.boost_1_52">Boost-1.52</a>
    </h5>
<div class="itemizedlist"><ul class="itemizedlist" style="list-style-type: disc; ">
<li class="listitem">
          Corrected moments for small degrees of freedom <a href="https://svn.boost.org/trac/boost/ticket/7177" target="_top">#7177</a>
          (reported by Thomas Mang).
        </li>
<li class="listitem">
          Added <a class="link" href="airy.html" title="Airy Functions">Airy functions</a> and <a class="link" href="jacobi.html" title="Jacobi Elliptic Functions">Jacobi Elliptic functions</a>.
        </li>
<li class="listitem">
          Corrected failure to detect bad parameters in many distributions <a href="https://svn.boost.org/trac/boost/ticket/6934" target="_top">#6934</a> (reported
          by Florian Schoppmann) by adding a function check_out_of_range to test
          many possible bad parameters. This test revealed several distributions
          where the checks for bad parameters were ineffective, and these have been
          rectified.
        </li>
<li class="listitem">
          Fixed issue in Hankel functions that causes incorrect values to be returned
          for <span class="emphasis"><em>x &lt; 0</em></span> and &#957; odd, see <a href="https://svn.boost.org/trac/boost/ticket/7135" target="_top">#7135</a>.
        </li>
<li class="listitem">
          Fixed issues <a href="https://svn.boost.org/trac/boost/ticket/6517" target="_top">#6517</a>,
          <a href="https://svn.boost.org/trac/boost/ticket/6362" target="_top">#6362</a>,
          <a href="https://svn.boost.org/trac/boost/ticket/7053" target="_top">#7053</a>,
          <a href="https://svn.boost.org/trac/boost/ticket/2693" target="_top">#2693</a>,
          <a href="https://svn.boost.org/trac/boost/ticket/6937" target="_top">#6937</a>,
          <a href="https://svn.boost.org/trac/boost/ticket/7099" target="_top">#7099</a>.
        </li>
<li class="listitem">
          Permitted infinite degrees of freedom <a href="https://svn.boost.org/trac/boost/ticket/7259" target="_top">#7259</a>
          implemented using the normal distribution (requested by Thomas Mang).
        </li>
<li class="listitem">
          Much enhanced accuracy for large degrees of freedom &#957; and/or large non-centrality
          &#948;
by switching to use the Students t distribution (or Normal distribution
          for infinite degrees of freedom) centered at delta, when &#948; / (4 * &#957;) &lt;
          epsilon for the floating-point type in use. <a href="https://svn.boost.org/trac/boost/ticket/7259" target="_top">#7259</a>.
          It was found that the incomplete beta was suffering from serious cancellation
          errors when degrees of freedom was very large. (That has now been fixed
          in our code, but any code based on Didonato and Morris's original papers
          (probably every implementation out there actually) will have the same issue).
        </li>
</ul></div>
<h5>
<<<<<<< HEAD
<a name="math_toolkit.history1.h4"></a>
=======
<a name="math_toolkit.history1.h5"></a>
>>>>>>> 653ffbcb
      <span class="phrase"><a name="math_toolkit.history1.boost_1_51"></a></span><a class="link" href="history1.html#math_toolkit.history1.boost_1_51">Boost-1.51</a>
    </h5>
<p>
      See Boost-1.52 - some items were added but not listed in time for the release.
    </p>
<h5>
<<<<<<< HEAD
<a name="math_toolkit.history1.h5"></a>
=======
<a name="math_toolkit.history1.h6"></a>
>>>>>>> 653ffbcb
      <span class="phrase"><a name="math_toolkit.history1.boost_1_50"></a></span><a class="link" href="history1.html#math_toolkit.history1.boost_1_50">Boost-1.50</a>
    </h5>
<div class="itemizedlist"><ul class="itemizedlist" style="list-style-type: disc; ">
<li class="listitem">
          Promoted math constants to be 1st class citizens, including convenient
          access to the most widely used built-in float, double, long double via
          three namespaces.
        </li>
<li class="listitem">
          Added the Owen's T function and Skew Normal distribution written by Benjamin
          Sobotta: see <a class="link" href="owens_t.html" title="Owen's T function">Owens T</a> and skew_normal_distrib.
        </li>
<li class="listitem">
          Added Hankel functions <a class="link" href="hankel/cyl_hankel.html" title="Cyclic Hankel Functions">cyl_hankel_1</a>,
          <a class="link" href="hankel/cyl_hankel.html" title="Cyclic Hankel Functions">cyl_hankel_2</a>, <a class="link" href="hankel/sph_hankel.html" title="Spherical Hankel Functions">sph_hankel_1</a> and <a class="link" href="hankel/sph_hankel.html" title="Spherical Hankel Functions">sph_hankel_2</a>.
        </li>
<li class="listitem">
          Corrected issue <a href="https://svn.boost.org/trac/boost/ticket/6627" target="_top">#6627
          nonfinite_num_put formatting of 0.0 is incorrect</a> based on a patch
          submitted by K R Walker.
        </li>
<li class="listitem">
          Changed constant initialization mechanism so that it is thread safe even
          for user-defined types, also so that user defined types get the full precision
          of the constant, even when <code class="computeroutput"><span class="keyword">long</span>
          <span class="keyword">double</span></code> does not. So for example
          128-bit rational approximations will work with UDT's and do the right thing,
          even though <code class="computeroutput"><span class="keyword">long</span> <span class="keyword">double</span></code>
          may be only 64 or 80 bits.
        </li>
<li class="listitem">
          Fixed issue in <code class="computeroutput"><span class="identifier">bessel_jy</span></code>
          which causes Y<sub>8.5</sub>(4&#960;) to yield a NaN.
        </li>
</ul></div>
<h5>
<<<<<<< HEAD
<a name="math_toolkit.history1.h6"></a>
=======
<a name="math_toolkit.history1.h7"></a>
>>>>>>> 653ffbcb
      <span class="phrase"><a name="math_toolkit.history1.boost_1_49"></a></span><a class="link" href="history1.html#math_toolkit.history1.boost_1_49">Boost-1.49</a>
    </h5>
<div class="itemizedlist"><ul class="itemizedlist" style="list-style-type: disc; ">
<li class="listitem">
          Deprecated wrongly named <code class="computeroutput"><span class="identifier">twothirds</span></code>
          math constant in favour of <code class="computeroutput"><span class="identifier">two_thirds</span></code>
          (with underscore separator). (issue <a href="https://svn.boost.org/trac/boost/ticket/6199" target="_top">#6199</a>).
        </li>
<li class="listitem">
          Refactored test data and some special function code to improve support
          for arbitary precision and/or expression-template-enabled types.
        </li>
<li class="listitem">
          Added new faster zeta function evaluation method.
        </li>
</ul></div>
<p>
      Fixed issues:
    </p>
<div class="itemizedlist"><ul class="itemizedlist" style="list-style-type: disc; ">
<li class="listitem">
          Corrected CDF complement for Laplace distribution (issue <a href="https://svn.boost.org/trac/boost/ticket/6151" target="_top">#6151</a>).
        </li>
<li class="listitem">
          Corrected branch cuts on the complex inverse trig functions, to handle
          signed zeros (issue <a href="https://svn.boost.org/trac/boost/ticket/6171" target="_top">#6171</a>).
        </li>
<li class="listitem">
          Fixed bug in <code class="computeroutput"><span class="identifier">bessel_yn</span></code>
          which caused incorrect overflow errors to be raised for negative <span class="emphasis"><em>n</em></span>
          (issue <a href="https://svn.boost.org/trac/boost/ticket/6367" target="_top">#6367</a>).
        </li>
<li class="listitem">
          Also fixed minor/cosmetic/configuration issues <a href="https://svn.boost.org/trac/boost/ticket/6120" target="_top">#6120</a>,
          <a href="https://svn.boost.org/trac/boost/ticket/6191" target="_top">#6191</a>,
          <a href="https://svn.boost.org/trac/boost/ticket/5982" target="_top">#5982</a>,
          <a href="https://svn.boost.org/trac/boost/ticket/6130" target="_top">#6130</a>,
          <a href="https://svn.boost.org/trac/boost/ticket/6234" target="_top">#6234</a>,
          <a href="https://svn.boost.org/trac/boost/ticket/6307" target="_top">#6307</a>,
          <a href="https://svn.boost.org/trac/boost/ticket/6192" target="_top">#6192</a>.
        </li>
</ul></div>
<h5>
<<<<<<< HEAD
<a name="math_toolkit.history1.h7"></a>
=======
<a name="math_toolkit.history1.h8"></a>
>>>>>>> 653ffbcb
      <span class="phrase"><a name="math_toolkit.history1.boost_1_48"></a></span><a class="link" href="history1.html#math_toolkit.history1.boost_1_48">Boost-1.48</a>
    </h5>
<div class="itemizedlist"><ul class="itemizedlist" style="list-style-type: disc; ">
<li class="listitem">
          Added new series evaluation methods to the cyclic Bessel I, J, K and Y
          functions. Also taken great care to avoid spurious over and underflow of
          these functions. Fixes issue <a href="https://svn.boost.org/trac/boost/ticket/5560" target="_top">#5560</a>
        </li>
<li class="listitem">
          Added an example of using Inverse Chi-Squared distribution for Bayesian
          statistics, provided by Thomas Mang.
        </li>
<li class="listitem">
          Added tests to use improved version of lexical_cast which handles C99 nonfinites
          without using globale facets.
        </li>
<li class="listitem">
          Corrected wrong out-of-bound uniform distribution CDF complement values
          <a href="https://svn.boost.org/trac/boost/ticket/5733" target="_top">#5733</a>.
        </li>
<li class="listitem">
          Enabled long double support on OpenBSD (issue <a href="https://svn.boost.org/trac/boost/ticket/6014" target="_top">#6014</a>).
        </li>
<li class="listitem">
          Changed nextafter and related functions to behave in the same way as other
          implementations - so that nextafter(+INF, 0) is a finite value (issue
          <a href="https://svn.boost.org/trac/boost/ticket/5823" target="_top">#5832</a>).
        </li>
<li class="listitem">
          Changed tuple include configuration to fix issue when using in conjunction
          with Boost.Tr1 (issue <a href="https://svn.boost.org/trac/boost/ticket/5934" target="_top">#5934</a>).
        </li>
<li class="listitem">
          Changed class eps_tolerance to behave correctly when both ends of the range
          are zero (issue <a href="https://svn.boost.org/trac/boost/ticket/6001" target="_top">#6001</a>).
        </li>
<li class="listitem">
          Fixed missing include guards on prime.hpp (issue <a href="https://svn.boost.org/trac/boost/ticket/5927" target="_top">#5927</a>).
        </li>
<li class="listitem">
          Removed unused/undocumented constants from constants.hpp (issue <a href="https://svn.boost.org/trac/boost/ticket/5982" target="_top">#5982</a>).
        </li>
<li class="listitem">
          Fixed missing std:: prefix in nonfinite_num_facets.hpp (issue <a href="https://svn.boost.org/trac/boost/ticket/5914" target="_top">#5914</a>).
        </li>
<li class="listitem">
          Minor patches for Cray compiler compatibility.
        </li>
</ul></div>
<h5>
<<<<<<< HEAD
<a name="math_toolkit.history1.h8"></a>
=======
<a name="math_toolkit.history1.h9"></a>
>>>>>>> 653ffbcb
      <span class="phrase"><a name="math_toolkit.history1.boost_1_47"></a></span><a class="link" href="history1.html#math_toolkit.history1.boost_1_47">Boost-1.47</a>
    </h5>
<div class="itemizedlist"><ul class="itemizedlist" style="list-style-type: disc; ">
<li class="listitem">
          Added changesign function to sign.hpp to facilitate addition of nonfinite
          facets.
        </li>
<li class="listitem">
          Addition of nonfinite facets from Johan Rade, with tests, examples of use
          for C99 format infinity and NaN, and documentation.
        </li>
<li class="listitem">
          Added tests and documentation of changesign from Johan Rade.
        </li>
</ul></div>
<h5>
<<<<<<< HEAD
<a name="math_toolkit.history1.h9"></a>
=======
<a name="math_toolkit.history1.h10"></a>
>>>>>>> 653ffbcb
      <span class="phrase"><a name="math_toolkit.history1.boost_1_46_1"></a></span><a class="link" href="history1.html#math_toolkit.history1.boost_1_46_1">Boost-1.46.1</a>
    </h5>
<div class="itemizedlist"><ul class="itemizedlist" style="list-style-type: disc; "><li class="listitem">
          Fixed issues <a href="https://svn.boost.org/trac/boost/ticket/5095" target="_top">#5095</a>,
          <a href="https://svn.boost.org/trac/boost/ticket/5095" target="_top">#5113</a>.
        </li></ul></div>
<h5>
<<<<<<< HEAD
<a name="math_toolkit.history1.h10"></a>
=======
<a name="math_toolkit.history1.h11"></a>
>>>>>>> 653ffbcb
      <span class="phrase"><a name="math_toolkit.history1.boost_1_46_0"></a></span><a class="link" href="history1.html#math_toolkit.history1.boost_1_46_0">Boost-1.46.0</a>
    </h5>
<div class="itemizedlist"><ul class="itemizedlist" style="list-style-type: disc; ">
<li class="listitem">
          Added Wald, Inverse Gaussian and geometric distributions.
        </li>
<li class="listitem">
          Added information about configuration macros.
        </li>
<li class="listitem">
          Added support for mpreal as a real-numbered type.
        </li>
</ul></div>
<h5>
<<<<<<< HEAD
<a name="math_toolkit.history1.h11"></a>
=======
<a name="math_toolkit.history1.h12"></a>
>>>>>>> 653ffbcb
      <span class="phrase"><a name="math_toolkit.history1.boost_1_45_0"></a></span><a class="link" href="history1.html#math_toolkit.history1.boost_1_45_0">Boost-1.45.0</a>
    </h5>
<div class="itemizedlist"><ul class="itemizedlist" style="list-style-type: disc; ">
<li class="listitem">
          Added warnings about potential ambiguity with std random library in distribution
          and function names.
        </li>
<li class="listitem">
          Added inverse gamma distribution and inverse chi_square and scaled inverse
          chi_square.
        </li>
<li class="listitem">
          Editorial revision of documentation, and added FAQ.
        </li>
</ul></div>
<h5>
<<<<<<< HEAD
<a name="math_toolkit.history1.h12"></a>
=======
<a name="math_toolkit.history1.h13"></a>
>>>>>>> 653ffbcb
      <span class="phrase"><a name="math_toolkit.history1.boost_1_44_0"></a></span><a class="link" href="history1.html#math_toolkit.history1.boost_1_44_0">Boost-1.44.0</a>
    </h5>
<div class="itemizedlist"><ul class="itemizedlist" style="list-style-type: disc; ">
<li class="listitem">
          Fixed incorrect range and support for Rayleigh distribution.
        </li>
<li class="listitem">
          Fixed numerical error in the quantile of the Student's T distribution:
          the function was returning garbage values for non-integer degrees of freedom
          between 2 and 3.
        </li>
</ul></div>
<h5>
<<<<<<< HEAD
<a name="math_toolkit.history1.h13"></a>
=======
<a name="math_toolkit.history1.h14"></a>
>>>>>>> 653ffbcb
      <span class="phrase"><a name="math_toolkit.history1.boost_1_41_0"></a></span><a class="link" href="history1.html#math_toolkit.history1.boost_1_41_0">Boost-1.41.0</a>
    </h5>
<div class="itemizedlist"><ul class="itemizedlist" style="list-style-type: disc; "><li class="listitem">
          Significantly improved performance for the incomplete gamma function and
          its inverse.
        </li></ul></div>
<h5>
<<<<<<< HEAD
<a name="math_toolkit.history1.h14"></a>
=======
<a name="math_toolkit.history1.h15"></a>
>>>>>>> 653ffbcb
      <span class="phrase"><a name="math_toolkit.history1.boost_1_40_0"></a></span><a class="link" href="history1.html#math_toolkit.history1.boost_1_40_0">Boost-1.40.0</a>
    </h5>
<div class="itemizedlist"><ul class="itemizedlist" style="list-style-type: disc; ">
<li class="listitem">
          Added support for MPFR as a bignum type.
        </li>
<li class="listitem">
          Added some full specializations of the policy classes to reduce compile
          times.
        </li>
<li class="listitem">
          Added logistic and hypergeometric distributions, from Gautam Sewani's Google
          Summer of Code project.
        </li>
<li class="listitem">
          Added Laplace distribution submitted by Thijs van den Berg.
        </li>
<li class="listitem">
          Updated performance test code to include new distributions, and improved
          the performance of the non-central distributions.
        </li>
<li class="listitem">
          Added SSE2 optimised <a class="link" href="lanczos.html" title="The Lanczos Approximation">Lanczos approximation</a>
          code, from Gautam Sewani's Google Summer of Code project.
        </li>
<li class="listitem">
          Fixed bug in cyl_bessel_i that used an incorrect approximation for &#957; = 0.5,
          also effects the non-central Chi Square Distribution when &#957; = 3, see bug
          report <a href="https://svn.boost.org/trac/boost/ticket/2877" target="_top">#2877</a>.
        </li>
<li class="listitem">
          Fixed minor bugs <a href="https://svn.boost.org/trac/boost/ticket/2873" target="_top">#2873</a>.
        </li>
</ul></div>
<h5>
<<<<<<< HEAD
<a name="math_toolkit.history1.h15"></a>
=======
<a name="math_toolkit.history1.h16"></a>
>>>>>>> 653ffbcb
      <span class="phrase"><a name="math_toolkit.history1.boost_1_38_0"></a></span><a class="link" href="history1.html#math_toolkit.history1.boost_1_38_0">Boost-1.38.0</a>
    </h5>
<div class="itemizedlist"><ul class="itemizedlist" style="list-style-type: disc; ">
<li class="listitem">
          Added Johan R&#229;de's optimised floating point classification routines.
        </li>
<li class="listitem">
          Fixed code so that it compiles in GCC's -pedantic mode (bug report <a href="https://svn.boost.org/trac/boost/ticket/1451" target="_top">#1451</a>).
        </li>
</ul></div>
<h5>
<<<<<<< HEAD
<a name="math_toolkit.history1.h16"></a>
=======
<a name="math_toolkit.history1.h17"></a>
>>>>>>> 653ffbcb
      <span class="phrase"><a name="math_toolkit.history1.boost_1_37_0"></a></span><a class="link" href="history1.html#math_toolkit.history1.boost_1_37_0">Boost-1.37.0</a>
    </h5>
<div class="itemizedlist"><ul class="itemizedlist" style="list-style-type: disc; "><li class="listitem">
          Improved accuracy and testing of the inverse hypergeometric functions.
        </li></ul></div>
<h5>
<<<<<<< HEAD
<a name="math_toolkit.history1.h17"></a>
=======
<a name="math_toolkit.history1.h18"></a>
>>>>>>> 653ffbcb
      <span class="phrase"><a name="math_toolkit.history1.boost_1_36_0"></a></span><a class="link" href="history1.html#math_toolkit.history1.boost_1_36_0">Boost-1.36.0</a>
    </h5>
<div class="itemizedlist"><ul class="itemizedlist" style="list-style-type: disc; ">
<li class="listitem">
          Added Noncentral Chi Squared Distribution.
        </li>
<li class="listitem">
          Added Noncentral Beta Distribution.
        </li>
<li class="listitem">
          Added Noncentral F Distribution.
        </li>
<li class="listitem">
          Added Noncentral T Distribution.
        </li>
<li class="listitem">
          Added Exponential Integral Functions.
        </li>
<li class="listitem">
          Added Zeta Function.
        </li>
<li class="listitem">
          Added Rounding and Truncation functions.
        </li>
<li class="listitem">
          Added Compile time powers of runtime bases.
        </li>
<li class="listitem">
          Added SSE2 optimizations for Lanczos evaluation.
        </li>
</ul></div>
<h5>
<<<<<<< HEAD
<a name="math_toolkit.history1.h18"></a>
=======
<a name="math_toolkit.history1.h19"></a>
>>>>>>> 653ffbcb
      <span class="phrase"><a name="math_toolkit.history1.boost_1_35_0_post_review_first_o"></a></span><a class="link" href="history1.html#math_toolkit.history1.boost_1_35_0_post_review_first_o">Boost-1.35.0:
      Post Review First Official Release</a>
    </h5>
<div class="itemizedlist"><ul class="itemizedlist" style="list-style-type: disc; ">
<li class="listitem">
          Added Policy based framework that allows fine grained control over function
          behaviour.
        </li>
<li class="listitem">
          <span class="bold"><strong>Breaking change:</strong></span> Changed default behaviour
          for domain, pole and overflow errors to throw an exception (based on review
          feedback), this behaviour can be customised using <a class="link" href="../policy.html" title="Chapter&#160;14.&#160;Policies: Controlling Precision, Error Handling etc">Policy</a>'s.
        </li>
<li class="listitem">
          <span class="bold"><strong>Breaking change:</strong></span> Changed exception thrown
          when an internal evaluation error occurs to boost::math::evaluation_error.
        </li>
<li class="listitem">
          <span class="bold"><strong>Breaking change:</strong></span> Changed discrete quantiles
          to return an integer result: this is anything up to 20 times faster than
          finding the true root, this behaviour can be customised using <a class="link" href="../policy.html" title="Chapter&#160;14.&#160;Policies: Controlling Precision, Error Handling etc">Policy</a>'s.
        </li>
<li class="listitem">
          Polynomial/rational function evaluation is now customisable and hopefully
          faster than before.
        </li>
<li class="listitem">
          Added performance test program.
        </li>
</ul></div>
<h5>
<<<<<<< HEAD
<a name="math_toolkit.history1.h19"></a>
=======
<a name="math_toolkit.history1.h20"></a>
>>>>>>> 653ffbcb
      <span class="phrase"><a name="math_toolkit.history1.milestone_4_second_review_candid"></a></span><a class="link" href="history1.html#math_toolkit.history1.milestone_4_second_review_candid">Milestone
      4: Second Review Candidate (1st March 2007)</a>
    </h5>
<div class="itemizedlist"><ul class="itemizedlist" style="list-style-type: disc; ">
<li class="listitem">
          Moved Xiaogang Zhang's Bessel Functions code into the library, and brought
          them into line with the rest of the code.
        </li>
<li class="listitem">
          Added C# "Distribution Explorer" demo application.
        </li>
</ul></div>
<h5>
<<<<<<< HEAD
<a name="math_toolkit.history1.h20"></a>
=======
<a name="math_toolkit.history1.h21"></a>
>>>>>>> 653ffbcb
      <span class="phrase"><a name="math_toolkit.history1.milestone_3_first_review_candida"></a></span><a class="link" href="history1.html#math_toolkit.history1.milestone_3_first_review_candida">Milestone
      3: First Review Candidate (31st Dec 2006)</a>
    </h5>
<div class="itemizedlist"><ul class="itemizedlist" style="list-style-type: disc; ">
<li class="listitem">
          Implemented the main probability distribution and density functions.
        </li>
<li class="listitem">
          Implemented digamma.
        </li>
<li class="listitem">
          Added more factorial functions.
        </li>
<li class="listitem">
          Implemented the Hermite, Legendre and Laguerre polynomials plus the spherical
          harmonic functions from TR1.
        </li>
<li class="listitem">
          Moved Xiaogang Zhang's elliptic integral code into the library, and brought
          them into line with the rest of the code.
        </li>
<li class="listitem">
          Moved Hubert Holin's existing Boost.Math special functions into this library
          and brought them into line with the rest of the code.
        </li>
</ul></div>
<h5>
<<<<<<< HEAD
<a name="math_toolkit.history1.h21"></a>
=======
<a name="math_toolkit.history1.h22"></a>
>>>>>>> 653ffbcb
      <span class="phrase"><a name="math_toolkit.history1.milestone_2_released_september_1"></a></span><a class="link" href="history1.html#math_toolkit.history1.milestone_2_released_september_1">Milestone
      2: Released September 10th 2006</a>
    </h5>
<div class="itemizedlist"><ul class="itemizedlist" style="list-style-type: disc; ">
<li class="listitem">
          Implement preview release of the statistical distributions.
        </li>
<li class="listitem">
          Added statistical distributions tutorial.
        </li>
<li class="listitem">
          Implemented root finding algorithms.
        </li>
<li class="listitem">
          Implemented the inverses of the incomplete gamma and beta functions.
        </li>
<li class="listitem">
          Rewrite erf/erfc as rational approximations (valid to 128-bit precision).
        </li>
<li class="listitem">
          Integrated the statistical results generated from the test data with Boost.Test:
          uses a database of expected results, indexed by test, floating point type,
          platform, and compiler.
        </li>
<li class="listitem">
          Improved lgamma near 1 and 2 (rational approximations).
        </li>
<li class="listitem">
          Improved erf/erfc inverses (rational approximations).
        </li>
<li class="listitem">
          Implemented Rational function generation (the Remez method).
        </li>
</ul></div>
<h5>
<<<<<<< HEAD
<a name="math_toolkit.history1.h22"></a>
=======
<a name="math_toolkit.history1.h23"></a>
>>>>>>> 653ffbcb
      <span class="phrase"><a name="math_toolkit.history1.milestone_1_released_march_31st_"></a></span><a class="link" href="history1.html#math_toolkit.history1.milestone_1_released_march_31st_">Milestone
      1: Released March 31st 2006</a>
    </h5>
<div class="itemizedlist"><ul class="itemizedlist" style="list-style-type: disc; ">
<li class="listitem">
          Implement gamma/beta/erf functions along with their incomplete counterparts.
        </li>
<li class="listitem">
          Generate high quality test data, against which future improvements can
          be judged.
        </li>
<li class="listitem">
          Provide tools for the evaluation of infinite series, continued fractions,
          and rational functions.
        </li>
<li class="listitem">
          Provide tools for testing against tabulated test data, and collecting statistics
          on error rates.
        </li>
<li class="listitem">
          Provide sufficient docs for people to be able to find their way around
          the library.
        </li>
</ul></div>
<p>
      SVN Revisions:
    </p>
<p>
      Sandbox and trunk last synchonised at revision: .
    </p>
</div>
<table xmlns:rev="http://www.cs.rpi.edu/~gregod/boost/tools/doc/revision" width="100%"><tr>
<td align="left"></td>
<td align="right"><div class="copyright-footer">Copyright &#169; 2006-2010, 2012, 2013 Nikhar Agrawal, Anton Bikineev,
      Paul A. Bristow, Christopher Kormanyos, Hubert Holin, Bruno Lalande, John Maddock,
      Johan R&#229;de, Gautam Sewani, Benjamin Sobotta, Thijs van den Berg, Daryle Walker
      and Xiaogang Zhang<p>
        Distributed under the Boost Software License, Version 1.0. (See accompanying
        file LICENSE_1_0.txt or copy at <a href="http://www.boost.org/LICENSE_1_0.txt" target="_top">http://www.boost.org/LICENSE_1_0.txt</a>)
      </p>
</div></td>
</tr></table>
<hr>
<div class="spirit-nav">
<a accesskey="p" href="building.html"><img src="../../../../../doc/src/images/prev.png" alt="Prev"></a><a accesskey="u" href="../overview.html"><img src="../../../../../doc/src/images/up.png" alt="Up"></a><a accesskey="h" href="../index.html"><img src="../../../../../doc/src/images/home.png" alt="Home"></a><a accesskey="n" href="overview_tr1.html"><img src="../../../../../doc/src/images/next.png" alt="Next"></a>
</div>
</body>
</html><|MERGE_RESOLUTION|>--- conflicted
+++ resolved
@@ -34,8 +34,6 @@
     </p>
 <h5>
 <a name="math_toolkit.history1.h0"></a>
-<<<<<<< HEAD
-=======
       <span class="phrase"><a name="math_toolkit.history1.math_1_9_0"></a></span><a class="link" href="history1.html#math_toolkit.history1.math_1_9_0">Math-1.9.0</a>
     </h5>
 <div class="itemizedlist"><ul class="itemizedlist" style="list-style-type: disc; ">
@@ -103,7 +101,6 @@
 </ul></div>
 <h5>
 <a name="math_toolkit.history1.h1"></a>
->>>>>>> 653ffbcb
       <span class="phrase"><a name="math_toolkit.history1.boost_1_55"></a></span><a class="link" href="history1.html#math_toolkit.history1.boost_1_55">Boost-1.55</a>
     </h5>
 <div class="itemizedlist"><ul class="itemizedlist" style="list-style-type: disc; ">
@@ -159,11 +156,7 @@
         </li>
 </ul></div>
 <h5>
-<<<<<<< HEAD
-<a name="math_toolkit.history1.h1"></a>
-=======
 <a name="math_toolkit.history1.h2"></a>
->>>>>>> 653ffbcb
       <span class="phrase"><a name="math_toolkit.history1.boost_1_54"></a></span><a class="link" href="history1.html#math_toolkit.history1.boost_1_54">Boost-1.54</a>
     </h5>
 <div class="itemizedlist"><ul class="itemizedlist" style="list-style-type: disc; ">
@@ -217,11 +210,7 @@
         </li>
 </ul></div>
 <h5>
-<<<<<<< HEAD
-<a name="math_toolkit.history1.h2"></a>
-=======
 <a name="math_toolkit.history1.h3"></a>
->>>>>>> 653ffbcb
       <span class="phrase"><a name="math_toolkit.history1.boost_1_53"></a></span><a class="link" href="history1.html#math_toolkit.history1.boost_1_53">Boost-1.53</a>
     </h5>
 <div class="itemizedlist"><ul class="itemizedlist" style="list-style-type: disc; ">
@@ -256,11 +245,7 @@
         </li>
 </ul></div>
 <h5>
-<<<<<<< HEAD
-<a name="math_toolkit.history1.h3"></a>
-=======
 <a name="math_toolkit.history1.h4"></a>
->>>>>>> 653ffbcb
       <span class="phrase"><a name="math_toolkit.history1.boost_1_52"></a></span><a class="link" href="history1.html#math_toolkit.history1.boost_1_52">Boost-1.52</a>
     </h5>
 <div class="itemizedlist"><ul class="itemizedlist" style="list-style-type: disc; ">
@@ -307,22 +292,14 @@
         </li>
 </ul></div>
 <h5>
-<<<<<<< HEAD
-<a name="math_toolkit.history1.h4"></a>
-=======
 <a name="math_toolkit.history1.h5"></a>
->>>>>>> 653ffbcb
       <span class="phrase"><a name="math_toolkit.history1.boost_1_51"></a></span><a class="link" href="history1.html#math_toolkit.history1.boost_1_51">Boost-1.51</a>
     </h5>
 <p>
       See Boost-1.52 - some items were added but not listed in time for the release.
     </p>
 <h5>
-<<<<<<< HEAD
-<a name="math_toolkit.history1.h5"></a>
-=======
 <a name="math_toolkit.history1.h6"></a>
->>>>>>> 653ffbcb
       <span class="phrase"><a name="math_toolkit.history1.boost_1_50"></a></span><a class="link" href="history1.html#math_toolkit.history1.boost_1_50">Boost-1.50</a>
     </h5>
 <div class="itemizedlist"><ul class="itemizedlist" style="list-style-type: disc; ">
@@ -359,11 +336,7 @@
         </li>
 </ul></div>
 <h5>
-<<<<<<< HEAD
-<a name="math_toolkit.history1.h6"></a>
-=======
 <a name="math_toolkit.history1.h7"></a>
->>>>>>> 653ffbcb
       <span class="phrase"><a name="math_toolkit.history1.boost_1_49"></a></span><a class="link" href="history1.html#math_toolkit.history1.boost_1_49">Boost-1.49</a>
     </h5>
 <div class="itemizedlist"><ul class="itemizedlist" style="list-style-type: disc; ">
@@ -407,11 +380,7 @@
         </li>
 </ul></div>
 <h5>
-<<<<<<< HEAD
-<a name="math_toolkit.history1.h7"></a>
-=======
 <a name="math_toolkit.history1.h8"></a>
->>>>>>> 653ffbcb
       <span class="phrase"><a name="math_toolkit.history1.boost_1_48"></a></span><a class="link" href="history1.html#math_toolkit.history1.boost_1_48">Boost-1.48</a>
     </h5>
 <div class="itemizedlist"><ul class="itemizedlist" style="list-style-type: disc; ">
@@ -462,11 +431,7 @@
         </li>
 </ul></div>
 <h5>
-<<<<<<< HEAD
-<a name="math_toolkit.history1.h8"></a>
-=======
 <a name="math_toolkit.history1.h9"></a>
->>>>>>> 653ffbcb
       <span class="phrase"><a name="math_toolkit.history1.boost_1_47"></a></span><a class="link" href="history1.html#math_toolkit.history1.boost_1_47">Boost-1.47</a>
     </h5>
 <div class="itemizedlist"><ul class="itemizedlist" style="list-style-type: disc; ">
@@ -483,11 +448,7 @@
         </li>
 </ul></div>
 <h5>
-<<<<<<< HEAD
-<a name="math_toolkit.history1.h9"></a>
-=======
 <a name="math_toolkit.history1.h10"></a>
->>>>>>> 653ffbcb
       <span class="phrase"><a name="math_toolkit.history1.boost_1_46_1"></a></span><a class="link" href="history1.html#math_toolkit.history1.boost_1_46_1">Boost-1.46.1</a>
     </h5>
 <div class="itemizedlist"><ul class="itemizedlist" style="list-style-type: disc; "><li class="listitem">
@@ -495,11 +456,7 @@
           <a href="https://svn.boost.org/trac/boost/ticket/5095" target="_top">#5113</a>.
         </li></ul></div>
 <h5>
-<<<<<<< HEAD
-<a name="math_toolkit.history1.h10"></a>
-=======
 <a name="math_toolkit.history1.h11"></a>
->>>>>>> 653ffbcb
       <span class="phrase"><a name="math_toolkit.history1.boost_1_46_0"></a></span><a class="link" href="history1.html#math_toolkit.history1.boost_1_46_0">Boost-1.46.0</a>
     </h5>
 <div class="itemizedlist"><ul class="itemizedlist" style="list-style-type: disc; ">
@@ -514,11 +471,7 @@
         </li>
 </ul></div>
 <h5>
-<<<<<<< HEAD
-<a name="math_toolkit.history1.h11"></a>
-=======
 <a name="math_toolkit.history1.h12"></a>
->>>>>>> 653ffbcb
       <span class="phrase"><a name="math_toolkit.history1.boost_1_45_0"></a></span><a class="link" href="history1.html#math_toolkit.history1.boost_1_45_0">Boost-1.45.0</a>
     </h5>
 <div class="itemizedlist"><ul class="itemizedlist" style="list-style-type: disc; ">
@@ -535,11 +488,7 @@
         </li>
 </ul></div>
 <h5>
-<<<<<<< HEAD
-<a name="math_toolkit.history1.h12"></a>
-=======
 <a name="math_toolkit.history1.h13"></a>
->>>>>>> 653ffbcb
       <span class="phrase"><a name="math_toolkit.history1.boost_1_44_0"></a></span><a class="link" href="history1.html#math_toolkit.history1.boost_1_44_0">Boost-1.44.0</a>
     </h5>
 <div class="itemizedlist"><ul class="itemizedlist" style="list-style-type: disc; ">
@@ -553,11 +502,7 @@
         </li>
 </ul></div>
 <h5>
-<<<<<<< HEAD
-<a name="math_toolkit.history1.h13"></a>
-=======
 <a name="math_toolkit.history1.h14"></a>
->>>>>>> 653ffbcb
       <span class="phrase"><a name="math_toolkit.history1.boost_1_41_0"></a></span><a class="link" href="history1.html#math_toolkit.history1.boost_1_41_0">Boost-1.41.0</a>
     </h5>
 <div class="itemizedlist"><ul class="itemizedlist" style="list-style-type: disc; "><li class="listitem">
@@ -565,11 +510,7 @@
           its inverse.
         </li></ul></div>
 <h5>
-<<<<<<< HEAD
-<a name="math_toolkit.history1.h14"></a>
-=======
 <a name="math_toolkit.history1.h15"></a>
->>>>>>> 653ffbcb
       <span class="phrase"><a name="math_toolkit.history1.boost_1_40_0"></a></span><a class="link" href="history1.html#math_toolkit.history1.boost_1_40_0">Boost-1.40.0</a>
     </h5>
 <div class="itemizedlist"><ul class="itemizedlist" style="list-style-type: disc; ">
@@ -605,11 +546,7 @@
         </li>
 </ul></div>
 <h5>
-<<<<<<< HEAD
-<a name="math_toolkit.history1.h15"></a>
-=======
 <a name="math_toolkit.history1.h16"></a>
->>>>>>> 653ffbcb
       <span class="phrase"><a name="math_toolkit.history1.boost_1_38_0"></a></span><a class="link" href="history1.html#math_toolkit.history1.boost_1_38_0">Boost-1.38.0</a>
     </h5>
 <div class="itemizedlist"><ul class="itemizedlist" style="list-style-type: disc; ">
@@ -621,22 +558,14 @@
         </li>
 </ul></div>
 <h5>
-<<<<<<< HEAD
-<a name="math_toolkit.history1.h16"></a>
-=======
 <a name="math_toolkit.history1.h17"></a>
->>>>>>> 653ffbcb
       <span class="phrase"><a name="math_toolkit.history1.boost_1_37_0"></a></span><a class="link" href="history1.html#math_toolkit.history1.boost_1_37_0">Boost-1.37.0</a>
     </h5>
 <div class="itemizedlist"><ul class="itemizedlist" style="list-style-type: disc; "><li class="listitem">
           Improved accuracy and testing of the inverse hypergeometric functions.
         </li></ul></div>
 <h5>
-<<<<<<< HEAD
-<a name="math_toolkit.history1.h17"></a>
-=======
 <a name="math_toolkit.history1.h18"></a>
->>>>>>> 653ffbcb
       <span class="phrase"><a name="math_toolkit.history1.boost_1_36_0"></a></span><a class="link" href="history1.html#math_toolkit.history1.boost_1_36_0">Boost-1.36.0</a>
     </h5>
 <div class="itemizedlist"><ul class="itemizedlist" style="list-style-type: disc; ">
@@ -669,11 +598,7 @@
         </li>
 </ul></div>
 <h5>
-<<<<<<< HEAD
-<a name="math_toolkit.history1.h18"></a>
-=======
 <a name="math_toolkit.history1.h19"></a>
->>>>>>> 653ffbcb
       <span class="phrase"><a name="math_toolkit.history1.boost_1_35_0_post_review_first_o"></a></span><a class="link" href="history1.html#math_toolkit.history1.boost_1_35_0_post_review_first_o">Boost-1.35.0:
       Post Review First Official Release</a>
     </h5>
@@ -705,11 +630,7 @@
         </li>
 </ul></div>
 <h5>
-<<<<<<< HEAD
-<a name="math_toolkit.history1.h19"></a>
-=======
 <a name="math_toolkit.history1.h20"></a>
->>>>>>> 653ffbcb
       <span class="phrase"><a name="math_toolkit.history1.milestone_4_second_review_candid"></a></span><a class="link" href="history1.html#math_toolkit.history1.milestone_4_second_review_candid">Milestone
       4: Second Review Candidate (1st March 2007)</a>
     </h5>
@@ -723,11 +644,7 @@
         </li>
 </ul></div>
 <h5>
-<<<<<<< HEAD
-<a name="math_toolkit.history1.h20"></a>
-=======
 <a name="math_toolkit.history1.h21"></a>
->>>>>>> 653ffbcb
       <span class="phrase"><a name="math_toolkit.history1.milestone_3_first_review_candida"></a></span><a class="link" href="history1.html#math_toolkit.history1.milestone_3_first_review_candida">Milestone
       3: First Review Candidate (31st Dec 2006)</a>
     </h5>
@@ -755,11 +672,7 @@
         </li>
 </ul></div>
 <h5>
-<<<<<<< HEAD
-<a name="math_toolkit.history1.h21"></a>
-=======
 <a name="math_toolkit.history1.h22"></a>
->>>>>>> 653ffbcb
       <span class="phrase"><a name="math_toolkit.history1.milestone_2_released_september_1"></a></span><a class="link" href="history1.html#math_toolkit.history1.milestone_2_released_september_1">Milestone
       2: Released September 10th 2006</a>
     </h5>
@@ -795,11 +708,7 @@
         </li>
 </ul></div>
 <h5>
-<<<<<<< HEAD
-<a name="math_toolkit.history1.h22"></a>
-=======
 <a name="math_toolkit.history1.h23"></a>
->>>>>>> 653ffbcb
       <span class="phrase"><a name="math_toolkit.history1.milestone_1_released_march_31st_"></a></span><a class="link" href="history1.html#math_toolkit.history1.milestone_1_released_march_31st_">Milestone
       1: Released March 31st 2006</a>
     </h5>
