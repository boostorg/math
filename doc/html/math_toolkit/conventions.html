--- conflicted
+++ resolved
@@ -27,11 +27,7 @@
 <a name="math_toolkit.conventions"></a><a class="link" href="conventions.html" title="Document Conventions">Document Conventions</a>
 </h2></div></div></div>
 <p>
-<<<<<<< HEAD
-      <a class="indexterm" name="id862102"></a>
-=======
       <a class="indexterm" name="id858831"></a>
->>>>>>> c11e570e
     </p>
 <p>
       This documentation aims to use of the following naming and formatting conventions.
