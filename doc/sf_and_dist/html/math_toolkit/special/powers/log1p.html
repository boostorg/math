--- conflicted
+++ resolved
@@ -88,11 +88,7 @@
           <span class="inlinemediaobject"><img src="../../../../graphs/log1p.png" align="middle"></span>
         </p>
 <a name="math_toolkit.special.powers.log1p.accuracy"></a><h5>
-<<<<<<< HEAD
-<a name="id1306675"></a>
-=======
 <a name="id1309330"></a>
->>>>>>> ef7f0bb9
           <a class="link" href="log1p.html#math_toolkit.special.powers.log1p.accuracy">Accuracy</a>
         </h5>
 <p>
@@ -100,11 +96,7 @@
           should have approximately 1 epsilon accuracy.
         </p>
 <a name="math_toolkit.special.powers.log1p.testing"></a><h5>
-<<<<<<< HEAD
-<a name="id1306699"></a>
-=======
 <a name="id1309354"></a>
->>>>>>> ef7f0bb9
           <a class="link" href="log1p.html#math_toolkit.special.powers.log1p.testing">Testing</a>
         </h5>
 <p>
