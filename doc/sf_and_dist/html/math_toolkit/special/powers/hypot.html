--- conflicted
+++ resolved
@@ -53,11 +53,7 @@
           representable.
         </p>
 <a name="math_toolkit.special.powers.hypot.implementation"></a><h5>
-<<<<<<< HEAD
-<a name="id1308497"></a>
-=======
 <a name="id1311151"></a>
->>>>>>> ef7f0bb9
           <a class="link" href="hypot.html#math_toolkit.special.powers.hypot.implementation">Implementation</a>
         </h5>
 <p>
