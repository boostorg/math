--- conflicted
+++ resolved
@@ -62,22 +62,14 @@
           <span class="inlinemediaobject"><img src="../../../../graphs/acosh.png" align="middle"></span>
         </p>
 <a name="math_toolkit.special.inv_hyper.acosh.accuracy"></a><h5>
-<<<<<<< HEAD
-<a name="id1313832"></a>
-=======
 <a name="id1316759"></a>
->>>>>>> ef7f0bb9
           <a class="link" href="acosh.html#math_toolkit.special.inv_hyper.acosh.accuracy">Accuracy</a>
         </h5>
 <p>
           Generally accuracy is to within 1 or 2 epsilon across all supported platforms.
         </p>
 <a name="math_toolkit.special.inv_hyper.acosh.testing"></a><h5>
-<<<<<<< HEAD
-<a name="id1313849"></a>
-=======
 <a name="id1316776"></a>
->>>>>>> ef7f0bb9
           <a class="link" href="acosh.html#math_toolkit.special.inv_hyper.acosh.testing">Testing</a>
         </h5>
 <p>
@@ -93,11 +85,7 @@
           to at least 50 decimal digits.
         </p>
 <a name="math_toolkit.special.inv_hyper.acosh.implementation"></a><h5>
-<<<<<<< HEAD
-<a name="id1313893"></a>
-=======
 <a name="id1316820"></a>
->>>>>>> ef7f0bb9
           <a class="link" href="acosh.html#math_toolkit.special.inv_hyper.acosh.implementation">Implementation</a>
         </h5>
 <p>
