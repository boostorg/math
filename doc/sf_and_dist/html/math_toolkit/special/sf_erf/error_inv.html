<html>
<head>
<meta http-equiv="Content-Type" content="text/html; charset=US-ASCII">
<title>Error Function Inverses</title>
<link rel="stylesheet" href="../../../../../../../../doc/src/boostbook.css" type="text/css">
<meta name="generator" content="DocBook XSL Stylesheets V1.74.0">
<link rel="home" href="../../../index.html" title="Math Toolkit">
<link rel="up" href="../sf_erf.html" title="Error Functions">
<link rel="prev" href="error_function.html" title="Error Functions">
<link rel="next" href="../sf_poly.html" title="Polynomials">
</head>
<body bgcolor="white" text="black" link="#0000FF" vlink="#840084" alink="#0000FF">
<table cellpadding="2" width="100%"><tr>
<td valign="top"><img alt="Boost C++ Libraries" width="277" height="86" src="../../../../../../../../boost.png"></td>
<td align="center"><a href="../../../../../../../../index.html">Home</a></td>
<td align="center"><a href="../../../../../../../../libs/libraries.htm">Libraries</a></td>
<td align="center"><a href="http://www.boost.org/users/people.html">People</a></td>
<td align="center"><a href="http://www.boost.org/users/faq.html">FAQ</a></td>
<td align="center"><a href="../../../../../../../../more/index.htm">More</a></td>
</tr></table>
<hr>
<div class="spirit-nav">
<a accesskey="p" href="error_function.html"><img src="../../../../../../../../doc/src/images/prev.png" alt="Prev"></a><a accesskey="u" href="../sf_erf.html"><img src="../../../../../../../../doc/src/images/up.png" alt="Up"></a><a accesskey="h" href="../../../index.html"><img src="../../../../../../../../doc/src/images/home.png" alt="Home"></a><a accesskey="n" href="../sf_poly.html"><img src="../../../../../../../../doc/src/images/next.png" alt="Next"></a>
</div>
<div class="section" lang="en">
<div class="titlepage"><div><div><h4 class="title">
<a name="math_toolkit.special.sf_erf.error_inv"></a><a class="link" href="error_inv.html" title="Error Function Inverses">Error Function
        Inverses</a>
</h4></div></div></div>
<a name="math_toolkit.special.sf_erf.error_inv.synopsis"></a><h5>
<<<<<<< HEAD
<a name="id1269631"></a>
=======
<a name="id1272272"></a>
>>>>>>> ef7f0bb9
          <a class="link" href="error_inv.html#math_toolkit.special.sf_erf.error_inv.synopsis">Synopsis</a>
        </h5>
<p>
          
</p>
<pre class="programlisting"><span class="preprocessor">#include</span> <span class="special">&lt;</span><span class="identifier">boost</span><span class="special">/</span><span class="identifier">math</span><span class="special">/</span><span class="identifier">special_functions</span><span class="special">/</span><span class="identifier">erf</span><span class="special">.</span><span class="identifier">hpp</span><span class="special">&gt;</span>
</pre>
<p>
        </p>
<pre class="programlisting"><span class="keyword">namespace</span> <span class="identifier">boost</span><span class="special">{</span> <span class="keyword">namespace</span> <span class="identifier">math</span><span class="special">{</span>

<span class="keyword">template</span> <span class="special">&lt;</span><span class="keyword">class</span> <span class="identifier">T</span><span class="special">&gt;</span>
<a class="link" href="../../main_overview/result_type.html" title="Calculation of the Type of the Result"><span class="emphasis"><em>calculated-result-type</em></span></a> <span class="identifier">erf_inv</span><span class="special">(</span><span class="identifier">T</span> <span class="identifier">p</span><span class="special">);</span>

<span class="keyword">template</span> <span class="special">&lt;</span><span class="keyword">class</span> <span class="identifier">T</span><span class="special">,</span> <span class="keyword">class</span> <a class="link" href="../../policy.html" title="Policies">Policy</a><span class="special">&gt;</span>
<a class="link" href="../../main_overview/result_type.html" title="Calculation of the Type of the Result"><span class="emphasis"><em>calculated-result-type</em></span></a> <span class="identifier">erf_inv</span><span class="special">(</span><span class="identifier">T</span> <span class="identifier">p</span><span class="special">,</span> <span class="keyword">const</span> <a class="link" href="../../policy.html" title="Policies">Policy</a><span class="special">&amp;);</span>

<span class="keyword">template</span> <span class="special">&lt;</span><span class="keyword">class</span> <span class="identifier">T</span><span class="special">&gt;</span>
<a class="link" href="../../main_overview/result_type.html" title="Calculation of the Type of the Result"><span class="emphasis"><em>calculated-result-type</em></span></a> <span class="identifier">erfc_inv</span><span class="special">(</span><span class="identifier">T</span> <span class="identifier">p</span><span class="special">);</span>

<span class="keyword">template</span> <span class="special">&lt;</span><span class="keyword">class</span> <span class="identifier">T</span><span class="special">,</span> <span class="keyword">class</span> <a class="link" href="../../policy.html" title="Policies">Policy</a><span class="special">&gt;</span>
<a class="link" href="../../main_overview/result_type.html" title="Calculation of the Type of the Result"><span class="emphasis"><em>calculated-result-type</em></span></a> <span class="identifier">erfc_inv</span><span class="special">(</span><span class="identifier">T</span> <span class="identifier">p</span><span class="special">,</span> <span class="keyword">const</span> <a class="link" href="../../policy.html" title="Policies">Policy</a><span class="special">&amp;);</span>

<span class="special">}}</span> <span class="comment">// namespaces
</span></pre>
<p>
          The return type of these functions is computed using the <a class="link" href="../../main_overview/result_type.html" title="Calculation of the Type of the Result"><span class="emphasis"><em>result
          type calculation rules</em></span></a>: the return type is <code class="computeroutput"><span class="keyword">double</span></code> if T is an integer type, and T otherwise.
        </p>
<p>
          The final <a class="link" href="../../policy.html" title="Policies">Policy</a> argument is
          optional and can be used to control the behaviour of the function: how
          it handles errors, what level of precision to use etc. Refer to the <a class="link" href="../../policy.html" title="Policies">policy documentation for more details</a>.
        </p>
<a name="math_toolkit.special.sf_erf.error_inv.description"></a><h5>
<<<<<<< HEAD
<a name="id1270010"></a>
=======
<a name="id1272651"></a>
>>>>>>> ef7f0bb9
          <a class="link" href="error_inv.html#math_toolkit.special.sf_erf.error_inv.description">Description</a>
        </h5>
<pre class="programlisting"><span class="keyword">template</span> <span class="special">&lt;</span><span class="keyword">class</span> <span class="identifier">T</span><span class="special">&gt;</span>
<a class="link" href="../../main_overview/result_type.html" title="Calculation of the Type of the Result"><span class="emphasis"><em>calculated-result-type</em></span></a> <span class="identifier">erf_inv</span><span class="special">(</span><span class="identifier">T</span> <span class="identifier">z</span><span class="special">);</span>

<span class="keyword">template</span> <span class="special">&lt;</span><span class="keyword">class</span> <span class="identifier">T</span><span class="special">,</span> <span class="keyword">class</span> <a class="link" href="../../policy.html" title="Policies">Policy</a><span class="special">&gt;</span>
<a class="link" href="../../main_overview/result_type.html" title="Calculation of the Type of the Result"><span class="emphasis"><em>calculated-result-type</em></span></a> <span class="identifier">erf_inv</span><span class="special">(</span><span class="identifier">T</span> <span class="identifier">z</span><span class="special">,</span> <span class="keyword">const</span> <a class="link" href="../../policy.html" title="Policies">Policy</a><span class="special">&amp;);</span>
</pre>
<p>
          Returns the <a href="http://functions.wolfram.com/GammaBetaErf/InverseErf/" target="_top">inverse
          error function</a> of z, that is a value x such that:
        </p>
<pre class="programlisting"><span class="identifier">p</span> <span class="special">=</span> <span class="identifier">erf</span><span class="special">(</span><span class="identifier">x</span><span class="special">);</span>
</pre>
<p>
          <span class="inlinemediaobject"><img src="../../../../graphs/erf_inv.png" align="middle"></span>
        </p>
<pre class="programlisting"><span class="keyword">template</span> <span class="special">&lt;</span><span class="keyword">class</span> <span class="identifier">T</span><span class="special">&gt;</span>
<a class="link" href="../../main_overview/result_type.html" title="Calculation of the Type of the Result"><span class="emphasis"><em>calculated-result-type</em></span></a> <span class="identifier">erfc_inv</span><span class="special">(</span><span class="identifier">T</span> <span class="identifier">z</span><span class="special">);</span>

<span class="keyword">template</span> <span class="special">&lt;</span><span class="keyword">class</span> <span class="identifier">T</span><span class="special">,</span> <span class="keyword">class</span> <a class="link" href="../../policy.html" title="Policies">Policy</a><span class="special">&gt;</span>
<a class="link" href="../../main_overview/result_type.html" title="Calculation of the Type of the Result"><span class="emphasis"><em>calculated-result-type</em></span></a> <span class="identifier">erfc_inv</span><span class="special">(</span><span class="identifier">T</span> <span class="identifier">z</span><span class="special">,</span> <span class="keyword">const</span> <a class="link" href="../../policy.html" title="Policies">Policy</a><span class="special">&amp;);</span>
</pre>
<p>
          Returns the inverse of the complement of the error function of z, that
          is a value x such that:
        </p>
<pre class="programlisting"><span class="identifier">p</span> <span class="special">=</span> <span class="identifier">erfc</span><span class="special">(</span><span class="identifier">x</span><span class="special">);</span>
</pre>
<p>
          <span class="inlinemediaobject"><img src="../../../../graphs/erfc_inv.png" align="middle"></span>
        </p>
<a name="math_toolkit.special.sf_erf.error_inv.accuracy"></a><h5>
<<<<<<< HEAD
<a name="id1270981"></a>
=======
<a name="id1273622"></a>
>>>>>>> ef7f0bb9
          <a class="link" href="error_inv.html#math_toolkit.special.sf_erf.error_inv.accuracy">Accuracy</a>
        </h5>
<p>
          For types up to and including 80-bit long doubles the approximations used
          are accurate to less than ~ 2 epsilon. For higher precision types these
          functions have the same accuracy as the <a class="link" href="error_function.html" title="Error Functions">forward
          error functions</a>.
        </p>
<a name="math_toolkit.special.sf_erf.error_inv.testing"></a><h5>
<<<<<<< HEAD
<a name="id1271002"></a>
=======
<a name="id1273643"></a>
>>>>>>> ef7f0bb9
          <a class="link" href="error_inv.html#math_toolkit.special.sf_erf.error_inv.testing">Testing</a>
        </h5>
<p>
          There are two sets of tests:
        </p>
<div class="itemizedlist"><ul type="disc">
<li>
              Basic sanity checks attempt to "round-trip" from <span class="emphasis"><em>x</em></span>
              to <span class="emphasis"><em>p</em></span> and back again. These tests have quite generous
              tolerances: in general both the error functions and their inverses
              change so rapidly in some places that round tripping to more than a
              couple of significant digits isn't possible. This is especially true
              when <span class="emphasis"><em>p</em></span> is very near one: in this case there isn't
              enough "information content" in the input to the inverse
              function to get back where you started.
            </li>
<li>
              Accuracy checks using high-precision test values. These measure the
              accuracy of the result, given <span class="emphasis"><em>exact</em></span> input values.
            </li>
</ul></div>
<a name="math_toolkit.special.sf_erf.error_inv.implementation"></a><h5>
<<<<<<< HEAD
<a name="id1271052"></a>
=======
<a name="id1273692"></a>
>>>>>>> ef7f0bb9
          <a class="link" href="error_inv.html#math_toolkit.special.sf_erf.error_inv.implementation">Implementation</a>
        </h5>
<p>
          These functions use a rational approximation <a class="link" href="../../backgrounders/implementation.html#math_toolkit.backgrounders.implementation.rational_approximations_used">devised
          by JM</a> to calculate an initial approximation to the result that is
          accurate to ~10<sup>-19</sup>, then only if that has insufficient accuracy compared
          to the epsilon for T, do we clean up the result using <a href="http://en.wikipedia.org/wiki/Simple_rational_approximation" target="_top">Halley
          iteration</a>.
        </p>
<p>
          Constructing rational approximations to the erf/erfc functions is actually
          surprisingly hard, especially at high precision. For this reason no attempt
          has been made to achieve 10<sup>-34 </sup> accuracy suitable for use with 128-bit reals.
        </p>
<p>
          In the following discussion, <span class="emphasis"><em>p</em></span> is the value passed
          to erf_inv, and <span class="emphasis"><em>q</em></span> is the value passed to erfc_inv,
          so that <span class="emphasis"><em>p = 1 - q</em></span> and <span class="emphasis"><em>q = 1 - p</em></span>
          and in both cases we want to solve for the same result <span class="emphasis"><em>x</em></span>.
        </p>
<p>
          For <span class="emphasis"><em>p &lt; 0.5</em></span> the inverse erf function is reasonably
          smooth and the approximation:
        </p>
<pre class="programlisting"><span class="identifier">x</span> <span class="special">=</span> <span class="identifier">p</span><span class="special">(</span><span class="identifier">p</span> <span class="special">+</span> <span class="number">10</span><span class="special">)(</span><span class="identifier">Y</span> <span class="special">+</span> <span class="identifier">R</span><span class="special">(</span><span class="identifier">p</span><span class="special">))</span>
</pre>
<p>
          Gives a good result for a constant Y, and R(p) optimised for low absolute
          error compared to |Y|.
        </p>
<p>
          For q &lt; 0.5 things get trickier, over the interval <span class="emphasis"><em>0.5 &gt;
          q &gt; 0.25</em></span> the following approximation works well:
        </p>
<pre class="programlisting"><span class="identifier">x</span> <span class="special">=</span> <span class="identifier">sqrt</span><span class="special">(-</span><span class="number">2l</span><span class="identifier">og</span><span class="special">(</span><span class="identifier">q</span><span class="special">))</span> <span class="special">/</span> <span class="special">(</span><span class="identifier">Y</span> <span class="special">+</span> <span class="identifier">R</span><span class="special">(</span><span class="identifier">q</span><span class="special">))</span>
</pre>
<p>
          While for q &lt; 0.25, let
        </p>
<pre class="programlisting"><span class="identifier">z</span> <span class="special">=</span> <span class="identifier">sqrt</span><span class="special">(-</span><span class="identifier">log</span><span class="special">(</span><span class="identifier">q</span><span class="special">))</span>
</pre>
<p>
          Then the result is given by:
        </p>
<pre class="programlisting"><span class="identifier">x</span> <span class="special">=</span> <span class="identifier">z</span><span class="special">(</span><span class="identifier">Y</span> <span class="special">+</span> <span class="identifier">R</span><span class="special">(</span><span class="identifier">z</span> <span class="special">-</span> <span class="identifier">B</span><span class="special">))</span>
</pre>
<p>
          As before Y is a constant and the rational function R is optimised for
          low absolute error compared to |Y|. B is also a constant: it is the smallest
          value of <span class="emphasis"><em>z</em></span> for which each approximation is valid.
          There are several approximations of this form each of which reaches a little
          further into the tail of the erfc function (at <code class="computeroutput"><span class="keyword">long</span>
          <span class="keyword">double</span></code> precision the extended exponent
          range compared to <code class="computeroutput"><span class="keyword">double</span></code> means
          that the tail goes on for a very long way indeed).
        </p>
</div>
<table xmlns:rev="http://www.cs.rpi.edu/~gregod/boost/tools/doc/revision" width="100%"><tr>
<td align="left"></td>
<td align="right"><div class="copyright-footer">Copyright &#169; 2006 , 2007, 2008, 2009, 2010 John Maddock, Paul A. Bristow,
      Hubert Holin, Xiaogang Zhang, Bruno Lalande, Johan R&#229;de, Gautam Sewani and
      Thijs van den Berg<p>
        Distributed under the Boost Software License, Version 1.0. (See accompanying
        file LICENSE_1_0.txt or copy at <a href="http://www.boost.org/LICENSE_1_0.txt" target="_top">http://www.boost.org/LICENSE_1_0.txt</a>)
      </p>
</div></td>
</tr></table>
<hr>
<div class="spirit-nav">
<a accesskey="p" href="error_function.html"><img src="../../../../../../../../doc/src/images/prev.png" alt="Prev"></a><a accesskey="u" href="../sf_erf.html"><img src="../../../../../../../../doc/src/images/up.png" alt="Up"></a><a accesskey="h" href="../../../index.html"><img src="../../../../../../../../doc/src/images/home.png" alt="Home"></a><a accesskey="n" href="../sf_poly.html"><img src="../../../../../../../../doc/src/images/next.png" alt="Next"></a>
</div>
</body>
</html><|MERGE_RESOLUTION|>--- conflicted
+++ resolved
@@ -28,11 +28,7 @@
         Inverses</a>
 </h4></div></div></div>
 <a name="math_toolkit.special.sf_erf.error_inv.synopsis"></a><h5>
-<<<<<<< HEAD
-<a name="id1269631"></a>
-=======
 <a name="id1272272"></a>
->>>>>>> ef7f0bb9
           <a class="link" href="error_inv.html#math_toolkit.special.sf_erf.error_inv.synopsis">Synopsis</a>
         </h5>
 <p>
@@ -68,11 +64,7 @@
           it handles errors, what level of precision to use etc. Refer to the <a class="link" href="../../policy.html" title="Policies">policy documentation for more details</a>.
         </p>
 <a name="math_toolkit.special.sf_erf.error_inv.description"></a><h5>
-<<<<<<< HEAD
-<a name="id1270010"></a>
-=======
 <a name="id1272651"></a>
->>>>>>> ef7f0bb9
           <a class="link" href="error_inv.html#math_toolkit.special.sf_erf.error_inv.description">Description</a>
         </h5>
 <pre class="programlisting"><span class="keyword">template</span> <span class="special">&lt;</span><span class="keyword">class</span> <span class="identifier">T</span><span class="special">&gt;</span>
@@ -106,11 +98,7 @@
           <span class="inlinemediaobject"><img src="../../../../graphs/erfc_inv.png" align="middle"></span>
         </p>
 <a name="math_toolkit.special.sf_erf.error_inv.accuracy"></a><h5>
-<<<<<<< HEAD
-<a name="id1270981"></a>
-=======
 <a name="id1273622"></a>
->>>>>>> ef7f0bb9
           <a class="link" href="error_inv.html#math_toolkit.special.sf_erf.error_inv.accuracy">Accuracy</a>
         </h5>
 <p>
@@ -120,11 +108,7 @@
           error functions</a>.
         </p>
 <a name="math_toolkit.special.sf_erf.error_inv.testing"></a><h5>
-<<<<<<< HEAD
-<a name="id1271002"></a>
-=======
 <a name="id1273643"></a>
->>>>>>> ef7f0bb9
           <a class="link" href="error_inv.html#math_toolkit.special.sf_erf.error_inv.testing">Testing</a>
         </h5>
 <p>
@@ -147,11 +131,7 @@
             </li>
 </ul></div>
 <a name="math_toolkit.special.sf_erf.error_inv.implementation"></a><h5>
-<<<<<<< HEAD
-<a name="id1271052"></a>
-=======
 <a name="id1273692"></a>
->>>>>>> ef7f0bb9
           <a class="link" href="error_inv.html#math_toolkit.special.sf_erf.error_inv.implementation">Implementation</a>
         </h5>
 <p>
