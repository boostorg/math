--- conflicted
+++ resolved
@@ -28,11 +28,7 @@
         Next Representable Value in a Specific Direction (nextafter)</a>
 </h4></div></div></div>
 <a name="math_toolkit.utils.next_float.nextafter.synopsis"></a><h5>
-<<<<<<< HEAD
-<a name="id1321545"></a>
-=======
 <a name="id1334049"></a>
->>>>>>> ef7f0bb9
           <a class="link" href="nextafter.html#math_toolkit.utils.next_float.nextafter.synopsis">Synopsis</a>
         </h5>
 <p>
@@ -50,11 +46,7 @@
 <span class="special">}}</span> <span class="comment">// namespaces
 </span></pre>
 <a name="math_toolkit.utils.next_float.nextafter.description___nextafter"></a><h5>
-<<<<<<< HEAD
-<a name="id1321712"></a>
-=======
 <a name="id1334216"></a>
->>>>>>> ef7f0bb9
           <a class="link" href="nextafter.html#math_toolkit.utils.next_float.nextafter.description___nextafter">Description
           - nextafter</a>
         </h5>
@@ -84,11 +76,7 @@
           returns an <a class="link" href="../../main_overview/error_handling.html#overflow_error">overflow_error</a>.
         </p>
 <a name="math_toolkit.utils.next_float.nextafter.examples___nextafter"></a><h5>
-<<<<<<< HEAD
-<a name="id1323528"></a>
-=======
 <a name="id1334301"></a>
->>>>>>> ef7f0bb9
           <a class="link" href="nextafter.html#math_toolkit.utils.next_float.nextafter.examples___nextafter">Examples
           - nextafter</a>
         </h5>
