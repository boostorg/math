--- conflicted
+++ resolved
@@ -72,11 +72,7 @@
             <span class="inlinemediaobject"><img src="../../../../../graphs/logistic_pdf.png" align="middle"></span>
           </p>
 <a name="math_toolkit.dist.dist_ref.dists.logistic_dist.member_functions"></a><h5>
-<<<<<<< HEAD
-<a name="id1193957"></a>
-=======
 <a name="id1196921"></a>
->>>>>>> ef7f0bb9
             <a class="link" href="logistic_dist.html#math_toolkit.dist.dist_ref.dists.logistic_dist.member_functions">Member
             Functions</a>
           </h5>
@@ -102,11 +98,7 @@
             Returns the scale of this distribution.
           </p>
 <a name="math_toolkit.dist.dist_ref.dists.logistic_dist.non_member_accessors"></a><h5>
-<<<<<<< HEAD
-<a name="id1194122"></a>
-=======
 <a name="id1197086"></a>
->>>>>>> ef7f0bb9
             <a class="link" href="logistic_dist.html#math_toolkit.dist.dist_ref.dists.logistic_dist.non_member_accessors">Non-member
             Accessors</a>
           </h5>
@@ -136,11 +128,7 @@
             and +<a class="link" href="../../../main_overview/error_handling.html#overflow_error">overflow_error</a> respectively.
           </p>
 <a name="math_toolkit.dist.dist_ref.dists.logistic_dist.accuracy"></a><h5>
-<<<<<<< HEAD
-<a name="id1194271"></a>
-=======
 <a name="id1197235"></a>
->>>>>>> ef7f0bb9
             <a class="link" href="logistic_dist.html#math_toolkit.dist.dist_ref.dists.logistic_dist.accuracy">Accuracy</a>
           </h5>
 <p>
@@ -152,11 +140,7 @@
             error</em></span> can be guarenteed.
           </p>
 <a name="math_toolkit.dist.dist_ref.dists.logistic_dist.implementation"></a><h5>
-<<<<<<< HEAD
-<a name="id1194328"></a>
-=======
 <a name="id1197292"></a>
->>>>>>> ef7f0bb9
             <a class="link" href="logistic_dist.html#math_toolkit.dist.dist_ref.dists.logistic_dist.implementation">Implementation</a>
           </h5>
 <div class="informaltable"><table class="table">
