<html>
<head>
<meta http-equiv="Content-Type" content="text/html; charset=US-ASCII">
<title>Gamma (and Erlang) Distribution</title>
<link rel="stylesheet" href="../../../../../../../../../doc/src/boostbook.css" type="text/css">
<meta name="generator" content="DocBook XSL Stylesheets V1.74.0">
<link rel="home" href="../../../../index.html" title="Math Toolkit">
<link rel="up" href="../dists.html" title="Distributions">
<link rel="prev" href="f_dist.html" title="F Distribution">
<link rel="next" href="geometric_dist.html" title="Geometric Distribution">
</head>
<body bgcolor="white" text="black" link="#0000FF" vlink="#840084" alink="#0000FF">
<table cellpadding="2" width="100%"><tr>
<td valign="top"><img alt="Boost C++ Libraries" width="277" height="86" src="../../../../../../../../../boost.png"></td>
<td align="center"><a href="../../../../../../../../../index.html">Home</a></td>
<td align="center"><a href="../../../../../../../../../libs/libraries.htm">Libraries</a></td>
<td align="center"><a href="http://www.boost.org/users/people.html">People</a></td>
<td align="center"><a href="http://www.boost.org/users/faq.html">FAQ</a></td>
<td align="center"><a href="../../../../../../../../../more/index.htm">More</a></td>
</tr></table>
<hr>
<div class="spirit-nav">
<a accesskey="p" href="f_dist.html"><img src="../../../../../../../../../doc/src/images/prev.png" alt="Prev"></a><a accesskey="u" href="../dists.html"><img src="../../../../../../../../../doc/src/images/up.png" alt="Up"></a><a accesskey="h" href="../../../../index.html"><img src="../../../../../../../../../doc/src/images/home.png" alt="Home"></a><a accesskey="n" href="geometric_dist.html"><img src="../../../../../../../../../doc/src/images/next.png" alt="Next"></a>
</div>
<div class="section" lang="en">
<div class="titlepage"><div><div><h5 class="title">
<a name="math_toolkit.dist.dist_ref.dists.gamma_dist"></a><a class="link" href="gamma_dist.html" title="Gamma (and Erlang) Distribution">Gamma
          (and Erlang) Distribution</a>
</h5></div></div></div>
<p>
            
</p>
<pre class="programlisting"><span class="preprocessor">#include</span> <span class="special">&lt;</span><span class="identifier">boost</span><span class="special">/</span><span class="identifier">math</span><span class="special">/</span><span class="identifier">distributions</span><span class="special">/</span><span class="identifier">gamma</span><span class="special">.</span><span class="identifier">hpp</span><span class="special">&gt;</span></pre>
<p>
          </p>
<pre class="programlisting"><span class="keyword">namespace</span> <span class="identifier">boost</span><span class="special">{</span> <span class="keyword">namespace</span> <span class="identifier">math</span><span class="special">{</span> 
   
<span class="keyword">template</span> <span class="special">&lt;</span><span class="keyword">class</span> <span class="identifier">RealType</span> <span class="special">=</span> <span class="keyword">double</span><span class="special">,</span> 
          <span class="keyword">class</span> <a class="link" href="../../../policy.html" title="Policies">Policy</a>   <span class="special">=</span> <a class="link" href="../../../policy/pol_ref/pol_ref_ref.html" title="Policy Class Reference">policies::policy&lt;&gt;</a> <span class="special">&gt;</span>
<span class="keyword">class</span> <span class="identifier">gamma_distribution</span>
<span class="special">{</span>
<span class="keyword">public</span><span class="special">:</span>
   <span class="keyword">typedef</span> <span class="identifier">RealType</span> <span class="identifier">value_type</span><span class="special">;</span>
   <span class="keyword">typedef</span> <span class="identifier">Policy</span>   <span class="identifier">policy_type</span><span class="special">;</span>

   <span class="identifier">gamma_distribution</span><span class="special">(</span><span class="identifier">RealType</span> <span class="identifier">shape</span><span class="special">,</span> <span class="identifier">RealType</span> <span class="identifier">scale</span> <span class="special">=</span> <span class="number">1</span><span class="special">)</span>

   <span class="identifier">RealType</span> <span class="identifier">shape</span><span class="special">()</span><span class="keyword">const</span><span class="special">;</span>
   <span class="identifier">RealType</span> <span class="identifier">scale</span><span class="special">()</span><span class="keyword">const</span><span class="special">;</span>
<span class="special">};</span>

<span class="special">}}</span> <span class="comment">// namespaces
</span></pre>
<p>
            The gamma distribution is a continuous probability distribution. When
            the shape parameter is an integer then it is known as the Erlang Distribution.
            It is also closely related to the Poisson and Chi Squared Distributions.
          </p>
<p>
            When the shape parameter has an integer value, the distribution is the
            <a href="http://en.wikipedia.org/wiki/Erlang_distribution" target="_top">Erlang
            distribution</a>. Since this can be produced by ensuring that the
            shape parameter has an integer value &gt; 0, the Erlang distribution
            is not separately implemented.
          </p>
<div class="note"><table border="0" summary="Note">
<tr>
<td rowspan="2" align="center" valign="top" width="25"><img alt="[Note]" src="../../../../../../../../../doc/src/images/note.png"></td>
<th align="left">Note</th>
</tr>
<tr><td align="left" valign="top">
<p>
              To avoid potential confusion with the gamma functions, this distribution
              does not provide the typedef:
            </p>
<p>
              
</p>
<pre class="programlisting"><span class="keyword">typedef</span> <span class="identifier">gamma_distribution</span><span class="special">&lt;</span><span class="keyword">double</span><span class="special">&gt;</span> <span class="identifier">gamma</span><span class="special">;</span></pre>
<p>
            </p>
<p>
              Instead if you want a double precision gamma distribution you can write
            </p>
<p>
              
</p>
<pre class="programlisting"><span class="identifier">boost</span><span class="special">::</span><span class="identifier">math</span><span class="special">::</span><span class="identifier">gamma_distribution</span><span class="special">&lt;&gt;</span> <span class="identifier">my_gamma</span><span class="special">(</span><span class="number">1</span><span class="special">,</span> <span class="number">1</span><span class="special">);</span></pre>
<p>
            </p>
</td></tr>
</table></div>
<p>
            For shape parameter <span class="emphasis"><em>k</em></span> and scale parameter &#952; &#160; it is
            defined by the probability density function:
          </p>
<p>
            <span class="inlinemediaobject"><img src="../../../../../equations/gamma_dist_ref1.png"></span>
          </p>
<p>
            Sometimes an alternative formulation is used: given parameters &#945; &#160;= k and
            &#946; &#160;= 1 / &#952;, then the distribution can be defined by the PDF:
          </p>
<p>
            <span class="inlinemediaobject"><img src="../../../../../equations/gamma_dist_ref2.png"></span>
          </p>
<p>
            In this form the inverse scale parameter is called a <span class="emphasis"><em>rate parameter</em></span>.
          </p>
<p>
            Both forms are in common usage: this library uses the first definition
            throughout. Therefore to construct a Gamma Distribution from a <span class="emphasis"><em>rate
            parameter</em></span>, you should pass the reciprocal of the rate as the
            scale parameter.
          </p>
<p>
            The following two graphs illustrate how the PDF of the gamma distribution
            varies as the parameters vary:
          </p>
<p>
            <span class="inlinemediaobject"><img src="../../../../../graphs/gamma1_pdf.png" align="middle"></span>
          </p>
<p>
            <span class="inlinemediaobject"><img src="../../../../../graphs/gamma2_pdf.png" align="middle"></span>
          </p>
<p>
            The <span class="bold"><strong>Erlang Distribution</strong></span> is the same
            as the Gamma, but with the shape parameter an integer. It is often expressed
            using a <span class="emphasis"><em>rate</em></span> rather than a <span class="emphasis"><em>scale</em></span>
            as the second parameter (remember that the rate is the reciprocal of
            the scale).
          </p>
<p>
            Internally the functions used to implement the Gamma Distribution are
            already optimised for small-integer arguments, so in general there should
            be no great loss of performance from using a Gamma Distribution rather
            than a dedicated Erlang Distribution.
          </p>
<a name="math_toolkit.dist.dist_ref.dists.gamma_dist.member_functions"></a><h5>
<<<<<<< HEAD
<a name="id1177393"></a>
=======
<a name="id1179920"></a>
>>>>>>> ef7f0bb9
            <a class="link" href="gamma_dist.html#math_toolkit.dist.dist_ref.dists.gamma_dist.member_functions">Member
            Functions</a>
          </h5>
<pre class="programlisting"><span class="identifier">gamma_distribution</span><span class="special">(</span><span class="identifier">RealType</span> <span class="identifier">shape</span><span class="special">,</span> <span class="identifier">RealType</span> <span class="identifier">scale</span> <span class="special">=</span> <span class="number">1</span><span class="special">);</span>
</pre>
<p>
            Constructs a gamma distribution with shape <span class="emphasis"><em>shape</em></span>
            and scale <span class="emphasis"><em>scale</em></span>.
          </p>
<p>
            Requires that the shape and scale parameters are greater than zero, otherwise
            calls <a class="link" href="../../../main_overview/error_handling.html#domain_error">domain_error</a>.
          </p>
<pre class="programlisting"><span class="identifier">RealType</span> <span class="identifier">shape</span><span class="special">()</span><span class="keyword">const</span><span class="special">;</span>
</pre>
<p>
            Returns the <span class="emphasis"><em>shape</em></span> parameter of this distribution.
          </p>
<pre class="programlisting"><span class="identifier">RealType</span> <span class="identifier">scale</span><span class="special">()</span><span class="keyword">const</span><span class="special">;</span>
</pre>
<p>
            Returns the <span class="emphasis"><em>scale</em></span> parameter of this distribution.
          </p>
<a name="math_toolkit.dist.dist_ref.dists.gamma_dist.non_member_accessors"></a><h5>
<<<<<<< HEAD
<a name="id1177540"></a>
=======
<a name="id1180067"></a>
>>>>>>> ef7f0bb9
            <a class="link" href="gamma_dist.html#math_toolkit.dist.dist_ref.dists.gamma_dist.non_member_accessors">Non-member
            Accessors</a>
          </h5>
<p>
            All the <a class="link" href="../nmp.html" title="Non-Member Properties">usual non-member
            accessor functions</a> that are generic to all distributions are supported:
            <a class="link" href="../nmp.html#math.dist.cdf">Cumulative Distribution Function</a>,
            <a class="link" href="../nmp.html#math.dist.pdf">Probability Density Function</a>, <a class="link" href="../nmp.html#math.dist.quantile">Quantile</a>, <a class="link" href="../nmp.html#math.dist.hazard">Hazard
            Function</a>, <a class="link" href="../nmp.html#math.dist.chf">Cumulative Hazard Function</a>,
            <a class="link" href="../nmp.html#math.dist.mean">mean</a>, <a class="link" href="../nmp.html#math.dist.median">median</a>,
            <a class="link" href="../nmp.html#math.dist.mode">mode</a>, <a class="link" href="../nmp.html#math.dist.variance">variance</a>,
            <a class="link" href="../nmp.html#math.dist.sd">standard deviation</a>, <a class="link" href="../nmp.html#math.dist.skewness">skewness</a>,
            <a class="link" href="../nmp.html#math.dist.kurtosis">kurtosis</a>, <a class="link" href="../nmp.html#math.dist.kurtosis_excess">kurtosis_excess</a>,
            <a class="link" href="../nmp.html#math.dist.range">range</a> and <a class="link" href="../nmp.html#math.dist.support">support</a>.
          </p>
<p>
            The domain of the random variable is [0,+&#8734;].
          </p>
<a name="math_toolkit.dist.dist_ref.dists.gamma_dist.accuracy"></a><h5>
<<<<<<< HEAD
<a name="id1177637"></a>
=======
<a name="id1180164"></a>
>>>>>>> ef7f0bb9
            <a class="link" href="gamma_dist.html#math_toolkit.dist.dist_ref.dists.gamma_dist.accuracy">Accuracy</a>
          </h5>
<p>
            The lognormal distribution is implemented in terms of the incomplete
            gamma functions <a class="link" href="../../../special/sf_gamma/igamma.html" title="Incomplete Gamma Functions">gamma_p</a>
            and <a class="link" href="../../../special/sf_gamma/igamma.html" title="Incomplete Gamma Functions">gamma_q</a>
            and their inverses <a class="link" href="../../../special/sf_gamma/igamma_inv.html" title="Incomplete Gamma Function Inverses">gamma_p_inv</a>
            and <a class="link" href="../../../special/sf_gamma/igamma_inv.html" title="Incomplete Gamma Function Inverses">gamma_q_inv</a>:
            refer to the accuracy data for those functions for more information.
          </p>
<a name="math_toolkit.dist.dist_ref.dists.gamma_dist.implementation"></a><h5>
<<<<<<< HEAD
<a name="id1177675"></a>
=======
<a name="id1180202"></a>
>>>>>>> ef7f0bb9
            <a class="link" href="gamma_dist.html#math_toolkit.dist.dist_ref.dists.gamma_dist.implementation">Implementation</a>
          </h5>
<p>
            In the following table <span class="emphasis"><em>k</em></span> is the shape parameter
            of the distribution, &#952; &#160; is its scale parameter, <span class="emphasis"><em>x</em></span> is
            the random variate, <span class="emphasis"><em>p</em></span> is the probability and <span class="emphasis"><em>q
            = 1-p</em></span>.
          </p>
<div class="informaltable"><table class="table">
<colgroup>
<col>
<col>
</colgroup>
<thead><tr>
<th>
                    <p>
                      Function
                    </p>
                  </th>
<th>
                    <p>
                      Implementation Notes
                    </p>
                  </th>
</tr></thead>
<tbody>
<tr>
<td>
                    <p>
                      pdf
                    </p>
                  </td>
<td>
                    <p>
                      Using the relation: pdf = <a class="link" href="../../../special/sf_gamma/gamma_derivatives.html" title="Derivative of the Incomplete Gamma Function">gamma_p_derivative</a>(k,
                      x / &#952;) / &#952;
                    </p>
                  </td>
</tr>
<tr>
<td>
                    <p>
                      cdf
                    </p>
                  </td>
<td>
                    <p>
                      Using the relation: p = <a class="link" href="../../../special/sf_gamma/igamma.html" title="Incomplete Gamma Functions">gamma_p</a>(k,
                      x / &#952;)
                    </p>
                  </td>
</tr>
<tr>
<td>
                    <p>
                      cdf complement
                    </p>
                  </td>
<td>
                    <p>
                      Using the relation: q = <a class="link" href="../../../special/sf_gamma/igamma.html" title="Incomplete Gamma Functions">gamma_q</a>(k,
                      x / &#952;)
                    </p>
                  </td>
</tr>
<tr>
<td>
                    <p>
                      quantile
                    </p>
                  </td>
<td>
                    <p>
                      Using the relation: x = &#952; &#160;* <a class="link" href="../../../special/sf_gamma/igamma_inv.html" title="Incomplete Gamma Function Inverses">gamma_p_inv</a>(k,
                      p)
                    </p>
                  </td>
</tr>
<tr>
<td>
                    <p>
                      quantile from the complement
                    </p>
                  </td>
<td>
                    <p>
                      Using the relation: x = &#952; &#160;* <a class="link" href="../../../special/sf_gamma/igamma_inv.html" title="Incomplete Gamma Function Inverses">gamma_q_inv</a>(k,
                      p)
                    </p>
                  </td>
</tr>
<tr>
<td>
                    <p>
                      mean
                    </p>
                  </td>
<td>
                    <p>
                      k&#952;
                    </p>
                  </td>
</tr>
<tr>
<td>
                    <p>
                      variance
                    </p>
                  </td>
<td>
                    <p>
                      k&#952;<sup>2</sup>
                    </p>
                  </td>
</tr>
<tr>
<td>
                    <p>
                      mode
                    </p>
                  </td>
<td>
                    <p>
                      (k-1)&#952; &#160; for <span class="emphasis"><em>k&gt;1</em></span> otherwise a <a class="link" href="../../../main_overview/error_handling.html#domain_error">domain_error</a>
                    </p>
                  </td>
</tr>
<tr>
<td>
                    <p>
                      skewness
                    </p>
                  </td>
<td>
                    <p>
                      2 / sqrt(k)
                    </p>
                  </td>
</tr>
<tr>
<td>
                    <p>
                      kurtosis
                    </p>
                  </td>
<td>
                    <p>
                      3 + 6 / k
                    </p>
                  </td>
</tr>
<tr>
<td>
                    <p>
                      kurtosis excess
                    </p>
                  </td>
<td>
                    <p>
                      6 / k
                    </p>
                  </td>
</tr>
</tbody>
</table></div>
</div>
<table xmlns:rev="http://www.cs.rpi.edu/~gregod/boost/tools/doc/revision" width="100%"><tr>
<td align="left"></td>
<td align="right"><div class="copyright-footer">Copyright &#169; 2006 , 2007, 2008, 2009, 2010 John Maddock, Paul A. Bristow,
      Hubert Holin, Xiaogang Zhang, Bruno Lalande, Johan R&#229;de, Gautam Sewani and
      Thijs van den Berg<p>
        Distributed under the Boost Software License, Version 1.0. (See accompanying
        file LICENSE_1_0.txt or copy at <a href="http://www.boost.org/LICENSE_1_0.txt" target="_top">http://www.boost.org/LICENSE_1_0.txt</a>)
      </p>
</div></td>
</tr></table>
<hr>
<div class="spirit-nav">
<a accesskey="p" href="f_dist.html"><img src="../../../../../../../../../doc/src/images/prev.png" alt="Prev"></a><a accesskey="u" href="../dists.html"><img src="../../../../../../../../../doc/src/images/up.png" alt="Up"></a><a accesskey="h" href="../../../../index.html"><img src="../../../../../../../../../doc/src/images/home.png" alt="Home"></a><a accesskey="n" href="geometric_dist.html"><img src="../../../../../../../../../doc/src/images/next.png" alt="Next"></a>
</div>
</body>
</html><|MERGE_RESOLUTION|>--- conflicted
+++ resolved
@@ -137,11 +137,7 @@
             than a dedicated Erlang Distribution.
           </p>
 <a name="math_toolkit.dist.dist_ref.dists.gamma_dist.member_functions"></a><h5>
-<<<<<<< HEAD
-<a name="id1177393"></a>
-=======
 <a name="id1179920"></a>
->>>>>>> ef7f0bb9
             <a class="link" href="gamma_dist.html#math_toolkit.dist.dist_ref.dists.gamma_dist.member_functions">Member
             Functions</a>
           </h5>
@@ -166,11 +162,7 @@
             Returns the <span class="emphasis"><em>scale</em></span> parameter of this distribution.
           </p>
 <a name="math_toolkit.dist.dist_ref.dists.gamma_dist.non_member_accessors"></a><h5>
-<<<<<<< HEAD
-<a name="id1177540"></a>
-=======
 <a name="id1180067"></a>
->>>>>>> ef7f0bb9
             <a class="link" href="gamma_dist.html#math_toolkit.dist.dist_ref.dists.gamma_dist.non_member_accessors">Non-member
             Accessors</a>
           </h5>
@@ -190,11 +182,7 @@
             The domain of the random variable is [0,+&#8734;].
           </p>
 <a name="math_toolkit.dist.dist_ref.dists.gamma_dist.accuracy"></a><h5>
-<<<<<<< HEAD
-<a name="id1177637"></a>
-=======
 <a name="id1180164"></a>
->>>>>>> ef7f0bb9
             <a class="link" href="gamma_dist.html#math_toolkit.dist.dist_ref.dists.gamma_dist.accuracy">Accuracy</a>
           </h5>
 <p>
@@ -206,11 +194,7 @@
             refer to the accuracy data for those functions for more information.
           </p>
 <a name="math_toolkit.dist.dist_ref.dists.gamma_dist.implementation"></a><h5>
-<<<<<<< HEAD
-<a name="id1177675"></a>
-=======
 <a name="id1180202"></a>
->>>>>>> ef7f0bb9
             <a class="link" href="gamma_dist.html#math_toolkit.dist.dist_ref.dists.gamma_dist.implementation">Implementation</a>
           </h5>
 <p>
