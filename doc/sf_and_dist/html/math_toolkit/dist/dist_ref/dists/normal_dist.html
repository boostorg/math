<html>
<head>
<meta http-equiv="Content-Type" content="text/html; charset=US-ASCII">
<title>Normal (Gaussian) Distribution</title>
<link rel="stylesheet" href="../../../../../../../../../doc/src/boostbook.css" type="text/css">
<meta name="generator" content="DocBook XSL Stylesheets V1.76.1">
<link rel="home" href="../../../../index.html" title="Math Toolkit">
<link rel="up" href="../dists.html" title="Distributions">
<link rel="prev" href="nc_t_dist.html" title="Noncentral T Distribution">
<link rel="next" href="pareto.html" title="Pareto Distribution">
</head>
<body bgcolor="white" text="black" link="#0000FF" vlink="#840084" alink="#0000FF">
<table cellpadding="2" width="100%"><tr>
<td valign="top"><img alt="Boost C++ Libraries" width="277" height="86" src="../../../../../../../../../boost.png"></td>
<td align="center"><a href="../../../../../../../../../index.html">Home</a></td>
<td align="center"><a href="../../../../../../../../../libs/libraries.htm">Libraries</a></td>
<td align="center"><a href="http://www.boost.org/users/people.html">People</a></td>
<td align="center"><a href="http://www.boost.org/users/faq.html">FAQ</a></td>
<td align="center"><a href="../../../../../../../../../more/index.htm">More</a></td>
</tr></table>
<hr>
<div class="spirit-nav">
<a accesskey="p" href="nc_t_dist.html"><img src="../../../../../../../../../doc/src/images/prev.png" alt="Prev"></a><a accesskey="u" href="../dists.html"><img src="../../../../../../../../../doc/src/images/up.png" alt="Up"></a><a accesskey="h" href="../../../../index.html"><img src="../../../../../../../../../doc/src/images/home.png" alt="Home"></a><a accesskey="n" href="pareto.html"><img src="../../../../../../../../../doc/src/images/next.png" alt="Next"></a>
</div>
<div class="section math_toolkit_dist_dist_ref_dists_normal_dist">
<div class="titlepage"><div><div><h5 class="title">
<a name="math_toolkit.dist.dist_ref.dists.normal_dist"></a><a class="link" href="normal_dist.html" title="Normal (Gaussian) Distribution">Normal
          (Gaussian) Distribution</a>
</h5></div></div></div>
<p>
</p>
<pre class="programlisting"><span class="preprocessor">#include</span> <span class="special">&lt;</span><span class="identifier">boost</span><span class="special">/</span><span class="identifier">math</span><span class="special">/</span><span class="identifier">distributions</span><span class="special">/</span><span class="identifier">normal</span><span class="special">.</span><span class="identifier">hpp</span><span class="special">&gt;</span></pre>
<p>
          </p>
<pre class="programlisting"><span class="keyword">namespace</span> <span class="identifier">boost</span><span class="special">{</span> <span class="keyword">namespace</span> <span class="identifier">math</span><span class="special">{</span>

<span class="keyword">template</span> <span class="special">&lt;</span><span class="keyword">class</span> <span class="identifier">RealType</span> <span class="special">=</span> <span class="keyword">double</span><span class="special">,</span>
          <span class="keyword">class</span> <a class="link" href="../../../policy.html" title="Policies">Policy</a>   <span class="special">=</span> <a class="link" href="../../../policy/pol_ref/pol_ref_ref.html" title="Policy Class Reference">policies::policy&lt;&gt;</a> <span class="special">&gt;</span>
<span class="keyword">class</span> <span class="identifier">normal_distribution</span><span class="special">;</span>

<span class="keyword">typedef</span> <span class="identifier">normal_distribution</span><span class="special">&lt;&gt;</span> <span class="identifier">normal</span><span class="special">;</span>

<span class="keyword">template</span> <span class="special">&lt;</span><span class="keyword">class</span> <span class="identifier">RealType</span><span class="special">,</span> <span class="keyword">class</span> <a class="link" href="../../../policy.html" title="Policies">Policy</a><span class="special">&gt;</span>
<span class="keyword">class</span> <span class="identifier">normal_distribution</span>
<span class="special">{</span>
<span class="keyword">public</span><span class="special">:</span>
   <span class="keyword">typedef</span> <span class="identifier">RealType</span> <span class="identifier">value_type</span><span class="special">;</span>
   <span class="keyword">typedef</span> <span class="identifier">Policy</span>   <span class="identifier">policy_type</span><span class="special">;</span>
   <span class="comment">// Construct:</span>
   <span class="identifier">normal_distribution</span><span class="special">(</span><span class="identifier">RealType</span> <span class="identifier">mean</span> <span class="special">=</span> <span class="number">0</span><span class="special">,</span> <span class="identifier">RealType</span> <span class="identifier">sd</span> <span class="special">=</span> <span class="number">1</span><span class="special">);</span>
   <span class="comment">// Accessors:</span>
   <span class="identifier">RealType</span> <span class="identifier">mean</span><span class="special">()</span><span class="keyword">const</span><span class="special">;</span> <span class="comment">// location.</span>
   <span class="identifier">RealType</span> <span class="identifier">standard_deviation</span><span class="special">()</span><span class="keyword">const</span><span class="special">;</span> <span class="comment">// scale.</span>
   <span class="comment">// Synonyms, provided to allow generic use of find_location and find_scale.</span>
   <span class="identifier">RealType</span> <span class="identifier">location</span><span class="special">()</span><span class="keyword">const</span><span class="special">;</span>
   <span class="identifier">RealType</span> <span class="identifier">scale</span><span class="special">()</span><span class="keyword">const</span><span class="special">;</span>
<span class="special">};</span>

<span class="special">}}</span> <span class="comment">// namespaces</span>
</pre>
<p>
            The normal distribution is probably the most well known statistical distribution:
            it is also known as the Gaussian Distribution. A normal distribution
            with mean zero and standard deviation one is known as the <span class="emphasis"><em>Standard
            Normal Distribution</em></span>.
          </p>
<p>
            Given mean &#956; &#160;and standard deviation &#963; &#160;it has the PDF:
          </p>
<p>
            &#160;   <span class="inlinemediaobject"><img src="../../../../../equations/normal_ref1.png"></span>
          </p>
<p>
            The variation the PDF with its parameters is illustrated in the following
            graph:
          </p>
<p>
            <span class="inlinemediaobject"><img src="../../../../../graphs/normal_pdf.png" align="middle"></span>
          </p>
<<<<<<< HEAD
=======
<p>
            The cumulative distribution function is given by
          </p>
<p>
            &#160;   <span class="inlinemediaobject"><img src="../../../../../equations/normal_cdf.png"></span>
          </p>
<p>
            and illustrated by this graph
          </p>
<p>
            <span class="inlinemediaobject"><img src="../../../../../graphs/normal_cdf.png" align="middle"></span>
          </p>
>>>>>>> 2fdb5f55
<h5>
<a name="math_toolkit.dist.dist_ref.dists.normal_dist.h0"></a>
            <span><a name="math_toolkit.dist.dist_ref.dists.normal_dist.member_functions"></a></span><a class="link" href="normal_dist.html#math_toolkit.dist.dist_ref.dists.normal_dist.member_functions">Member
            Functions</a>
          </h5>
<pre class="programlisting"><span class="identifier">normal_distribution</span><span class="special">(</span><span class="identifier">RealType</span> <span class="identifier">mean</span> <span class="special">=</span> <span class="number">0</span><span class="special">,</span> <span class="identifier">RealType</span> <span class="identifier">sd</span> <span class="special">=</span> <span class="number">1</span><span class="special">);</span>
</pre>
<p>
            Constructs a normal distribution with mean <span class="emphasis"><em>mean</em></span>
            and standard deviation <span class="emphasis"><em>sd</em></span>.
          </p>
<p>
            Requires sd &gt; 0, otherwise <a class="link" href="../../../main_overview/error_handling.html#domain_error">domain_error</a>
            is called.
          </p>
<pre class="programlisting"><span class="identifier">RealType</span> <span class="identifier">mean</span><span class="special">()</span><span class="keyword">const</span><span class="special">;</span>
<span class="identifier">RealType</span> <span class="identifier">location</span><span class="special">()</span><span class="keyword">const</span><span class="special">;</span>
</pre>
<p>
            both return the <span class="emphasis"><em>mean</em></span> of this distribution.
          </p>
<pre class="programlisting"><span class="identifier">RealType</span> <span class="identifier">standard_deviation</span><span class="special">()</span><span class="keyword">const</span><span class="special">;</span>
<span class="identifier">RealType</span> <span class="identifier">scale</span><span class="special">()</span><span class="keyword">const</span><span class="special">;</span>
</pre>
<p>
            both return the <span class="emphasis"><em>standard deviation</em></span> of this distribution.
            (Redundant location and scale function are provided to match other similar
            distributions, allowing the functions find_location and find_scale to
            be used generically).
          </p>
<h5>
<a name="math_toolkit.dist.dist_ref.dists.normal_dist.h1"></a>
            <span><a name="math_toolkit.dist.dist_ref.dists.normal_dist.non_member_accessors"></a></span><a class="link" href="normal_dist.html#math_toolkit.dist.dist_ref.dists.normal_dist.non_member_accessors">Non-member
            Accessors</a>
          </h5>
<p>
            All the <a class="link" href="../nmp.html" title="Non-Member Properties">usual non-member
            accessor functions</a> that are generic to all distributions are supported:
            <a class="link" href="../nmp.html#math.dist.cdf">Cumulative Distribution Function</a>,
            <a class="link" href="../nmp.html#math.dist.pdf">Probability Density Function</a>, <a class="link" href="../nmp.html#math.dist.quantile">Quantile</a>, <a class="link" href="../nmp.html#math.dist.hazard">Hazard
            Function</a>, <a class="link" href="../nmp.html#math.dist.chf">Cumulative Hazard Function</a>,
            <a class="link" href="../nmp.html#math.dist.mean">mean</a>, <a class="link" href="../nmp.html#math.dist.median">median</a>,
            <a class="link" href="../nmp.html#math.dist.mode">mode</a>, <a class="link" href="../nmp.html#math.dist.variance">variance</a>,
            <a class="link" href="../nmp.html#math.dist.sd">standard deviation</a>, <a class="link" href="../nmp.html#math.dist.skewness">skewness</a>,
            <a class="link" href="../nmp.html#math.dist.kurtosis">kurtosis</a>, <a class="link" href="../nmp.html#math.dist.kurtosis_excess">kurtosis_excess</a>,
            <a class="link" href="../nmp.html#math.dist.range">range</a> and <a class="link" href="../nmp.html#math.dist.support">support</a>.
          </p>
<p>
            The domain of the random variable is [-[max_value], +[min_value]]. However,
            the pdf of +&#8734; and -&#8734; = 0 is also supported, and cdf at -&#8734; = 0, cdf at +&#8734; = 1,
            and complement cdf -&#8734; = 1 and +&#8734; = 0, if RealType permits.
          </p>
<h5>
<a name="math_toolkit.dist.dist_ref.dists.normal_dist.h2"></a>
            <span><a name="math_toolkit.dist.dist_ref.dists.normal_dist.accuracy"></a></span><a class="link" href="normal_dist.html#math_toolkit.dist.dist_ref.dists.normal_dist.accuracy">Accuracy</a>
          </h5>
<p>
            The normal distribution is implemented in terms of the <a class="link" href="../../../special/sf_erf/error_function.html" title="Error Functions">error
            function</a>, and as such should have very low error rates.
          </p>
<h5>
<a name="math_toolkit.dist.dist_ref.dists.normal_dist.h3"></a>
            <span><a name="math_toolkit.dist.dist_ref.dists.normal_dist.implementation"></a></span><a class="link" href="normal_dist.html#math_toolkit.dist.dist_ref.dists.normal_dist.implementation">Implementation</a>
          </h5>
<p>
            In the following table <span class="emphasis"><em>m</em></span> is the mean of the distribution,
            and <span class="emphasis"><em>s</em></span> is its standard deviation.
          </p>
<div class="informaltable"><table class="table">
<colgroup>
<col>
<col>
</colgroup>
<thead><tr>
<th>
                    <p>
                      Function
                    </p>
                  </th>
<th>
                    <p>
                      Implementation Notes
                    </p>
                  </th>
</tr></thead>
<tbody>
<tr>
<td>
                    <p>
                      pdf
                    </p>
                  </td>
<td>
                    <p>
                      Using the relation: pdf = e<sup>-(x-m)<sup>2</sup>/(2s<sup>2</sup>)</sup> / (s * sqrt(2*pi))
                    </p>
                  </td>
</tr>
<tr>
<td>
                    <p>
                      cdf
                    </p>
                  </td>
<td>
                    <p>
                      Using the relation: p = 0.5 * <a class="link" href="../../../special/sf_erf/error_function.html" title="Error Functions">erfc</a>(-(x-m)/(s*sqrt(2)))
                    </p>
                  </td>
</tr>
<tr>
<td>
                    <p>
                      cdf complement
                    </p>
                  </td>
<td>
                    <p>
                      Using the relation: q = 0.5 * <a class="link" href="../../../special/sf_erf/error_function.html" title="Error Functions">erfc</a>((x-m)/(s*sqrt(2)))
                    </p>
                  </td>
</tr>
<tr>
<td>
                    <p>
                      quantile
                    </p>
                  </td>
<td>
                    <p>
                      Using the relation: x = m - s * sqrt(2) * <a class="link" href="../../../special/sf_erf/error_inv.html" title="Error Function Inverses">erfc_inv</a>(2*p)
                    </p>
                  </td>
</tr>
<tr>
<td>
                    <p>
                      quantile from the complement
                    </p>
                  </td>
<td>
                    <p>
                      Using the relation: x = m + s * sqrt(2) * <a class="link" href="../../../special/sf_erf/error_inv.html" title="Error Function Inverses">erfc_inv</a>(2*p)
                    </p>
                  </td>
</tr>
<tr>
<td>
                    <p>
                      mean and standard deviation
                    </p>
                  </td>
<td>
                    <p>
                      The same as <code class="computeroutput"><span class="identifier">dist</span><span class="special">.</span><span class="identifier">mean</span><span class="special">()</span></code> and <code class="computeroutput"><span class="identifier">dist</span><span class="special">.</span><span class="identifier">standard_deviation</span><span class="special">()</span></code>
                    </p>
                  </td>
</tr>
<tr>
<td>
                    <p>
                      mode
                    </p>
                  </td>
<td>
                    <p>
                      The same as the mean.
                    </p>
                  </td>
</tr>
<tr>
<td>
                    <p>
                      median
                    </p>
                  </td>
<td>
                    <p>
                      The same as the mean.
                    </p>
                  </td>
</tr>
<tr>
<td>
                    <p>
                      skewness
                    </p>
                  </td>
<td>
                    <p>
                      0
                    </p>
                  </td>
</tr>
<tr>
<td>
                    <p>
                      kurtosis
                    </p>
                  </td>
<td>
                    <p>
                      3
                    </p>
                  </td>
</tr>
<tr>
<td>
                    <p>
                      kurtosis excess
                    </p>
                  </td>
<td>
                    <p>
                      0
                    </p>
                  </td>
</tr>
</tbody>
</table></div>
</div>
<table xmlns:rev="http://www.cs.rpi.edu/~gregod/boost/tools/doc/revision" width="100%"><tr>
<td align="left"></td>
<td align="right"><div class="copyright-footer">Copyright &#169; 2006-2010 John Maddock, Paul A. Bristow, Hubert Holin, Xiaogang Zhang, Bruno
<<<<<<< HEAD
      Lalande, Johan R&#229;de, Gautam Sewani and Thijs van den Berg<p>
=======
      Lalande, Johan R&#229;de, Gautam Sewani, Thijs van den Berg and Benjamin Sobotta<p>
>>>>>>> 2fdb5f55
        Distributed under the Boost Software License, Version 1.0. (See accompanying
        file LICENSE_1_0.txt or copy at <a href="http://www.boost.org/LICENSE_1_0.txt" target="_top">http://www.boost.org/LICENSE_1_0.txt</a>)
      </p>
</div></td>
</tr></table>
<hr>
<div class="spirit-nav">
<a accesskey="p" href="nc_t_dist.html"><img src="../../../../../../../../../doc/src/images/prev.png" alt="Prev"></a><a accesskey="u" href="../dists.html"><img src="../../../../../../../../../doc/src/images/up.png" alt="Up"></a><a accesskey="h" href="../../../../index.html"><img src="../../../../../../../../../doc/src/images/home.png" alt="Home"></a><a accesskey="n" href="pareto.html"><img src="../../../../../../../../../doc/src/images/next.png" alt="Next"></a>
</div>
</body>
</html><|MERGE_RESOLUTION|>--- conflicted
+++ resolved
@@ -77,8 +77,6 @@
 <p>
             <span class="inlinemediaobject"><img src="../../../../../graphs/normal_pdf.png" align="middle"></span>
           </p>
-<<<<<<< HEAD
-=======
 <p>
             The cumulative distribution function is given by
           </p>
@@ -91,7 +89,6 @@
 <p>
             <span class="inlinemediaobject"><img src="../../../../../graphs/normal_cdf.png" align="middle"></span>
           </p>
->>>>>>> 2fdb5f55
 <h5>
 <a name="math_toolkit.dist.dist_ref.dists.normal_dist.h0"></a>
             <span><a name="math_toolkit.dist.dist_ref.dists.normal_dist.member_functions"></a></span><a class="link" href="normal_dist.html#math_toolkit.dist.dist_ref.dists.normal_dist.member_functions">Member
@@ -316,11 +313,7 @@
 <table xmlns:rev="http://www.cs.rpi.edu/~gregod/boost/tools/doc/revision" width="100%"><tr>
 <td align="left"></td>
 <td align="right"><div class="copyright-footer">Copyright &#169; 2006-2010 John Maddock, Paul A. Bristow, Hubert Holin, Xiaogang Zhang, Bruno
-<<<<<<< HEAD
-      Lalande, Johan R&#229;de, Gautam Sewani and Thijs van den Berg<p>
-=======
       Lalande, Johan R&#229;de, Gautam Sewani, Thijs van den Berg and Benjamin Sobotta<p>
->>>>>>> 2fdb5f55
         Distributed under the Boost Software License, Version 1.0. (See accompanying
         file LICENSE_1_0.txt or copy at <a href="http://www.boost.org/LICENSE_1_0.txt" target="_top">http://www.boost.org/LICENSE_1_0.txt</a>)
       </p>
