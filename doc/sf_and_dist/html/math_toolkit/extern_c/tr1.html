--- conflicted
+++ resolved
@@ -258,11 +258,7 @@
         </p></td></tr>
 </table></div>
 <a name="math_toolkit.extern_c.tr1.usage_recomendations"></a><h5>
-<<<<<<< HEAD
-<a name="id1325332"></a>
-=======
 <a name="id1336271"></a>
->>>>>>> ef7f0bb9
         <a class="link" href="tr1.html#math_toolkit.extern_c.tr1.usage_recomendations">Usage Recomendations</a>
       </h5>
 <p>
@@ -299,11 +295,7 @@
         this can be a big win.
       </p>
 <a name="math_toolkit.extern_c.tr1.supported_c99_functions"></a><h5>
-<<<<<<< HEAD
-<a name="id1325534"></a>
-=======
 <a name="id1336473"></a>
->>>>>>> ef7f0bb9
         <a class="link" href="tr1.html#math_toolkit.extern_c.tr1.supported_c99_functions">Supported
         C99 Functions</a>
       </h5>
@@ -399,11 +391,7 @@
 <span class="special">}}}}</span> <span class="comment">// namespaces
 </span></pre>
 <a name="math_toolkit.extern_c.tr1.supported_tr1_functions"></a><h5>
-<<<<<<< HEAD
-<a name="id1329453"></a>
-=======
 <a name="id1339846"></a>
->>>>>>> ef7f0bb9
         <a class="link" href="tr1.html#math_toolkit.extern_c.tr1.supported_tr1_functions">Supported
         TR1 Functions</a>
       </h5>
@@ -532,11 +520,7 @@
         type calculation rules</em></span></a>.
       </p>
 <a name="math_toolkit.extern_c.tr1.currently_unsupported_c99_functions"></a><h5>
-<<<<<<< HEAD
-<a name="id1333423"></a>
-=======
 <a name="id1344908"></a>
->>>>>>> ef7f0bb9
         <a class="link" href="tr1.html#math_toolkit.extern_c.tr1.currently_unsupported_c99_functions">Currently
         Unsupported C99 Functions</a>
       </h5>
@@ -601,11 +585,7 @@
 <span class="keyword">long</span> <span class="keyword">double</span> <span class="identifier">scalbnl</span><span class="special">(</span><span class="keyword">long</span> <span class="keyword">double</span> <span class="identifier">x</span><span class="special">,</span> <span class="keyword">int</span> <span class="identifier">ex</span><span class="special">);</span>
 </pre>
 <a name="math_toolkit.extern_c.tr1.currently_unsupported_tr1_functions"></a><h5>
-<<<<<<< HEAD
-<a name="id1335094"></a>
-=======
 <a name="id1346579"></a>
->>>>>>> ef7f0bb9
         <a class="link" href="tr1.html#math_toolkit.extern_c.tr1.currently_unsupported_tr1_functions">Currently
         Unsupported TR1 Functions</a>
       </h5>
