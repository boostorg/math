--- conflicted
+++ resolved
@@ -28,11 +28,7 @@
       Reference</a>
 </h3></div></div></div>
 <a name="math_toolkit.extern_c.tr1_ref.supported_tr1_functions"></a><h5>
-<<<<<<< HEAD
-<a name="id1342457"></a>
-=======
 <a name="id1353805"></a>
->>>>>>> ef7f0bb9
         <a class="link" href="tr1_ref.html#math_toolkit.extern_c.tr1_ref.supported_tr1_functions">Supported
         TR1 Functions</a>
       </h5>
@@ -167,11 +163,7 @@
 </span><span class="identifier">expint</span><span class="special">(</span><span class="number">2</span><span class="special">);</span>      <span class="comment">// integer argument is treated as a double, returns double.
 </span></pre>
 <a name="math_toolkit.extern_c.tr1_ref.quick_reference"></a><h5>
-<<<<<<< HEAD
-<a name="id1345447"></a>
-=======
 <a name="id1356795"></a>
->>>>>>> ef7f0bb9
         <a class="link" href="tr1_ref.html#math_toolkit.extern_c.tr1_ref.quick_reference">Quick Reference</a>
       </h5>
 <pre class="programlisting"><span class="comment">// [5.2.1.1] associated Laguerre polynomials:
@@ -502,11 +494,7 @@
         for the full template (header only) version of this function.
       </p>
 <a name="math_toolkit.extern_c.tr1_ref.currently_unsupported_tr1_functions"></a><h5>
-<<<<<<< HEAD
-<a name="id1351473"></a>
-=======
 <a name="id1361729"></a>
->>>>>>> ef7f0bb9
         <a class="link" href="tr1_ref.html#math_toolkit.extern_c.tr1_ref.currently_unsupported_tr1_functions">Currently
         Unsupported TR1 Functions</a>
       </h5>
