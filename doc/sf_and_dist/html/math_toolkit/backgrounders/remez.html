<html>
<head>
<meta http-equiv="Content-Type" content="text/html; charset=US-ASCII">
<title>The Remez Method</title>
<link rel="stylesheet" href="../../../../../../../doc/src/boostbook.css" type="text/css">
<meta name="generator" content="DocBook XSL Stylesheets V1.74.0">
<link rel="home" href="../../index.html" title="Math Toolkit">
<link rel="up" href="../backgrounders.html" title="Backgrounders">
<link rel="prev" href="lanczos.html" title="The Lanczos Approximation">
<link rel="next" href="refs.html" title="References">
</head>
<body bgcolor="white" text="black" link="#0000FF" vlink="#840084" alink="#0000FF">
<table cellpadding="2" width="100%"><tr>
<td valign="top"><img alt="Boost C++ Libraries" width="277" height="86" src="../../../../../../../boost.png"></td>
<td align="center"><a href="../../../../../../../index.html">Home</a></td>
<td align="center"><a href="../../../../../../../libs/libraries.htm">Libraries</a></td>
<td align="center"><a href="http://www.boost.org/users/people.html">People</a></td>
<td align="center"><a href="http://www.boost.org/users/faq.html">FAQ</a></td>
<td align="center"><a href="../../../../../../../more/index.htm">More</a></td>
</tr></table>
<hr>
<div class="spirit-nav">
<a accesskey="p" href="lanczos.html"><img src="../../../../../../../doc/src/images/prev.png" alt="Prev"></a><a accesskey="u" href="../backgrounders.html"><img src="../../../../../../../doc/src/images/up.png" alt="Up"></a><a accesskey="h" href="../../index.html"><img src="../../../../../../../doc/src/images/home.png" alt="Home"></a><a accesskey="n" href="refs.html"><img src="../../../../../../../doc/src/images/next.png" alt="Next"></a>
</div>
<div class="section" lang="en">
<div class="titlepage"><div><div><h3 class="title">
<a name="math_toolkit.backgrounders.remez"></a><a class="link" href="remez.html" title="The Remez Method">The Remez Method</a>
</h3></div></div></div>
<p>
        The <a href="http://en.wikipedia.org/wiki/Remez_algorithm" target="_top">Remez algorithm</a>
        is a methodology for locating the minimax rational approximation to a function.
        This short article gives a brief overview of the method, but it should not
        be regarded as a thorough theoretical treatment, for that you should consult
        your favorite textbook.
      </p>
<p>
        Imagine that you want to approximate some function f(x) by way of a rational
        function R(x), where R(x) may be either a polynomial P(x) or a ratio of two
        polynomials P(x)/Q(x) (a rational function). Initially we'll concentrate
        on the polynomial case, as it's by far the easier to deal with, later we'll
        extend to the full rational function case.
      </p>
<p>
        We want to find the "best" rational approximation, where "best"
        is defined to be the approximation that has the least deviation from f(x).
        We can measure the deviation by way of an error function:
      </p>
<p>
        E<sub>abs</sub>(x) = f(x) - R(x)
      </p>
<p>
        which is expressed in terms of absolute error, but we can equally use relative
        error:
      </p>
<p>
        E<sub>rel</sub>(x) = (f(x) - R(x)) / |f(x)|
      </p>
<p>
        And indeed in general we can scale the error function in any way we want,
        it makes no difference to the maths, although the two forms above cover almost
        every practical case that you're likely to encounter.
      </p>
<p>
        The minimax rational function R(x) is then defined to be the function that
        yields the smallest maximal value of the error function. Chebyshev showed
        that there is a unique minimax solution for R(x) that has the following properties:
      </p>
<div class="itemizedlist"><ul type="disc">
<li>
            If R(x) is a polynomial of degree N, then there are N+2 unknowns: the
            N+1 coefficients of the polynomial, and maximal value of the error function.
          </li>
<li>
            The error function has N+1 roots, and N+2 extrema (minima and maxima).
          </li>
<li>
            The extrema alternate in sign, and all have the same magnitude.
          </li>
</ul></div>
<p>
        That means that if we know the location of the extrema of the error function
        then we can write N+2 simultaneous equations:
      </p>
<p>
        R(x<sub>i</sub>) + (-1)<sup>i</sup>E = f(x<sub>i</sub>)
      </p>
<p>
        where E is the maximal error term, and x<sub>i</sub> are the abscissa values of the N+2
        extrema of the error function. It is then trivial to solve the simultaneous
        equations to obtain the polynomial coefficients and the error term.
      </p>
<p>
        <span class="emphasis"><em>Unfortunately we don't know where the extrema of the error function
        are located!</em></span>
      </p>
<a name="math_toolkit.backgrounders.remez.the_remez_method"></a><h5>
<<<<<<< HEAD
<a name="id1457363"></a>
=======
<a name="id1470119"></a>
>>>>>>> ef7f0bb9
        <a class="link" href="remez.html#math_toolkit.backgrounders.remez.the_remez_method">The Remez
        Method</a>
      </h5>
<p>
        The Remez method is an iterative technique which, given a broad range of
        assumptions, will converge on the extrema of the error function, and therefore
        the minimax solution.
      </p>
<p>
        In the following discussion we'll use a concrete example to illustrate the
        Remez method: an approximation to the function e<sup>x</sup> &#160; over the range [-1, 1].
      </p>
<p>
        Before we can begin the Remez method, we must obtain an initial value for
        the location of the extrema of the error function. We could "guess"
        these, but a much closer first approximation can be obtained by first constructing
        an interpolated polynomial approximation to f(x).
      </p>
<p>
        In order to obtain the N+1 coefficients of the interpolated polynomial we
        need N+1 points (x<sub>0</sub>...x<sub>N</sub>): with our interpolated form passing through each
        of those points that yields N+1 simultaneous equations:
      </p>
<p>
        f(x<sub>i</sub>) = P(x<sub>i</sub>) = c<sub>0</sub> + c<sub>1</sub>x<sub>i</sub> ... + c<sub>N</sub>x<sub>i</sub><sup>N</sup>
      </p>
<p>
        Which can be solved for the coefficients c<sub>0</sub>...c<sub>N</sub> in P(x).
      </p>
<p>
        Obviously this is not a minimax solution, indeed our only guarantee is that
        f(x) and P(x) touch at N+1 locations, away from those points the error may
        be arbitrarily large. However, we would clearly like this initial approximation
        to be as close to f(x) as possible, and it turns out that using the zeros
        of an orthogonal polynomial as the initial interpolation points is a good
        choice. In our example we'll use the zeros of a Chebyshev polynomial as these
        are particularly easy to calculate, interpolating for a polynomial of degree
        4, and measuring <span class="emphasis"><em>relative error</em></span> we get the following
        error function:
      </p>
<p>
        <span class="inlinemediaobject"><img src="../../../graphs/remez-2.png" alt="remez-2"></span>
      </p>
<p>
        Which has a peak relative error of 1.2x10<sup>-3</sup>.
      </p>
<p>
        While this is a pretty good approximation already, judging by the shape of
        the error function we can clearly do better. Before starting on the Remez
        method propper, we have one more step to perform: locate all the extrema
        of the error function, and store these locations as our initial <span class="emphasis"><em>Chebyshev
        control points</em></span>.
      </p>
<div class="note"><table border="0" summary="Note">
<tr>
<td rowspan="2" align="center" valign="top" width="25"><img alt="[Note]" src="../../../../../../../doc/src/images/note.png"></td>
<th align="left">Note</th>
</tr>
<tr><td align="left" valign="top">
<p>
          In the simple case of a polynomial approximation, by interpolating through
          the roots of a Chebyshev polynomial we have in fact created a <span class="emphasis"><em>Chebyshev
          approximation</em></span> to the function: in terms of <span class="emphasis"><em>absolute
          error</em></span> this is the best a priori choice for the interpolated
          form we can achieve, and typically is very close to the minimax solution.
        </p>
<p>
          However, if we want to optimise for <span class="emphasis"><em>relative error</em></span>,
          or if the approximation is a rational function, then the initial Chebyshev
          solution can be quite far from the ideal minimax solution.
        </p>
<p>
          A more technical discussion of the theory involved can be found in this
          <a href="http://math.fullerton.edu/mathews/n2003/ChebyshevPolyMod.html" target="_top">online
          course</a>.
        </p>
</td></tr>
</table></div>
<a name="math_toolkit.backgrounders.remez.remez_step_1"></a><h5>
<<<<<<< HEAD
<a name="id1457515"></a>
=======
<a name="id1470270"></a>
>>>>>>> ef7f0bb9
        <a class="link" href="remez.html#math_toolkit.backgrounders.remez.remez_step_1">Remez Step
        1</a>
      </h5>
<p>
        The first step in the Remez method, given our current set of N+2 Chebyshev
        control points x<sub>i</sub>, is to solve the N+2 simultaneous equations:
      </p>
<p>
        P(x<sub>i</sub>) + (-1)<sup>i</sup>E = f(x<sub>i</sub>)
      </p>
<p>
        To obtain the error term E, and the coefficients of the polynomial P(x).
      </p>
<p>
        This gives us a new approximation to f(x) that has the same error <span class="emphasis"><em>E</em></span>
        at each of the control points, and whose error function <span class="emphasis"><em>alternates
        in sign</em></span> at the control points. This is still not necessarily the
        minimax solution though: since the control points may not be at the extrema
        of the error function. After this first step here's what our approximation's
        error function looks like:
      </p>
<p>
        <span class="inlinemediaobject"><img src="../../../graphs/remez-3.png" alt="remez-3"></span>
      </p>
<p>
        Clearly this is still not the minimax solution since the control points are
        not located at the extrema, but the maximum relative error has now dropped
        to 5.6x10<sup>-4</sup>.
      </p>
<a name="math_toolkit.backgrounders.remez.remez_step_2"></a><h5>
<<<<<<< HEAD
<a name="id1457589"></a>
=======
<a name="id1470345"></a>
>>>>>>> ef7f0bb9
        <a class="link" href="remez.html#math_toolkit.backgrounders.remez.remez_step_2">Remez Step
        2</a>
      </h5>
<p>
        The second step is to locate the extrema of the new approximation, which
        we do in two stages: first, since the error function changes sign at each
        control point, we must have N+1 roots of the error function located between
        each pair of N+2 control points. Once these roots are found by standard root
        finding techniques, we know that N extrema are bracketed between each pair
        of roots, plus two more between the endpoints of the range and the first
        and last roots. The N+2 extrema can then be found using standard function
        minimisation techniques.
      </p>
<p>
        We now have a choice: multi-point exchange, or single point exchange.
      </p>
<p>
        In single point exchange, we move the control point nearest to the largest
        extrema to the absissa value of the extrema.
      </p>
<p>
        In multi-point exchange we swap all the current control points, for the locations
        of the extrema.
      </p>
<p>
        In our example we perform multi-point exchange.
      </p>
<a name="math_toolkit.backgrounders.remez.iteration"></a><h5>
<<<<<<< HEAD
<a name="id1457620"></a>
=======
<a name="id1470376"></a>
>>>>>>> ef7f0bb9
        <a class="link" href="remez.html#math_toolkit.backgrounders.remez.iteration">Iteration</a>
      </h5>
<p>
        The Remez method then performs steps 1 and 2 above iteratively until the
        control points are located at the extrema of the error function: this is
        then the minimax solution.
      </p>
<p>
        For our current example, two more iterations converges on a minimax solution
        with a peak relative error of 5x10<sup>-4</sup> and an error function that looks like:
      </p>
<p>
        <span class="inlinemediaobject"><img src="../../../graphs/remez-4.png" alt="remez-4"></span>
      </p>
<a name="math_toolkit.backgrounders.remez.rational_approximations"></a><h5>
<<<<<<< HEAD
<a name="id1457665"></a>
=======
<a name="id1470420"></a>
>>>>>>> ef7f0bb9
        <a class="link" href="remez.html#math_toolkit.backgrounders.remez.rational_approximations">Rational
        Approximations</a>
      </h5>
<p>
        If we wish to extend the Remez method to a rational approximation of the
        form
      </p>
<p>
        f(x) = R(x) = P(x) / Q(x)
      </p>
<p>
        where P(x) and Q(x) are polynomials, then we proceed as before, except that
        now we have N+M+2 unknowns if P(x) is of order N and Q(x) is of order M.
        This assumes that Q(x) is normalised so that its leading coefficient is 1,
        giving N+M+1 polynomial coefficients in total, plus the error term E.
      </p>
<p>
        The simultaneous equations to be solved are now:
      </p>
<p>
        P(x<sub>i</sub>) / Q(x<sub>i</sub>) + (-1)<sup>i</sup>E = f(x<sub>i</sub>)
      </p>
<p>
        Evaluated at the N+M+2 control points x<sub>i</sub>.
      </p>
<p>
        Unfortunately these equations are non-linear in the error term E: we can
        only solve them if we know E, and yet E is one of the unknowns!
      </p>
<p>
        The method usually adopted to solve these equations is an iterative one:
        we guess the value of E, solve the equations to obtain a new value for E
        (as well as the polynomial coefficients), then use the new value of E as
        the next guess. The method is repeated until E converges on a stable value.
      </p>
<p>
        These complications extend the running time required for the development
        of rational approximations quite considerably. It is often desirable to obtain
        a rational rather than polynomial approximation none the less: rational approximations
        will often match more difficult to approximate functions, to greater accuracy,
        and with greater efficiency, than their polynomial alternatives. For example,
        if we takes our previous example of an approximation to e<sup>x</sup>, we obtained 5x10<sup>-4</sup> accuracy
        with an order 4 polynomial. If we move two of the unknowns into the denominator
        to give a pair of order 2 polynomials, and re-minimise, then the peak relative
        error drops to 8.7x10<sup>-5</sup>. That's a 5 fold increase in accuracy, for the same
        number of terms overall.
      </p>
<a name="math_toolkit.backgrounders.remez.practical_considerations"></a><h5>
<<<<<<< HEAD
<a name="id1457745"></a>
=======
<a name="id1470501"></a>
>>>>>>> ef7f0bb9
        <a class="link" href="remez.html#math_toolkit.backgrounders.remez.practical_considerations">Practical
        Considerations</a>
      </h5>
<p>
        Most treatises on approximation theory stop at this point. However, from
        a practical point of view, most of the work involves finding the right approximating
        form, and then persuading the Remez method to converge on a solution.
      </p>
<p>
        So far we have used a direct approximation:
      </p>
<p>
        f(x) = R(x)
      </p>
<p>
        But this will converge to a useful approximation only if f(x) is smooth.
        In addition round-off errors when evaluating the rational form mean that
        this will never get closer than within a few epsilon of machine precision.
        Therefore this form of direct approximation is often reserved for situations
        where we want efficiency, rather than accuracy.
      </p>
<p>
        The first step in improving the situation is generally to split f(x) into
        a dominant part that we can compute accurately by another method, and a slowly
        changing remainder which can be approximated by a rational approximation.
        We might be tempted to write:
      </p>
<p>
        f(x) = g(x) + R(x)
      </p>
<p>
        where g(x) is the dominant part of f(x), but if f(x)/g(x) is approximately
        constant over the interval of interest then:
      </p>
<p>
        f(x) = g(x)(c + R(x))
      </p>
<p>
        Will yield a much better solution: here <span class="emphasis"><em>c</em></span> is a constant
        that is the approximate value of f(x)/g(x) and R(x) is typically tiny compared
        to <span class="emphasis"><em>c</em></span>. In this situation if R(x) is optimised for absolute
        error, then as long as its error is small compared to the constant <span class="emphasis"><em>c</em></span>,
        that error will effectively get wiped out when R(x) is added to <span class="emphasis"><em>c</em></span>.
      </p>
<p>
        The difficult part is obviously finding the right g(x) to extract from your
        function: often the asymptotic behaviour of the function will give a clue,
        so for example the function <a class="link" href="../special/sf_erf/error_function.html" title="Error Functions">erfc</a>
        becomes proportional to e<sup>-x<sup>2</sup></sup>/x as x becomes large. Therefore using:
      </p>
<p>
        erfc(z) = (C + R(x)) e<sup>-x<sup>2</sup></sup>/x
      </p>
<p>
        as the approximating form seems like an obvious thing to try, and does indeed
        yield a useful approximation.
      </p>
<p>
        However, the difficulty then becomes one of converging the minimax solution.
        Unfortunately, it is known that for some functions the Remez method can lead
        to divergent behaviour, even when the initial starting approximation is quite
        good. Furthermore, it is not uncommon for the solution obtained in the first
        Remez step above to be a bad one: the equations to be solved are generally
        "stiff", often very close to being singular, and assuming a solution
        is found at all, round-off errors and a rapidly changing error function,
        can lead to a situation where the error function does not in fact change
        sign at each control point as required. If this occurs, it is fatal to the
        Remez method. It is also possible to obtain solutions that are perfectly
        valid mathematically, but which are quite useless computationally: either
        because there is an unavoidable amount of roundoff error in the computation
        of the rational function, or because the denominator has one or more roots
        over the interval of the approximation. In the latter case while the approximation
        may have the correct limiting value at the roots, the approximation is nonetheless
        useless.
      </p>
<p>
        Assuming that the approximation does not have any fatal errors, and that
        the only issue is converging adequately on the minimax solution, the aim
        is to get as close as possible to the minimax solution before beginning the
        Remez method. Using the zeros of a Chebyshev polynomial for the initial interpolation
        is a good start, but may not be ideal when dealing with relative errors and/or
        rational (rather than polynomial) approximations. One approach is to skew
        the initial interpolation points to one end: for example if we raise the
        roots of the Chebyshev polynomial to a positive power greater than 1 then
        the roots will be skewed towards the middle of the [-1,1] interval, while
        a positive power less than one will skew them towards either end. More usefully,
        if we initially rescale the points over [0,1] and then raise to a positive
        power, we can skew them to the left or right. Returning to our example of
        e<sup>x</sup> &#160; over [-1,1], the initial interpolated form was some way from the minimax
        solution:
      </p>
<p>
        <span class="inlinemediaobject"><img src="../../../graphs/remez-2.png" alt="remez-2"></span>
      </p>
<p>
        However, if we first skew the interpolation points to the left (rescale them
        to [0, 1], raise to the power 1.3, and then rescale back to [-1,1]) we reduce
        the error from 1.3x10<sup>-3</sup> &#160;to 6x10<sup>-4</sup>:
      </p>
<p>
        <span class="inlinemediaobject"><img src="../../../graphs/remez-5.png" alt="remez-5"></span>
      </p>
<p>
        It's clearly still not ideal, but it is only a few percent away from our
        desired minimax solution (5x10<sup>-4</sup>).
      </p>
<a name="math_toolkit.backgrounders.remez.remez_method_checklist"></a><h5>
<<<<<<< HEAD
<a name="id1457900"></a>
=======
<a name="id1470656"></a>
>>>>>>> ef7f0bb9
        <a class="link" href="remez.html#math_toolkit.backgrounders.remez.remez_method_checklist">Remez
        Method Checklist</a>
      </h5>
<p>
        The following lists some of the things to check if the Remez method goes
        wrong, it is by no means an exhaustive list, but is provided in the hopes
        that it will prove useful.
      </p>
<div class="itemizedlist"><ul type="disc">
<li>
            Is the function smooth enough? Can it be better separated into a rapidly
            changing part, and an asymptotic part?
          </li>
<li>
            Does the function being approximated have any "blips" in it?
            Check for problems as the function changes computation method, or if
            a root, or an infinity has been divided out. The telltale sign is if
            there is a narrow region where the Remez method will not converge.
          </li>
<li>
            Check you have enough accuracy in your calculations: remember that the
            Remez method works on the difference between the approximation and the
            function being approximated: so you must have more digits of precision
            available than the precision of the approximation being constructed.
            So for example at double precision, you shouldn't expect to be able to
            get better than a float precision approximation.
          </li>
<li>
            Try skewing the initial interpolated approximation to minimise the error
            before you begin the Remez steps.
          </li>
<li>
            If the approximation won't converge or is ill-conditioned from one starting
            location, try starting from a different location.
          </li>
<li>
            If a rational function won't converge, one can minimise a polynomial
            (which presents no problems), then rotate one term from the numerator
            to the denominator and minimise again. In theory one can continue moving
            terms one at a time from numerator to denominator, and then re-minimising,
            retaining the last set of control points at each stage.
          </li>
<li>
            Try using a smaller interval. It may also be possible to optimise over
            one (small) interval, rescale the control points over a larger interval,
            and then re-minimise.
          </li>
<li>
            Keep absissa values small: use a change of variable to keep the abscissa
            over, say [0, b], for some smallish value <span class="emphasis"><em>b</em></span>.
          </li>
</ul></div>
<a name="math_toolkit.backgrounders.remez.references"></a><h5>
<<<<<<< HEAD
<a name="id1457983"></a>
=======
<a name="id1470738"></a>
>>>>>>> ef7f0bb9
        <a class="link" href="remez.html#math_toolkit.backgrounders.remez.references">References</a>
      </h5>
<p>
        The original references for the Remez Method and it's extension to rational
        functions are unfortunately in Russian:
      </p>
<p>
        Remez, E.Ya., <span class="emphasis"><em>Fundamentals of numerical methods for Chebyshev approximations</em></span>,
        "Naukova Dumka", Kiev, 1969.
      </p>
<p>
        Remez, E.Ya., Gavrilyuk, V.T., <span class="emphasis"><em>Computer development of certain
        approaches to the approximate construction of solutions of Chebyshev problems
        nonlinearly depending on parameters</em></span>, Ukr. Mat. Zh. 12 (1960),
        324-338.
      </p>
<p>
        Gavrilyuk, V.T., <span class="emphasis"><em>Generalization of the first polynomial algorithm
        of E.Ya.Remez for the problem of constructing rational-fractional Chebyshev
        approximations</em></span>, Ukr. Mat. Zh. 16 (1961), 575-585.
      </p>
<p>
        Some English language sources include:
      </p>
<p>
        Fraser, W., Hart, J.F., <span class="emphasis"><em>On the computation of rational approximations
        to continuous functions</em></span>, Comm. of the ACM 5 (1962), 401-403, 414.
      </p>
<p>
        Ralston, A., <span class="emphasis"><em>Rational Chebyshev approximation by Remes' algorithms</em></span>,
        Numer.Math. 7 (1965), no. 4, 322-330.
      </p>
<p>
        A. Ralston, <span class="emphasis"><em>Rational Chebyshev approximation, Mathematical Methods
        for Digital Computers v. 2</em></span> (Ralston A., Wilf H., eds.), Wiley,
        New York, 1967, pp. 264-284.
      </p>
<p>
        Hart, J.F. e.a., <span class="emphasis"><em>Computer approximations</em></span>, Wiley, New
        York a.o., 1968.
      </p>
<p>
        Cody, W.J., Fraser, W., Hart, J.F., <span class="emphasis"><em>Rational Chebyshev approximation
        using linear equations</em></span>, Numer.Math. 12 (1968), 242-251.
      </p>
<p>
        Cody, W.J., <span class="emphasis"><em>A survey of practical rational and polynomial approximation
        of functions</em></span>, SIAM Review 12 (1970), no. 3, 400-423.
      </p>
<p>
        Barrar, R.B., Loeb, H.J., <span class="emphasis"><em>On the Remez algorithm for non-linear
        families</em></span>, Numer.Math. 15 (1970), 382-391.
      </p>
<p>
        Dunham, Ch.B., <span class="emphasis"><em>Convergence of the Fraser-Hart algorithm for rational
        Chebyshev approximation</em></span>, Math. Comp. 29 (1975), no. 132, 1078-1082.
      </p>
<p>
        G. L. Litvinov, <span class="emphasis"><em>Approximate construction of rational approximations
        and the effect of error autocorrection</em></span>, Russian Journal of Mathematical
        Physics, vol.1, No. 3, 1994.
      </p>
</div>
<table xmlns:rev="http://www.cs.rpi.edu/~gregod/boost/tools/doc/revision" width="100%"><tr>
<td align="left"></td>
<td align="right"><div class="copyright-footer">Copyright &#169; 2006 , 2007, 2008, 2009, 2010 John Maddock, Paul A. Bristow,
      Hubert Holin, Xiaogang Zhang, Bruno Lalande, Johan R&#229;de, Gautam Sewani and
      Thijs van den Berg<p>
        Distributed under the Boost Software License, Version 1.0. (See accompanying
        file LICENSE_1_0.txt or copy at <a href="http://www.boost.org/LICENSE_1_0.txt" target="_top">http://www.boost.org/LICENSE_1_0.txt</a>)
      </p>
</div></td>
</tr></table>
<hr>
<div class="spirit-nav">
<a accesskey="p" href="lanczos.html"><img src="../../../../../../../doc/src/images/prev.png" alt="Prev"></a><a accesskey="u" href="../backgrounders.html"><img src="../../../../../../../doc/src/images/up.png" alt="Up"></a><a accesskey="h" href="../../index.html"><img src="../../../../../../../doc/src/images/home.png" alt="Home"></a><a accesskey="n" href="refs.html"><img src="../../../../../../../doc/src/images/next.png" alt="Next"></a>
</div>
</body>
</html><|MERGE_RESOLUTION|>--- conflicted
+++ resolved
@@ -94,11 +94,7 @@
         are located!</em></span>
       </p>
 <a name="math_toolkit.backgrounders.remez.the_remez_method"></a><h5>
-<<<<<<< HEAD
-<a name="id1457363"></a>
-=======
 <a name="id1470119"></a>
->>>>>>> ef7f0bb9
         <a class="link" href="remez.html#math_toolkit.backgrounders.remez.the_remez_method">The Remez
         Method</a>
       </h5>
@@ -178,11 +174,7 @@
 </td></tr>
 </table></div>
 <a name="math_toolkit.backgrounders.remez.remez_step_1"></a><h5>
-<<<<<<< HEAD
-<a name="id1457515"></a>
-=======
 <a name="id1470270"></a>
->>>>>>> ef7f0bb9
         <a class="link" href="remez.html#math_toolkit.backgrounders.remez.remez_step_1">Remez Step
         1</a>
       </h5>
@@ -213,11 +205,7 @@
         to 5.6x10<sup>-4</sup>.
       </p>
 <a name="math_toolkit.backgrounders.remez.remez_step_2"></a><h5>
-<<<<<<< HEAD
-<a name="id1457589"></a>
-=======
 <a name="id1470345"></a>
->>>>>>> ef7f0bb9
         <a class="link" href="remez.html#math_toolkit.backgrounders.remez.remez_step_2">Remez Step
         2</a>
       </h5>
@@ -246,11 +234,7 @@
         In our example we perform multi-point exchange.
       </p>
 <a name="math_toolkit.backgrounders.remez.iteration"></a><h5>
-<<<<<<< HEAD
-<a name="id1457620"></a>
-=======
 <a name="id1470376"></a>
->>>>>>> ef7f0bb9
         <a class="link" href="remez.html#math_toolkit.backgrounders.remez.iteration">Iteration</a>
       </h5>
 <p>
@@ -266,11 +250,7 @@
         <span class="inlinemediaobject"><img src="../../../graphs/remez-4.png" alt="remez-4"></span>
       </p>
 <a name="math_toolkit.backgrounders.remez.rational_approximations"></a><h5>
-<<<<<<< HEAD
-<a name="id1457665"></a>
-=======
 <a name="id1470420"></a>
->>>>>>> ef7f0bb9
         <a class="link" href="remez.html#math_toolkit.backgrounders.remez.rational_approximations">Rational
         Approximations</a>
       </h5>
@@ -319,11 +299,7 @@
         number of terms overall.
       </p>
 <a name="math_toolkit.backgrounders.remez.practical_considerations"></a><h5>
-<<<<<<< HEAD
-<a name="id1457745"></a>
-=======
 <a name="id1470501"></a>
->>>>>>> ef7f0bb9
         <a class="link" href="remez.html#math_toolkit.backgrounders.remez.practical_considerations">Practical
         Considerations</a>
       </h5>
@@ -431,11 +407,7 @@
         desired minimax solution (5x10<sup>-4</sup>).
       </p>
 <a name="math_toolkit.backgrounders.remez.remez_method_checklist"></a><h5>
-<<<<<<< HEAD
-<a name="id1457900"></a>
-=======
 <a name="id1470656"></a>
->>>>>>> ef7f0bb9
         <a class="link" href="remez.html#math_toolkit.backgrounders.remez.remez_method_checklist">Remez
         Method Checklist</a>
       </h5>
@@ -489,11 +461,7 @@
           </li>
 </ul></div>
 <a name="math_toolkit.backgrounders.remez.references"></a><h5>
-<<<<<<< HEAD
-<a name="id1457983"></a>
-=======
 <a name="id1470738"></a>
->>>>>>> ef7f0bb9
         <a class="link" href="remez.html#math_toolkit.backgrounders.remez.references">References</a>
       </h5>
 <p>
